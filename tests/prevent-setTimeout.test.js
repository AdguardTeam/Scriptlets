/* global QUnit */
/* eslint-disable no-eval */
const {
    test,
    module,
    moduleStart,
    testDone,
} = QUnit;
const name = 'prevent-setTimeout';

// copy eval to prevent rollup warnings
const evalWrap = eval;

let nativeSetTimeout;
moduleStart(() => {
    nativeSetTimeout = window.setTimeout;
});

testDone(() => {
    window.setTimeout = nativeSetTimeout;
    delete window.hit;
<<<<<<< HEAD
    delete window.aaa;
=======
>>>>>>> b092a873
});

module(name);
test('prevent-setTimeout: adg no args', (assert) => {
    const params = {
        name,
        args: [],
        hit: () => {
            window.hit = 'value';
        },
    };
    const scriptlet = window.scriptlets.invoke(params);
    const done = assert.async();

    window.aaa = 'value';
    // We need to run our assertation after all timeouts
    setTimeout(() => {
        assert.equal(window.aaa, 'value', 'Target property not changed');
        assert.equal(window.hit, 'value', 'Hit function was executed');
        done();
    }, 20);
    // run scriptlet code
    evalWrap(scriptlet);
    // check is scriptlet works
    setTimeout(() => { window.aaa = 'new value'; });
});

test('prevent-setTimeout: ubo alias no args', (assert) => {
    const params = {
        name: 'ubo-setTimeout-defuser.js',
        args: [],
        hit: () => {
            window.hit = 'value';
        },
    };
    const scriptlet = window.scriptlets.invoke(params);
    const done = assert.async();

    window.aaa = 'value';
    // We need to run our assertation after all timeouts
    setTimeout(() => {
        assert.equal(window.aaa, 'value', 'Target property not changed');
        assert.equal(window.hit, 'value', 'Hit function was executed');
        done();
    }, 20);
    // run scriptlet code
    evalWrap(scriptlet);
    // check is scriptlet works
    setTimeout(() => { window.aaa = 'new value'; });
});

test('prevent-setTimeout: adg by timeout name', (assert) => {
    const params = {
        name,
<<<<<<< HEAD
        args: ['test', '500'],
=======
        args: ['test'],
>>>>>>> b092a873
        hit: () => {
            window.hit = 'value';
        },
    };
    const scriptlet = window.scriptlets.invoke(params);
    const done = assert.async();

    window.bbb = 'value';
    window.ddd = 'value';
    // We need to run our assertation after all timeouts
    setTimeout(() => {
        assert.equal(window.bbb, 'value', 'Target Target property not changed');
        assert.equal(window.ddd, 'new value', 'Another property should successfully changed by another timeout');
        assert.equal(window.hit, 'value', 'Hit function was executed');
        done();
    }, 20);

    // run scriptlet code
    evalWrap(scriptlet);
    // check is scriptlet works
    const test = () => { window.bbb = 'new value'; };
    setTimeout(test, 500);

    // check is scriptlet doesn't affect on others timeouts
    const anotherTimeout = () => { window.ddd = 'new value'; };
    setTimeout(anotherTimeout);
});<|MERGE_RESOLUTION|>--- conflicted
+++ resolved
@@ -19,10 +19,7 @@
 testDone(() => {
     window.setTimeout = nativeSetTimeout;
     delete window.hit;
-<<<<<<< HEAD
     delete window.aaa;
-=======
->>>>>>> b092a873
 });
 
 module(name);
@@ -77,11 +74,7 @@
 test('prevent-setTimeout: adg by timeout name', (assert) => {
     const params = {
         name,
-<<<<<<< HEAD
         args: ['test', '500'],
-=======
-        args: ['test'],
->>>>>>> b092a873
         hit: () => {
             window.hit = 'value';
         },
