--- conflicted
+++ resolved
@@ -297,11 +297,7 @@
 } else if (isTest) {
     resultConfig = [mainConfig, testConfig];
 } else {
-<<<<<<< HEAD
-    resultConfig = [mainConfig, cjsConfig, tsConfig, tmpRedirectsConfig];
-=======
-    resultConfig = [mainConfig, redirectsBuild, cjsConfig, tmpRedirectsConfig];
->>>>>>> 191f38aa
+    resultConfig = [mainConfig, redirectsBuild, cjsConfig, tsConfig, tmpRedirectsConfig];
 }
 
 module.exports = resultConfig;