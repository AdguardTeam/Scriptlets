--- conflicted
+++ resolved
@@ -6,14 +6,8 @@
 export * from './adjust-set-utils';
 export * from './array-utils';
 export * from './cookie-utils';
-<<<<<<< HEAD
-export * from './number-utils';
-export * from './adjust-set-utils';
-export * from './request-utils';
-=======
 export * from './noop-utils';
 export * from './number-utils';
->>>>>>> e711cedd
 export * from './object-utils';
 export * from './script-source-utils';
 export * from './open-shadow-dom-utils';
@@ -27,10 +21,6 @@
 export * from './log-message';
 export * from './create-on-error-handler';
 export * from './get-descriptor-addon';
-<<<<<<< HEAD
-export * from './parse-flags';
-export * from './match-request-props';
-=======
 export * from './get-property-in-chain';
 export * from './get-wildcard-property-in-chain';
 export * from './hit';
@@ -40,5 +30,4 @@
 export * from './parse-flags';
 export * from './parse-keyword-value';
 export * from './random-id';
-export * from './throttle';
->>>>>>> e711cedd
+export * from './throttle';