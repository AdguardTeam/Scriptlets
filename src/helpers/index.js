/**
 * This file must export all used dependencies
 */
export * from './random-id';
export * from './set-property-access';
export * from './get-property-in-chain';
export * from './string-utils';
<<<<<<< HEAD

/**
 * Noop function
 */
export const noop = () => {};
=======
export * from './create-on-error-handler';
>>>>>>> 0c5b507c
<|MERGE_RESOLUTION|>--- conflicted
+++ resolved
@@ -5,12 +5,9 @@
 export * from './set-property-access';
 export * from './get-property-in-chain';
 export * from './string-utils';
-<<<<<<< HEAD
+export * from './create-on-error-handler';
 
 /**
  * Noop function
  */
-export const noop = () => {};
-=======
-export * from './create-on-error-handler';
->>>>>>> 0c5b507c
+export const noop = () => {};