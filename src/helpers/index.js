/**
 * This file must export all used dependencies
 */
export * from './random-id';
export * from './set-property-access';
export * from './get-property-in-chain';
export * from './get-wildcard-property-in-chain';
export * from './string-utils';
export * from './create-on-error-handler';
export * from './noop';
export * from './hit';
export * from './observer';
export * from './match-stack';
<<<<<<< HEAD
export * from './open-shadow-dom-utils';
export * from './array-utils';
=======
export * from './array-utils';
export * from './prepare-cookie';
>>>>>>> 1a158bcd
<|MERGE_RESOLUTION|>--- conflicted
+++ resolved
@@ -11,10 +11,6 @@
 export * from './hit';
 export * from './observer';
 export * from './match-stack';
-<<<<<<< HEAD
 export * from './open-shadow-dom-utils';
 export * from './array-utils';
-=======
-export * from './array-utils';
-export * from './prepare-cookie';
->>>>>>> 1a158bcd
+export * from './prepare-cookie';