--- conflicted
+++ resolved
@@ -1,11 +1,7 @@
 import { randomId } from '../helpers/random-id';
 import { setPropertyAccess } from '../helpers/set-property-access';
 import { getPropertyInChain } from '../helpers/get-property-in-chain';
-<<<<<<< HEAD
-import { onErrorHandler } from '../helpers';
-=======
-import { stringToFunc } from '../helpers';
->>>>>>> c49b6d83
+import { stringToFunc, onErrorHandler } from '../helpers';
 
 /**
  * Abort property writing
@@ -54,8 +50,11 @@
     'ubo-abort-on-property-write.js',
     'abp-abort-on-property-write',
 ];
-<<<<<<< HEAD
-abortOnPropertyWrite.injections = [randomId, setPropertyAccess, getPropertyInChain, onErrorHandler];
-=======
-abortOnPropertyWrite.injections = [randomId, setPropertyAccess, getPropertyInChain, stringToFunc];
->>>>>>> c49b6d83
+
+abortOnPropertyWrite.injections = [
+    randomId,
+    setPropertyAccess,
+    getPropertyInChain,
+    stringToFunc,
+    onErrorHandler,
+];