--- conflicted
+++ resolved
@@ -9,8 +9,5 @@
 export * from './prevent-window-open';
 export * from './abort-current-inline-script';
 export * from './set-constant';
-<<<<<<< HEAD
-export * from './prevent-bab';
-=======
 export * from './prevent-addEventListener';
->>>>>>> c3a42729
+export * from './prevent-bab';