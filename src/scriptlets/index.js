--- conflicted
+++ resolved
@@ -1,14 +1,8 @@
 /**
  * This file must export all scriptlets which should be accessible
  */
-<<<<<<< HEAD
-export { default as log } from './log';
-export { default as abortOnPropertyRead } from './abort-on-property-read';
-export { default as abortOnPropertyWrite } from './abort-on-property-write';
-export { default as abortCurrentInlineScript } from './abort-current-inline-script';
-=======
 export * from './log';
 export * from './abort-on-property-read';
 export * from './abort-on-property-write';
 export * from './prevent-setTimeout';
->>>>>>> a191605f
+export * from './abort-current-inline-script';