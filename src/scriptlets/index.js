--- conflicted
+++ resolved
@@ -17,10 +17,7 @@
 export * from './log-setInterval';
 export * from './log-setTimeout';
 export * from './log-eval';
-<<<<<<< HEAD
-export * from './prevent-fab-3.2.0';
-export * from './set-popads-dummy';
-=======
 export * from './noeval';
 export * from './prevent-eval-if';
->>>>>>> 0c5b507c
+export * from './prevent-fab-3.2.0';
+export * from './set-popads-dummy';