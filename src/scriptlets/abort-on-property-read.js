import { randomId } from '../helpers/random-id';
import { setPropertyAccess } from '../helpers/set-property-access';
import { getPropertyInChain } from '../helpers/get-property-in-chain';
<<<<<<< HEAD
import { stringToFunc } from '../helpers/string-utils';
=======
import { stringToFunc, createOnErrorHandler } from '../helpers';
>>>>>>> bf56c19f

/**
 * Abort property reading even if it doesn't exist in execution moment
 *
 * @param {Source} source
 * @param {string} property propery name
 */
export function abortOnPropertyRead(source, property) {
    if (!property) {
        return;
    }
    const hit = stringToFunc(source.hit);
    const rid = randomId();
    const abort = () => {
        hit();
        throw new ReferenceError(rid);
    };
    const setChainPropAccess = (owner, property) => {
        const chainInfo = getPropertyInChain(owner, property);
        let { base } = chainInfo;
        const { prop, chain } = chainInfo;
        if (chain) {
            const setter = (a) => {
                base = a;
                if (a instanceof Object) {
                    setChainPropAccess(a, chain);
                }
            };
            Object.defineProperty(owner, prop, {
                get: () => base,
                set: setter,
            });
            return;
        }

        setPropertyAccess(base, prop, {
            get: abort,
            set: () => { },
        });
    };

    setChainPropAccess(window, property);

    window.onerror = createOnErrorHandler(rid).bind();
}

abortOnPropertyRead.names = [
    'abort-on-property-read',
    'ubo-abort-on-property-read.js',
    'abp-abort-on-property-read',
];
abortOnPropertyRead.injections = [
    randomId,
    setPropertyAccess,
    getPropertyInChain,
    stringToFunc,
<<<<<<< HEAD
=======
    createOnErrorHandler,
>>>>>>> bf56c19f
];<|MERGE_RESOLUTION|>--- conflicted
+++ resolved
@@ -1,11 +1,7 @@
 import { randomId } from '../helpers/random-id';
 import { setPropertyAccess } from '../helpers/set-property-access';
 import { getPropertyInChain } from '../helpers/get-property-in-chain';
-<<<<<<< HEAD
-import { stringToFunc } from '../helpers/string-utils';
-=======
 import { stringToFunc, createOnErrorHandler } from '../helpers';
->>>>>>> bf56c19f
 
 /**
  * Abort property reading even if it doesn't exist in execution moment
@@ -62,8 +58,5 @@
     setPropertyAccess,
     getPropertyInChain,
     stringToFunc,
-<<<<<<< HEAD
-=======
     createOnErrorHandler,
->>>>>>> bf56c19f
 ];