import { randomId } from '../helpers/random-id';
import { setPropertyAccess } from '../helpers/set-property-access';
import { getPropertyInChain } from '../helpers/get-property-in-chain';
<<<<<<< HEAD
import { onErrorHandler } from '../helpers';
=======
import { stringToFunc } from '../helpers';
>>>>>>> c49b6d83

/**
 * Abort property reading even if it doesn't exist in execution moment
 *
 * @param {Source} source
 * @param {string} property propery name
 */
export function abortOnPropertyRead(source, property) {
    if (!property) {
        return;
    }
    const hit = stringToFunc(source.hit);
    const rid = randomId();
    const abort = () => {
        hit();
        throw new ReferenceError(rid);
    };
    const setChainPropAccess = (owner, property) => {
        const chainInfo = getPropertyInChain(owner, property);
        let { base } = chainInfo;
        const { prop, chain } = chainInfo;
        if (chain) {
            const setter = (a) => {
                base = a;
                if (a instanceof Object) {
                    setChainPropAccess(a, chain);
                }
            };
            Object.defineProperty(owner, prop, {
                get: () => base,
                set: setter,
            });
            return;
        }

        setPropertyAccess(base, prop, {
            get: abort,
            set: () => { },
        });
    };

    setChainPropAccess(window, property);

    window.onerror = onErrorHandler(rid).bind();
}

abortOnPropertyRead.names = [
    'abort-on-property-read',
    'ubo-abort-on-property-read.js',
    'abp-abort-on-property-read',
];
<<<<<<< HEAD
abortOnPropertyRead.injections = [randomId, setPropertyAccess, getPropertyInChain, onErrorHandler];
=======
abortOnPropertyRead.injections = [randomId, setPropertyAccess, getPropertyInChain, stringToFunc];
>>>>>>> c49b6d83
<|MERGE_RESOLUTION|>--- conflicted
+++ resolved
@@ -1,11 +1,7 @@
 import { randomId } from '../helpers/random-id';
 import { setPropertyAccess } from '../helpers/set-property-access';
 import { getPropertyInChain } from '../helpers/get-property-in-chain';
-<<<<<<< HEAD
-import { onErrorHandler } from '../helpers';
-=======
-import { stringToFunc } from '../helpers';
->>>>>>> c49b6d83
+import { stringToFunc, onErrorHandler } from '../helpers';
 
 /**
  * Abort property reading even if it doesn't exist in execution moment
@@ -57,8 +53,10 @@
     'ubo-abort-on-property-read.js',
     'abp-abort-on-property-read',
 ];
-<<<<<<< HEAD
-abortOnPropertyRead.injections = [randomId, setPropertyAccess, getPropertyInChain, onErrorHandler];
-=======
-abortOnPropertyRead.injections = [randomId, setPropertyAccess, getPropertyInChain, stringToFunc];
->>>>>>> c49b6d83
+abortOnPropertyRead.injections = [
+    randomId,
+    setPropertyAccess,
+    getPropertyInChain,
+    stringToFunc,
+    onErrorHandler,
+];