import {
    randomId,
    setPropertyAccess,
    getPropertyInChain,
    toRegExp,
    startsWith,
    createOnErrorHandler,
    hit,
<<<<<<< HEAD
    // following helpers should be imported and injected
    // because they are used by helpers above
    isEmptyObject,
=======
    getDescriptorAddon,
>>>>>>> 00f558aa
} from '../helpers/index';

/* eslint-disable max-len */
/**
 * @scriptlet abort-current-inline-script
 *
 * @description
 * Aborts an inline script when it attempts to **read** or **write to** the specified property
 * AND when the contents of the `<script>` element contains the specified
 * text or matches the regular expression.
 *
 * Related UBO scriptlet:
 * https://github.com/gorhill/uBlock/wiki/Resources-Library#abort-current-inline-scriptjs-
 *
 * Related ABP source:
 * https://github.com/adblockplus/adblockpluscore/blob/6b2a309054cc23432102b85d13f12559639ef495/lib/content/snippets.js#L928
 *
 * **Syntax**
 * ```
 * example.org#%#//scriptlet('abort-current-inline-script', property[, search])
 * ```
 *
 * - `property` - required, path to a property (joined with `.` if needed). The property must be attached to `window`
 * - `search` - optional, string or regular expression that must match the inline script content.
 * Defaults to abort all scripts which are trying to access the specified property.
 * Invalid regular expression will cause exit and rule will not work.
 *
 * > Note please that for inline script with addEventListener in it
 * `property` should be set as `EventTarget.prototype.addEventListener`,
 * not just `addEventListener`.
 *
 * **Examples**
 * 1. Aborts all inline scripts trying to access `window.alert`
 *     ```
 *     example.org#%#//scriptlet('abort-current-inline-script', 'alert')
 *     ```
 *
 * 2. Aborts inline scripts which are trying to access `window.alert` and contain `Hello, world`.
 *     ```
 *     example.org#%#//scriptlet('abort-current-inline-script', 'alert', 'Hello, world')
 *     ```
 *
 *     For instance, the following script will be aborted
 *     ```html
 *     <script>alert("Hello, world");</script>
 *     ```
 *
 * 3. Aborts inline scripts which are trying to access `window.alert` and match this regexp: `/Hello.+world/`.
 *     ```
 *     example.org#%#//scriptlet('abort-current-inline-script', 'alert', '/Hello.+world/')
 *     ```
 *
 *     For instance, the following scripts will be aborted:
 *     ```html
 *     <script>alert("Hello, big world");</script>
 *     ```
 *     ```html
 *     <script>alert("Hello, little world");</script>
 *     ```
 *
 *     This script will not be aborted:
 *     ```html
 *     <script>alert("Hi, little world");</script>
 *     ```
 */
/* eslint-enable max-len */
export function abortCurrentInlineScript(source, property, search) {
    const searchRegexp = toRegExp(search);
    const rid = randomId();

    const SRC_DATA_MARKER = 'data:text/javascript;base64,';

    const getCurrentScript = () => {
        if ('currentScript' in document) {
            return document.currentScript; // eslint-disable-line compat/compat
        }
        const scripts = document.getElementsByTagName('script');
        return scripts[scripts.length - 1];
    };

    const ourScript = getCurrentScript();

    const abort = () => {
        const scriptEl = getCurrentScript();
        if (!scriptEl) {
            return;
        }
        let content = scriptEl.textContent;

        // We are using Node.prototype.textContent property descriptor
        // to get the real script content
        // even when document.currentScript.textContent is replaced.
        // https://github.com/AdguardTeam/Scriptlets/issues/57#issuecomment-593638991
        try {
            const textContentGetter = Object.getOwnPropertyDescriptor(Node.prototype, 'textContent').get;
            content = textContentGetter.call(scriptEl);
        } catch (e) { } // eslint-disable-line no-empty

        // https://github.com/AdguardTeam/Scriptlets/issues/130
        if (content.length === 0
            && typeof scriptEl.src !== 'undefined'
            && startsWith(scriptEl.src, SRC_DATA_MARKER)) {
            const encodedContent = scriptEl.src.slice(SRC_DATA_MARKER.length);
            content = window.atob(encodedContent);
        }

        if (scriptEl instanceof HTMLScriptElement
            && content.length > 0
            && scriptEl !== ourScript
            && searchRegexp.test(content)) {
            hit(source);
            throw new ReferenceError(rid);
        }
    };

    const setChainPropAccess = (owner, property) => {
        const chainInfo = getPropertyInChain(owner, property);
        let { base } = chainInfo;
        const { prop, chain } = chainInfo;

        // The scriptlet might be executed before the chain property has been created
        // (for instance, document.body before the HTML body was loaded).
        // In this case we're checking whether the base element exists or not
        // and if not, we simply exit without overriding anything.
        // e.g. https://github.com/AdguardTeam/Scriptlets/issues/57#issuecomment-575841092
        if (base instanceof Object === false && base === null) {
            const props = property.split('.');
            const propIndex = props.indexOf(prop);
            const baseName = props[propIndex - 1];
            console.log(`The scriptlet had been executed before the ${baseName} was loaded.`); // eslint-disable-line no-console, max-len
            return;
        }

        if (chain) {
            const setter = (a) => {
                base = a;
                if (a instanceof Object) {
                    setChainPropAccess(a, chain);
                }
            };
            Object.defineProperty(owner, prop, {
                get: () => base,
                set: setter,
            });
            return;
        }

        let currentValue = base[prop];
        let origDescriptor = Object.getOwnPropertyDescriptor(base, prop);
        if (origDescriptor instanceof Object === false
            || origDescriptor.get instanceof Function === false) {
            currentValue = base[prop];
            origDescriptor = undefined;
        }

        const descriptorWrapper = Object.assign(getDescriptorAddon(), {
            currentValue,
            get() {
                if (!this.isAbortingSuspended) {
                    this.isolateCallback(abort);
                }
                if (origDescriptor instanceof Object) {
                    return origDescriptor.get.call(base);
                }
                return currentValue;
            },
            set(newValue) {
                if (!this.isAbortingSuspended) {
                    this.isolateCallback(abort);
                }
                if (origDescriptor instanceof Object) {
                    origDescriptor.set.call(base, newValue);
                } else {
                    this.currentValue = newValue;
                }
            },
        });

        setPropertyAccess(base, prop, {
            // Call wrapped getter and setter to keep isAbortingSuspended & isolateCallback values
            get() {
                return descriptorWrapper.get.call(descriptorWrapper);
            },
            set(newValue) {
                descriptorWrapper.set.call(descriptorWrapper, newValue);
            },
        });
    };

    setChainPropAccess(window, property);

    window.onerror = createOnErrorHandler(rid)
        .bind();
}

abortCurrentInlineScript.names = [
    'abort-current-inline-script',
    // aliases are needed for matching the related scriptlet converted into our syntax
    'abort-current-script.js',
    'ubo-abort-current-script.js',
    'acs.js',
    'ubo-acs.js',
    // "ubo"-aliases with no "js"-ending
    'ubo-abort-current-script',
    'ubo-acs',
    // obsolete but supported aliases
    'abort-current-inline-script.js',
    'ubo-abort-current-inline-script.js',
    'acis.js',
    'ubo-acis.js',
    'ubo-abort-current-inline-script',
    'ubo-acis',
    'abp-abort-current-inline-script',
];

abortCurrentInlineScript.injections = [
    randomId,
    setPropertyAccess,
    getPropertyInChain,
    toRegExp,
    startsWith,
    createOnErrorHandler,
    hit,
<<<<<<< HEAD
    isEmptyObject,
=======
    getDescriptorAddon,
>>>>>>> 00f558aa
];<|MERGE_RESOLUTION|>--- conflicted
+++ resolved
@@ -6,13 +6,10 @@
     startsWith,
     createOnErrorHandler,
     hit,
-<<<<<<< HEAD
     // following helpers should be imported and injected
     // because they are used by helpers above
     isEmptyObject,
-=======
     getDescriptorAddon,
->>>>>>> 00f558aa
 } from '../helpers/index';
 
 /* eslint-disable max-len */
@@ -236,9 +233,6 @@
     startsWith,
     createOnErrorHandler,
     hit,
-<<<<<<< HEAD
     isEmptyObject,
-=======
     getDescriptorAddon,
->>>>>>> 00f558aa
 ];