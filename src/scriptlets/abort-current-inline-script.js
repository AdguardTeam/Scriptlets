--- conflicted
+++ resolved
@@ -1,24 +1,15 @@
+/* eslint-disable no-new-func */
 import { randomId } from '../helpers/random-id';
 import { setPropertyAccess } from '../helpers/set-property-access';
 import { getPropertyInChain } from '../helpers/get-property-in-chain';
-<<<<<<< HEAD
-import { toRegExp } from '../helpers/string-utils';
+import { stringToFunc, toRegExp } from '../helpers/string-utils';
 import { onErrorHandler } from '../helpers';
-=======
-import { stringToFunc, toRegExp } from '../helpers/string-utils';
->>>>>>> c49b6d83
 
 export function abortCurrentInlineScript(source, property, search = null) {
     const regex = search ? toRegExp(search) : null;
     const rid = randomId();
 
-<<<<<<< HEAD
-    const hit = source.hit
-        ? new Function(source.hit)
-        : () => {};
-=======
     const hit = stringToFunc(source.hit);
->>>>>>> c49b6d83
 
     const getCurrentScript = () => {
         if (!document.currentScript) {
@@ -88,9 +79,6 @@
     setPropertyAccess,
     getPropertyInChain,
     toRegExp,
-<<<<<<< HEAD
+    stringToFunc,
     onErrorHandler,
-=======
-    stringToFunc,
->>>>>>> c49b6d83
 ];