/* eslint-disable no-new-func */
import { randomId } from '../helpers/random-id';
import { setPropertyAccess } from '../helpers/set-property-access';
import { getPropertyInChain } from '../helpers/get-property-in-chain';
<<<<<<< HEAD
import { toRegExp, stringToFunc } from '../helpers/string-utils';
=======
import { stringToFunc, toRegExp } from '../helpers/string-utils';
import { createOnErrorHandler } from '../helpers';
>>>>>>> bf56c19f

export function abortCurrentInlineScript(source, property, search = null) {
    const regex = search ? toRegExp(search) : null;
    const rid = randomId();
    const hit = stringToFunc(source.hit);

    const getCurrentScript = () => {
        if (!document.currentScript) {
            const scripts = document.getElementsByTagName('script');
            return scripts[scripts.length - 1];
        }
        return document.currentScript;
    };

    const ourScript = getCurrentScript();

    const abort = () => {
        const scriptEl = getCurrentScript();
        if (scriptEl instanceof HTMLScriptElement
            && scriptEl.textContent.length > 0
            && scriptEl !== ourScript
            && (!regex || regex.test(scriptEl.textContent))) {
            hit();
            throw new ReferenceError(rid);
        }
    };

    const setChainPropAccess = (owner, property) => {
        const chainInfo = getPropertyInChain(owner, property);
        let { base } = chainInfo;
        const { prop, chain } = chainInfo;
        if (chain) {
            const setter = (a) => {
                base = a;
                if (a instanceof Object) {
                    setChainPropAccess(a, chain);
                }
            };
            Object.defineProperty(owner, prop, {
                get: () => base,
                set: setter,
            });
            return;
        }

        let currentValue = base[prop];
        setPropertyAccess(base, prop, {
            set: (value) => {
                abort();
                currentValue = value;
            },
            get: () => {
                abort();
                return currentValue;
            },
        });
    };

    setChainPropAccess(window, property);

    window.onerror = createOnErrorHandler(rid).bind();
}

abortCurrentInlineScript.names = [
    'abort-current-inline-script',
    'ubo-abort-current-inline-script.js',
    'abp-abort-current-inline-script',
];

abortCurrentInlineScript.injections = [
    randomId,
    setPropertyAccess,
    getPropertyInChain,
    toRegExp,
    stringToFunc,
    createOnErrorHandler,
];<|MERGE_RESOLUTION|>--- conflicted
+++ resolved
@@ -2,12 +2,8 @@
 import { randomId } from '../helpers/random-id';
 import { setPropertyAccess } from '../helpers/set-property-access';
 import { getPropertyInChain } from '../helpers/get-property-in-chain';
-<<<<<<< HEAD
-import { toRegExp, stringToFunc } from '../helpers/string-utils';
-=======
 import { stringToFunc, toRegExp } from '../helpers/string-utils';
 import { createOnErrorHandler } from '../helpers';
->>>>>>> bf56c19f
 
 export function abortCurrentInlineScript(source, property, search = null) {
     const regex = search ? toRegExp(search) : null;
