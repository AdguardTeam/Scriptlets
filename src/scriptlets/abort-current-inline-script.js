import {
    randomId,
    setPropertyAccess,
    getPropertyInChain,
    toRegExp,
    startsWith,
    createOnErrorHandler,
    hit,
<<<<<<< HEAD
=======
    logMessage,
>>>>>>> e711cedd
    // following helpers should be imported and injected
    // because they are used by helpers above
    isEmptyObject,
    getDescriptorAddon,
} from '../helpers/index';

/* eslint-disable max-len */
/**
 * @scriptlet abort-current-inline-script
 *
 * @description
 * Aborts an inline script when it attempts to **read** or **write to** the specified property
 * AND when the contents of the `<script>` element contains the specified
 * text or matches the regular expression.
 *
 * Related UBO scriptlet:
 * https://github.com/gorhill/uBlock/wiki/Resources-Library#abort-current-inline-scriptjs-
 *
 * Related ABP source:
 * https://github.com/adblockplus/adblockpluscore/blob/6b2a309054cc23432102b85d13f12559639ef495/lib/content/snippets.js#L928
 *
 * **Syntax**
 * ```
 * example.org#%#//scriptlet('abort-current-inline-script', property[, search])
 * ```
 *
 * - `property` - required, path to a property (joined with `.` if needed). The property must be attached to `window`
 * - `search` - optional, string or regular expression that must match the inline script content.
 * Defaults to abort all scripts which are trying to access the specified property.
 * Invalid regular expression will cause exit and rule will not work.
 *
 * > Note please that for inline script with addEventListener in it
 * `property` should be set as `EventTarget.prototype.addEventListener`,
 * not just `addEventListener`.
 *
 * **Examples**
 * 1. Aborts all inline scripts trying to access `window.alert`
 *     ```
 *     example.org#%#//scriptlet('abort-current-inline-script', 'alert')
 *     ```
 *
 * 2. Aborts inline scripts which are trying to access `window.alert` and contain `Hello, world`.
 *     ```
 *     example.org#%#//scriptlet('abort-current-inline-script', 'alert', 'Hello, world')
 *     ```
 *
 *     For instance, the following script will be aborted
 *     ```html
 *     <script>alert("Hello, world");</script>
 *     ```
 *
 * 3. Aborts inline scripts which are trying to access `window.alert` and match this regexp: `/Hello.+world/`.
 *     ```
 *     example.org#%#//scriptlet('abort-current-inline-script', 'alert', '/Hello.+world/')
 *     ```
 *
 *     For instance, the following scripts will be aborted:
 *     ```html
 *     <script>alert("Hello, big world");</script>
 *     ```
 *     ```html
 *     <script>alert("Hello, little world");</script>
 *     ```
 *
 *     This script will not be aborted:
 *     ```html
 *     <script>alert("Hi, little world");</script>
 *     ```
 */
/* eslint-enable max-len */
export function abortCurrentInlineScript(source, property, search) {
    const searchRegexp = toRegExp(search);
    const rid = randomId();

    const SRC_DATA_MARKER = 'data:text/javascript;base64,';

    const getCurrentScript = () => {
        if ('currentScript' in document) {
            return document.currentScript; // eslint-disable-line compat/compat
        }
        const scripts = document.getElementsByTagName('script');
        return scripts[scripts.length - 1];
    };

    const ourScript = getCurrentScript();

    const abort = () => {
        const scriptEl = getCurrentScript();
        if (!scriptEl) {
            return;
        }
        let content = scriptEl.textContent;

        // We are using Node.prototype.textContent property descriptor
        // to get the real script content
        // even when document.currentScript.textContent is replaced.
        // https://github.com/AdguardTeam/Scriptlets/issues/57#issuecomment-593638991
        try {
            const textContentGetter = Object.getOwnPropertyDescriptor(Node.prototype, 'textContent').get;
            content = textContentGetter.call(scriptEl);
        } catch (e) { } // eslint-disable-line no-empty

        // https://github.com/AdguardTeam/Scriptlets/issues/130
        if (content.length === 0
            && typeof scriptEl.src !== 'undefined'
            && startsWith(scriptEl.src, SRC_DATA_MARKER)) {
            const encodedContent = scriptEl.src.slice(SRC_DATA_MARKER.length);
            content = window.atob(encodedContent);
        }

        if (scriptEl instanceof HTMLScriptElement
            && content.length > 0
            && scriptEl !== ourScript
            && searchRegexp.test(content)) {
            hit(source);
            throw new ReferenceError(rid);
        }
    };

    const setChainPropAccess = (owner, property) => {
        const chainInfo = getPropertyInChain(owner, property);
        let { base } = chainInfo;
        const { prop, chain } = chainInfo;

        // The scriptlet might be executed before the chain property has been created
        // (for instance, document.body before the HTML body was loaded).
        // In this case we're checking whether the base element exists or not
        // and if not, we simply exit without overriding anything.
        // e.g. https://github.com/AdguardTeam/Scriptlets/issues/57#issuecomment-575841092
        if (base instanceof Object === false && base === null) {
            const props = property.split('.');
            const propIndex = props.indexOf(prop);
            const baseName = props[propIndex - 1];

            const message = `The scriptlet had been executed before the ${baseName} was loaded.`;
            logMessage(source, message);
            return;
        }

        if (chain) {
            const setter = (a) => {
                base = a;
                if (a instanceof Object) {
                    setChainPropAccess(a, chain);
                }
            };
            Object.defineProperty(owner, prop, {
                get: () => base,
                set: setter,
            });
            return;
        }

        let currentValue = base[prop];
        let origDescriptor = Object.getOwnPropertyDescriptor(base, prop);
        if (origDescriptor instanceof Object === false
            || origDescriptor.get instanceof Function === false) {
            currentValue = base[prop];
            origDescriptor = undefined;
        }

        const descriptorWrapper = Object.assign(getDescriptorAddon(), {
            currentValue,
            get() {
                if (!this.isAbortingSuspended) {
                    this.isolateCallback(abort);
                }
                if (origDescriptor instanceof Object) {
                    return origDescriptor.get.call(base);
                }
                return this.currentValue;
            },
            set(newValue) {
                if (!this.isAbortingSuspended) {
                    this.isolateCallback(abort);
                }
                if (origDescriptor instanceof Object) {
                    origDescriptor.set.call(base, newValue);
                } else {
                    this.currentValue = newValue;
                }
            },
        });

        setPropertyAccess(base, prop, {
            // Call wrapped getter and setter to keep isAbortingSuspended & isolateCallback values
            get() {
                return descriptorWrapper.get.call(descriptorWrapper);
            },
            set(newValue) {
                descriptorWrapper.set.call(descriptorWrapper, newValue);
            },
        });
    };

    setChainPropAccess(window, property);

    window.onerror = createOnErrorHandler(rid)
        .bind();
}

abortCurrentInlineScript.names = [
    'abort-current-inline-script',
    // aliases are needed for matching the related scriptlet converted into our syntax
    'abort-current-script.js',
    'ubo-abort-current-script.js',
    'acs.js',
    'ubo-acs.js',
    // "ubo"-aliases with no "js"-ending
    'ubo-abort-current-script',
    'ubo-acs',
    // obsolete but supported aliases
    'abort-current-inline-script.js',
    'ubo-abort-current-inline-script.js',
    'acis.js',
    'ubo-acis.js',
    'ubo-abort-current-inline-script',
    'ubo-acis',
    'abp-abort-current-inline-script',
];

abortCurrentInlineScript.injections = [
    randomId,
    setPropertyAccess,
    getPropertyInChain,
    toRegExp,
    startsWith,
    createOnErrorHandler,
    hit,
<<<<<<< HEAD
=======
    logMessage,
>>>>>>> e711cedd
    isEmptyObject,
    getDescriptorAddon,
];<|MERGE_RESOLUTION|>--- conflicted
+++ resolved
@@ -6,10 +6,7 @@
     startsWith,
     createOnErrorHandler,
     hit,
-<<<<<<< HEAD
-=======
     logMessage,
->>>>>>> e711cedd
     // following helpers should be imported and injected
     // because they are used by helpers above
     isEmptyObject,
@@ -239,10 +236,7 @@
     startsWith,
     createOnErrorHandler,
     hit,
-<<<<<<< HEAD
-=======
     logMessage,
->>>>>>> e711cedd
     isEmptyObject,
     getDescriptorAddon,
 ];