import {
    hit,
    noopArray,
    noopObject,
    noopFunc,
    trueFunc,
    falseFunc,
    noopPromiseReject,
    noopPromiseResolve,
    getPropertyInChain,
    setPropertyAccess,
    toRegExp,
    matchStackTrace,
    shouldAbortStack,
    setShouldAbortStack,
    nativeIsNaN,
<<<<<<< HEAD
    isEmptyObject,
=======
    getNativeRegexpTest,
>>>>>>> 196ef39c
} from '../helpers/index';

/* eslint-disable max-len */
/**
 * @scriptlet set-constant
 *
 * @description
 * Creates a constant property and assigns it one of the values from the predefined list.
 *
 * > Actually, it's not a constant. Please note, that it can be rewritten with a value of a different type.
 *
 * > If empty object is present in chain it will be trapped until chain leftovers appear.
 *
 * Related UBO scriptlet:
 * https://github.com/gorhill/uBlock/wiki/Resources-Library#set-constantjs-
 *
 * Related ABP snippet:
 * https://github.com/adblockplus/adblockpluscore/blob/adblockpluschrome-3.9.4/lib/content/snippets.js#L1361
 *
 * **Syntax**
 * ```
 * example.org#%#//scriptlet('set-constant', property, value[, stack])
 * ```
 *
 * - `property` - required, path to a property (joined with `.` if needed). The property must be attached to `window`.
 * - `value` - required. Possible values:
 *     - positive decimal integer `<= 32767`
 *     - one of the predefined constants:
 *         - `undefined`
 *         - `false`
 *         - `true`
 *         - `null`
 *         - `emptyObj` - empty object
 *         - `emptyArr` - empty array
 *         - `noopFunc` - function with empty body
 *         - `trueFunc` - function returning true
 *         - `falseFunc` - function returning false
 *         - `noopPromiseResolve` - function returning Promise object that is resolved with an empty response
 *         - `noopPromiseReject` - function returning Promise.reject()
 *         - `''` - empty string
 *         - `-1` - number value `-1`
 *         - `yes`
 *         - `no`
 * - `stack` - optional, string or regular expression that must match the current function call stack trace;
 * if regular expression is invalid it will be skipped
 *
 * **Examples**
 * ```
 * ! Any access to `window.first` will return `false`
 * example.org#%#//scriptlet('set-constant', 'first', 'false')
 *
 * ✔ window.first === false
 * ```
 *
 * ```
 * ! Any call to `window.second()` will return `true`
 * example.org#%#//scriptlet('set-constant', 'second', 'trueFunc')
 *
 * ✔ window.second() === true
 * ✔ window.second.toString() === "function trueFunc() {return true;}"
 * ```
 *
 * ```
 * ! Any call to `document.third()` will return `true` if the method is related to `checking.js`
 * example.org#%#//scriptlet('set-constant', 'document.third', 'trueFunc', 'checking.js')
 *
 * ✔ document.third() === true  // if the condition described above is met
 * ```
 */
/* eslint-enable max-len */
export function setConstant(source, property, value, stack) {
    if (!property
        || !matchStackTrace(stack, new Error().stack)) {
        return;
    }
    // eslint-disable-next-line no-console
    const log = console.log.bind(console);

    const emptyArr = noopArray();
    const emptyObj = noopObject();

    let constantValue;
    if (value === 'undefined') {
        constantValue = undefined;
    } else if (value === 'false') {
        constantValue = false;
    } else if (value === 'true') {
        constantValue = true;
    } else if (value === 'null') {
        constantValue = null;
    } else if (value === 'emptyArr') {
        constantValue = emptyArr;
    } else if (value === 'emptyObj') {
        constantValue = emptyObj;
    } else if (value === 'noopFunc') {
        constantValue = noopFunc;
    } else if (value === 'trueFunc') {
        constantValue = trueFunc;
    } else if (value === 'falseFunc') {
        constantValue = falseFunc;
    } else if (value === 'noopPromiseResolve') {
        constantValue = noopPromiseResolve;
    } else if (value === 'noopPromiseReject') {
        constantValue = noopPromiseReject;
    } else if (/^\d+$/.test(value)) {
        constantValue = parseFloat(value);
        if (nativeIsNaN(constantValue)) {
            return;
        }
        if (Math.abs(constantValue) > 0x7FFF) {
            return;
        }
    } else if (value === '-1') {
        constantValue = -1;
    } else if (value === '') {
        constantValue = '';
    } else if (value === 'yes') {
        constantValue = 'yes';
    } else if (value === 'no') {
        constantValue = 'no';
    } else {
        return;
    }

    let canceled = false;
    const mustCancel = (value) => {
        if (canceled) {
            return canceled;
        }
        canceled = value !== undefined
            && constantValue !== undefined
            && typeof value !== typeof constantValue
            && value !== null;
        return canceled;
    };

    const trapProp = (base, prop, configurable, handler) => {
        if (!handler.init(base[prop])) {
            return false;
        }

        const origDescriptor = Object.getOwnPropertyDescriptor(base, prop);
        let prevSetter;
        // This is required to prevent scriptlets overwrite each over
        if (origDescriptor instanceof Object) {
            // This check is required to avoid defining non-configurable props
            if (!origDescriptor.configurable) {
                if (source.verbose) {
                    log(`set-constant: property '${prop}' is not configurable`);
                }
                return false;
            }

            base[prop] = constantValue;
            if (origDescriptor.set instanceof Function) {
                prevSetter = origDescriptor.set;
            }
        }
        Object.defineProperty(base, prop, {
            configurable,
            get() {
                return handler.get();
            },
            set(a) {
                if (prevSetter !== undefined) {
                    prevSetter(a);
                }
                handler.set(a);
            },
        });
        return true;
    };

    const setChainPropAccess = (owner, property) => {
        const chainInfo = getPropertyInChain(owner, property);
        const { base } = chainInfo;
        const { prop, chain } = chainInfo;

        // Handler method init is used to keep track of factual value
        // and apply mustCancel() check only on end prop
        const inChainPropHandler = {
            factValue: undefined,
            init(a) {
                this.factValue = a;
                return true;
            },
            get() {
                return this.factValue;
            },
            set(a) {
                // Prevent breakage due to loop assignments like win.obj = win.obj
                if (this.factValue === a) {
                    return;
                }

                this.factValue = a;
                if (a instanceof Object) {
                    setChainPropAccess(a, chain);
                }
            },
        };
        const endPropHandler = {
            init(a) {
                if (mustCancel(a)) {
                    return false;
                }
                return true;
            },
            get() {
                return constantValue;
            },
            set(a) {
                if (!mustCancel(a)) {
                    return;
                }
                constantValue = a;
            },
        };

        // End prop case
        if (!chain) {
            const isTrapped = trapProp(base, prop, false, endPropHandler);
            if (isTrapped) {
                hit(source);
            }
            return;
        }

        // Null prop in chain
        if (base !== undefined && base[prop] === null) {
            trapProp(base, prop, true, inChainPropHandler);
            return;
        }

        // Empty object prop in chain
        if ((base instanceof Object || typeof base === 'object') && isEmptyObject(base)) {
            trapProp(base, prop, true, inChainPropHandler);
        }

        // Defined prop in chain
        const propValue = owner[prop];
        if (propValue instanceof Object || (typeof propValue === 'object' && propValue !== null)) {
            setChainPropAccess(propValue, chain);
        }

        // Undefined prop in chain
        trapProp(base, prop, true, inChainPropHandler);
    };
    setChainPropAccess(window, property);
}

setConstant.names = [
    'set-constant',
    // aliases are needed for matching the related scriptlet converted into our syntax
    'set-constant.js',
    'ubo-set-constant.js',
    'set.js',
    'ubo-set.js',
    'ubo-set-constant',
    'ubo-set',
    'abp-override-property-read',
];
setConstant.injections = [
    hit,
    noopArray,
    noopObject,
    noopFunc,
    trueFunc,
    falseFunc,
    noopPromiseReject,
    noopPromiseResolve,
    getPropertyInChain,
    setPropertyAccess,
    toRegExp,
    matchStackTrace,
    shouldAbortStack,
    setShouldAbortStack,
    nativeIsNaN,
<<<<<<< HEAD
    isEmptyObject,
=======
    getNativeRegexpTest,
>>>>>>> 196ef39c
];<|MERGE_RESOLUTION|>--- conflicted
+++ resolved
@@ -14,11 +14,8 @@
     shouldAbortStack,
     setShouldAbortStack,
     nativeIsNaN,
-<<<<<<< HEAD
     isEmptyObject,
-=======
     getNativeRegexpTest,
->>>>>>> 196ef39c
 } from '../helpers/index';
 
 /* eslint-disable max-len */
@@ -297,9 +294,6 @@
     shouldAbortStack,
     setShouldAbortStack,
     nativeIsNaN,
-<<<<<<< HEAD
     isEmptyObject,
-=======
     getNativeRegexpTest,
->>>>>>> 196ef39c
 ];