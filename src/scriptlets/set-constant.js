import {
    hit,
    logMessage,
    getNumberFromString,
    noopArray,
    noopObject,
    noopCallbackFunc,
    noopFunc,
    trueFunc,
    falseFunc,
    throwFunc,
    noopPromiseReject,
    noopPromiseResolve,
    getPropertyInChain,
    matchStackTrace,
    nativeIsNaN,
    isEmptyObject,
    // following helpers should be imported and injected
    // because they are used by helpers above
    shouldAbortInlineOrInjectedScript,
    getNativeRegexpTest,
    setPropertyAccess,
    toRegExp,
} from '../helpers/index';

/* eslint-disable max-len */
/**
 * @scriptlet set-constant
 *
 * @description
 * Creates a constant property and assigns it one of the values from the predefined list.
 *
 * > Actually, it's not a constant. Please note, that it can be rewritten with a value of a different type.
 *
 * > If empty object is present in chain it will be trapped until chain leftovers appear.
 *
 * Related UBO scriptlet:
 * https://github.com/gorhill/uBlock/wiki/Resources-Library#set-constantjs-
 *
 * Related ABP snippet:
 * https://github.com/adblockplus/adblockpluscore/blob/adblockpluschrome-3.9.4/lib/content/snippets.js#L1361
 *
 * ### Syntax
 *
 * ```text
 * example.org#%#//scriptlet('set-constant', property, value[, stack])
 * ```
 *
 * - `property` — required, path to a property (joined with `.` if needed). The property must be attached to `window`.
 * - `value` — required. Possible values:
 *     - positive decimal integer `<= 32767`
 *     - one of the predefined constants:
 *         - `undefined`
 *         - `false`
 *         - `true`
 *         - `null`
 *         - `emptyObj` — empty object
 *         - `emptyArr` — empty array
 *         - `noopFunc` — function with empty body
 *         - `noopCallbackFunc` — function returning noopFunc
 *         - `trueFunc` — function returning true
 *         - `falseFunc` — function returning false
 *         - `throwFunc` — function throwing an error
 *         - `noopPromiseResolve` — function returning Promise object that is resolved with an empty response
 *         - `noopPromiseReject` — function returning Promise.reject()
 *         - `''` — empty string
 *         - `-1` — number value `-1`
 *         - `yes`
 *         - `no`
<<<<<<< HEAD
 * - `stack` — optional, string or regular expression that must match the current function call stack trace;
 *   if regular expression is invalid it will be skipped
=======
 * - `stack` — string or regular expression that must match the current function call stack trace, defaults to matching every call;
 * if regular expression is invalid it will be skipped
 * - `valueWrapper` – optional, string to modify a value to be set. Possible wrappers:
 *     - `asFunction` – function returning value
 *     - `asCallback` – function returning callback, that would return value
 *     - `asResolved` – Promise that would resolve with value
 *     - `asRejected` – Promise that would reject with value
>>>>>>> b14a3a0e
 *
 * ### Examples
 *
 * ```adblock
 * ! Any access to `window.first` will return `false`
 * example.org#%#//scriptlet('set-constant', 'first', 'false')
 *
 * ✔ window.first === false
 * ```
 *
 * ```adblock
 * ! Any call to `window.second()` will return `true`
 * example.org#%#//scriptlet('set-constant', 'second', 'trueFunc')
 *
 * ✔ window.second() === true
 * ✔ window.second.toString() === "function trueFunc() {return true;}"
 * ```
 *
 * ```adblock
 * ! Any call to `document.third()` will return `true` if the method is related to `checking.js`
 * example.org#%#//scriptlet('set-constant', 'document.third', 'trueFunc', 'checking.js')
 *
 * ✔ document.third() === true  // if the condition described above is met
 * ```
 *
 * ```
 * ! Any call to `document.fourth()` will return `yes`
 * example.org#%#//scriptlet('set-constant', 'document.fourth', 'yes', '', 'asFunction')
 *
 * ✔ document.fourth() === 'yes'
 * ```
 *
 * ```
 * ! Any call to `document.fifth()` will return `yes`
 * example.org#%#//scriptlet('set-constant', 'document.fifth', '42', '', 'asRejected')
 *
 * ✔ document.fifth.catch((reason) => reason === 42) // promise rejects with specified number
 * ```
 *
 * @added v1.0.4.
 */
/* eslint-enable max-len */
export function setConstant(source, property, value, stack = '', valueWrapper = '') {
    const uboAliases = [
        'set-constant.js',
        'ubo-set-constant.js',
        'set.js',
        'ubo-set.js',
        'ubo-set-constant',
        'ubo-set',
    ];

    /**
     * UBO set-constant analog has it's own args sequence:
     * (property, value, defer | wrapper)
     * 'defer' – a stringified number, which defines execution time, or
     * 'wrapper' - string which defines value wrapper name
     *
     * joysound.com##+js(set, document.body.oncopy, null, 3)
     * kompetent.de##+js(set, Object.keys, 42, asFunction)
     */
    if (uboAliases.includes(source.name)) {
        /**
         * Check that third argument was intended as 'valueWrapper' argument,
         * by excluding 'defer' single digits case, and move it to 'valueWrapper'
         */
        if (stack.length !== 1 && !getNumberFromString(stack)) {
            valueWrapper = stack;
        }
        /**
         * ubo doesn't support 'stack', while adg doesn't support 'defer'
         * that goes in the same spot, so we discard it
         */
        stack = undefined;
    }

    if (!property
        || !matchStackTrace(stack, new Error().stack)) {
        return;
    }

    const emptyArr = noopArray();
    const emptyObj = noopObject();

    let constantValue;
    if (value === 'undefined') {
        constantValue = undefined;
    } else if (value === 'false') {
        constantValue = false;
    } else if (value === 'true') {
        constantValue = true;
    } else if (value === 'null') {
        constantValue = null;
    } else if (value === 'emptyArr') {
        constantValue = emptyArr;
    } else if (value === 'emptyObj') {
        constantValue = emptyObj;
    } else if (value === 'noopFunc') {
        constantValue = noopFunc;
    } else if (value === 'noopCallbackFunc') {
        constantValue = noopCallbackFunc;
    } else if (value === 'trueFunc') {
        constantValue = trueFunc;
    } else if (value === 'falseFunc') {
        constantValue = falseFunc;
    } else if (value === 'throwFunc') {
        constantValue = throwFunc;
    } else if (value === 'noopPromiseResolve') {
        constantValue = noopPromiseResolve;
    } else if (value === 'noopPromiseReject') {
        constantValue = noopPromiseReject;
    } else if (/^\d+$/.test(value)) {
        constantValue = parseFloat(value);
        if (nativeIsNaN(constantValue)) {
            return;
        }
        if (Math.abs(constantValue) > 32767) {
            return;
        }
    } else if (value === '-1') {
        constantValue = -1;
    } else if (value === '') {
        constantValue = '';
    } else if (value === 'yes') {
        constantValue = 'yes';
    } else if (value === 'no') {
        constantValue = 'no';
    } else {
        return;
    }

    const valueWrapperNames = [
        'asFunction',
        'asCallback',
        'asResolved',
        'asRejected',
    ];

    if (valueWrapperNames.includes(valueWrapper)) {
        const valueWrappersMap = {
            asFunction(v) {
                return () => v;
            },
            asCallback(v) {
                return () => (() => v);
            },
            asResolved(v) {
                return Promise.resolve(v);
            },
            asRejected(v) {
                return Promise.reject(v);
            },
        };

        constantValue = valueWrappersMap[valueWrapper](constantValue);
    }

    let canceled = false;
    const mustCancel = (value) => {
        if (canceled) {
            return canceled;
        }
        canceled = value !== undefined
            && constantValue !== undefined
            && typeof value !== typeof constantValue
            && value !== null;
        return canceled;
    };

    /**
     * Safely sets property on a given object
     *
     * IMPORTANT! this duplicates corresponding func in trusted-set-constant scriptlet as
     * reorganizing this to common helpers will most definitely complicate debugging
     *
     * @param {Object} base arbitrary reachable object
     * @param {string} prop property name
     * @param {boolean} configurable if set property should be configurable
     * @param {Object} handler custom property descriptor object
     * @returns {boolean} true if prop was trapped successfully
     */
    const trapProp = (base, prop, configurable, handler) => {
        if (!handler.init(base[prop])) {
            return false;
        }

        const origDescriptor = Object.getOwnPropertyDescriptor(base, prop);
        let prevSetter;
        // This is required to prevent scriptlets overwrite each over
        if (origDescriptor instanceof Object) {
            // This check is required to avoid defining non-configurable props
            if (!origDescriptor.configurable) {
                const message = `Property '${prop}' is not configurable`;
                logMessage(source, message);
                return false;
            }

            base[prop] = constantValue;
            if (origDescriptor.set instanceof Function) {
                prevSetter = origDescriptor.set;
            }
        }
        Object.defineProperty(base, prop, {
            configurable,
            get() {
                return handler.get();
            },
            set(a) {
                if (prevSetter !== undefined) {
                    prevSetter(a);
                }
                handler.set(a);
            },
        });
        return true;
    };

    /**
     * Traverses given chain to set constant value to its end prop
     * Chains that yet include non-object values (e.g null) are valid and will be
     * traversed when appropriate chain member is set by an external script
     *
     * IMPORTANT! this duplicates corresponding func in trusted-set-constant scriptlet as
     * reorganizing this to common helpers will most definitely complicate debugging
     *
     * @param {Object} owner object that owns chain
     * @param {string} property chain of owner properties
     */
    const setChainPropAccess = (owner, property) => {
        const chainInfo = getPropertyInChain(owner, property);
        const { base } = chainInfo;
        const { prop, chain } = chainInfo;

        // Handler method init is used to keep track of factual value
        // and apply mustCancel() check only on end prop
        const inChainPropHandler = {
            factValue: undefined,
            init(a) {
                this.factValue = a;
                return true;
            },
            get() {
                return this.factValue;
            },
            set(a) {
                // Prevent breakage due to loop assignments like win.obj = win.obj
                if (this.factValue === a) {
                    return;
                }

                this.factValue = a;
                if (a instanceof Object) {
                    setChainPropAccess(a, chain);
                }
            },
        };
        const endPropHandler = {
            init(a) {
                if (mustCancel(a)) {
                    return false;
                }
                return true;
            },
            get() {
                return constantValue;
            },
            set(a) {
                if (!mustCancel(a)) {
                    return;
                }
                constantValue = a;
            },
        };

        // End prop case
        if (!chain) {
            const isTrapped = trapProp(base, prop, false, endPropHandler);
            if (isTrapped) {
                hit(source);
            }
            return;
        }

        // Null prop in chain
        if (base !== undefined && base[prop] === null) {
            trapProp(base, prop, true, inChainPropHandler);
            return;
        }

        // Empty object prop in chain
        if ((base instanceof Object || typeof base === 'object') && isEmptyObject(base)) {
            trapProp(base, prop, true, inChainPropHandler);
        }

        // Defined prop in chain
        const propValue = owner[prop];
        if (propValue instanceof Object || (typeof propValue === 'object' && propValue !== null)) {
            setChainPropAccess(propValue, chain);
        }

        // Undefined prop in chain
        trapProp(base, prop, true, inChainPropHandler);
    };
    setChainPropAccess(window, property);
}

setConstant.names = [
    'set-constant',
    // aliases are needed for matching the related scriptlet converted into our syntax
    'set-constant.js',
    'ubo-set-constant.js',
    'set.js',
    'ubo-set.js',
    'ubo-set-constant',
    'ubo-set',
    'abp-override-property-read',
];
setConstant.injections = [
    hit,
    logMessage,
    getNumberFromString,
    noopArray,
    noopObject,
    noopFunc,
    noopCallbackFunc,
    trueFunc,
    falseFunc,
    throwFunc,
    noopPromiseReject,
    noopPromiseResolve,
    getPropertyInChain,
    matchStackTrace,
    nativeIsNaN,
    isEmptyObject,
    // following helpers should be imported and injected
    // because they are used by helpers above
    shouldAbortInlineOrInjectedScript,
    getNativeRegexpTest,
    setPropertyAccess,
    toRegExp,
];<|MERGE_RESOLUTION|>--- conflicted
+++ resolved
@@ -67,18 +67,13 @@
  *         - `-1` — number value `-1`
  *         - `yes`
  *         - `no`
-<<<<<<< HEAD
- * - `stack` — optional, string or regular expression that must match the current function call stack trace;
- *   if regular expression is invalid it will be skipped
-=======
- * - `stack` — string or regular expression that must match the current function call stack trace, defaults to matching every call;
- * if regular expression is invalid it will be skipped
+ * - `stack` — string or regular expression that must match the current function call stack trace,
+ *   defaults to matching every call; if regular expression is invalid, it will be skipped
  * - `valueWrapper` – optional, string to modify a value to be set. Possible wrappers:
  *     - `asFunction` – function returning value
  *     - `asCallback` – function returning callback, that would return value
  *     - `asResolved` – Promise that would resolve with value
  *     - `asRejected` – Promise that would reject with value
->>>>>>> b14a3a0e
  *
  * ### Examples
  *
