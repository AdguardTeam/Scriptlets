--- conflicted
+++ resolved
@@ -55,9 +55,6 @@
     return result;
 };
 
-<<<<<<< HEAD
-export const redirects = {
-=======
 // It will be replaced with dictionary-object in build-script
 // eslint-disable-next-line no-undef
 const map = __MAP__;
@@ -66,8 +63,7 @@
     return map[name];
 };
 
-export const redirectsCjs = {
->>>>>>> 333323de
+export const redirects = {
     Redirects,
     getRedirectFilename,
     getCode: getRedirectCode,
