
/**
 * AdGuard Scriptlets
 * Version 1.3.13
 */

(function () {
    /**
     * Generate random six symbols id
     */
    function randomId() {
      return Math.random().toString(36).substr(2, 9);
    }

    /**
     * Set getter and setter to property if it's configurable
     * @param {Object} object target object with property
     * @param {string} property property name
     * @param {Object} descriptor contains getter and setter functions
     * @returns {boolean} is operation successful
     */
    function setPropertyAccess(object, property, descriptor) {
      var currentDescriptor = Object.getOwnPropertyDescriptor(object, property);

      if (currentDescriptor && !currentDescriptor.configurable) {
        return false;
      }

      Object.defineProperty(object, property, descriptor);
      return true;
    }

    /**
     * @typedef Chain
     * @property {Object} base
     * @property {string} prop
     * @property {string} [chain]
     */

    /**
     * Check if the property exists in the base object (recursively)
     *
     * If property doesn't exist in base object,
     * defines this property as 'undefined'
     * and returns base, property name and remaining part of property chain
     *
     * @param {Object} base
     * @param {string} chain
     * @returns {Chain}
     */
    function getPropertyInChain(base, chain) {
      var pos = chain.indexOf('.');

      if (pos === -1) {
        return {
          base: base,
          prop: chain
        };
      }

      var prop = chain.slice(0, pos);
      var nextBase = base[prop];
      chain = chain.slice(pos + 1);

      if (nextBase !== undefined) {
        return getPropertyInChain(nextBase, chain);
      }

      Object.defineProperty(base, prop, {
        configurable: true
      });
      return {
        base: nextBase,
        prop: prop,
        chain: chain
      };
    }

    /**
     * @typedef Chain
     * @property {Object} base
     * @property {string} prop
     * @property {string} [chain]
     */

    /**
     * Check if the property exists in the base object (recursively).
     * Similar to getPropertyInChain but upgraded for json-prune:
     * handle wildcard properties and does not define nonexistent base property as 'undefined'
     *
     * @param {Object} base
     * @param {string} chain
     * @param {boolean} [lookThrough=false]
     * should the method look through it's props in order to wildcard
     * @param {Array} [output=[]] result acc
     * @returns {Chain[]} array of objects
     */
    function getWildcardPropertyInChain(base, chain) {
      var lookThrough = arguments.length > 2 && arguments[2] !== undefined ? arguments[2] : false;
      var output = arguments.length > 3 && arguments[3] !== undefined ? arguments[3] : [];
      var pos = chain.indexOf('.');

      if (pos === -1) {
        // for paths like 'a.b.*' every final nested prop should be processed
        if (chain === '*' || chain === '[]') {
          // eslint-disable-next-line no-restricted-syntax
          for (var key in base) {
            // to process each key in base except inherited ones
            if (Object.prototype.hasOwnProperty.call(base, key)) {
              output.push({
                base: base,
                prop: key
              });
            }
          }
        } else {
          output.push({
            base: base,
            prop: chain
          });
        }

        return output;
      }

      var prop = chain.slice(0, pos);
      var shouldLookThrough = prop === '[]' && Array.isArray(base) || prop === '*' && base instanceof Object;

      if (shouldLookThrough) {
        var nextProp = chain.slice(pos + 1);
        var baseKeys = Object.keys(base); // if there is a wildcard prop in input chain (e.g. 'ad.*.src' for 'ad.0.src ad.1.src'),
        // each one of base keys should be considered as a potential chain prop in final path

        baseKeys.forEach(function (key) {
          var item = base[key];
          getWildcardPropertyInChain(item, nextProp, lookThrough, output);
        });
      }

      var nextBase = base[prop];
      chain = chain.slice(pos + 1);

      if (nextBase !== undefined) {
        getWildcardPropertyInChain(nextBase, chain, lookThrough, output);
      }

      return output;
    }

    /**
     * Escapes special chars in string
     * @param {string} str
     * @returns {string}
     */
    var escapeRegExp = function escapeRegExp(str) {
      return str.replace(/[.*+?^${}()|[\]\\]/g, '\\$&');
    };
    /**
     * Converts search string to the regexp
     * TODO think about nested dependencies, but be careful with dependency loops
     * @param {string} str search string
     * @returns {RegExp}
     */

    var toRegExp = function toRegExp(str) {
      if (str[0] === '/' && str[str.length - 1] === '/') {
        return new RegExp(str.slice(1, -1));
      }

      var escaped = str.replace(/[.*+?^${}()|[\]\\]/g, '\\$&');
      return new RegExp(escaped);
    };
    /**
     * Get string before regexp first match
     * @param {string} str
     * @param {RegExp} rx
     */

    var getBeforeRegExp = function getBeforeRegExp(str, rx) {
      var index = str.search(rx);
      return str.substring(0, index);
    };
    var startsWith = function startsWith(str, prefix) {
      // if str === '', (str && false) will return ''
      // that's why it has to be !!str
      return !!str && str.indexOf(prefix) === 0;
    };
    var endsWith = function endsWith(str, prefix) {
      // if str === '', (str && false) will return ''
      // that's why it has to be !!str
      return !!str && str.indexOf(prefix) === str.length - 1;
    };
    var substringAfter = function substringAfter(str, separator) {
      if (!str) {
        return str;
      }

      var index = str.indexOf(separator);
      return index < 0 ? '' : str.substring(index + separator.length);
    };
    var substringBefore = function substringBefore(str, separator) {
      if (!str || !separator) {
        return str;
      }

      var index = str.indexOf(separator);
      return index < 0 ? str : str.substring(0, index);
    };
    /**
     * Wrap str in single qoutes and replaces single quotes to doudle one
     * @param {string} str
     */

    var wrapInSingleQuotes = function wrapInSingleQuotes(str) {
      if (str[0] === '\'' && str[str.length - 1] === '\'' || str[0] === '"' && str[str.length - 1] === '"') {
        str = str.substring(1, str.length - 1);
      } // eslint-disable-next-line no-useless-escape


      str = str.replace(/\'/g, '"');
      return "'".concat(str, "'");
    };
    /**
     * Returns substring enclosed in the widest braces
     * @param {string} str
     */

    var getStringInBraces = function getStringInBraces(str) {
      var firstIndex = str.indexOf('(');
      var lastIndex = str.lastIndexOf(')');
      return str.substring(firstIndex + 1, lastIndex);
    };

    /**
     * Generates function which silents global errors on page generated by scriptlet
     * If error doesn't belong to our error we transfer it to the native onError handler
     * @param {string} rid - unique identifier of scriptlet
     * @return {onError}
     */
    function createOnErrorHandler(rid) {
      // eslint-disable-next-line consistent-return
      var nativeOnError = window.onerror;
      return function onError(error) {
        if (typeof error === 'string' && error.indexOf(rid) !== -1) {
          return true;
        }

        if (nativeOnError instanceof Function) {
          for (var _len = arguments.length, args = new Array(_len > 1 ? _len - 1 : 0), _key = 1; _key < _len; _key++) {
            args[_key - 1] = arguments[_key];
          }

          return nativeOnError.apply(this, [error].concat(args));
        }

        return false;
      };
    }

    /**
     * Noop function
     */
    var noopFunc = function noopFunc() {};
    /**
     * Function returns null
     */

    var noopNull = function noopNull() {
      return null;
    };
    /**
     * Function returns true
     */

    var trueFunc = function trueFunc() {
      return true;
    };
    /**
     * Function returns false
     */

    var falseFunc = function falseFunc() {
      return false;
    };
    /**
     * Function returns this
     */

    function noopThis() {
      return this;
    }
    /**
     * Function returns empty string
     */

    var noopStr = function noopStr() {
      return '';
    };
    /**
     * Function returns empty array
     */

    var noopArray = function noopArray() {
      return [];
    };
    /**
     * Function returns empty object
     */

    var noopObject = function noopObject() {
      return {};
    };

    /* eslint-disable no-console, no-underscore-dangle */

    /**
     * Hit used only for debug purposes now
     * @param {Source} source
     * @param {string} [message] - optional message;
     * use LOG_MARKER = 'log: ' at the start of a message
     * for logging scriptlets
     */
    var hit = function hit(source, message) {
      if (source.verbose !== true) {
        return;
      }

      try {
        var log = console.log.bind(console);
        var trace = console.trace.bind(console);
        var prefix = source.ruleText || '';

        if (source.domainName) {
          var AG_SCRIPTLET_MARKER = '#%#//';
          var UBO_SCRIPTLET_MARKER = '##+js';
          var ruleStartIndex;

          if (source.ruleText.indexOf(AG_SCRIPTLET_MARKER) > -1) {
            ruleStartIndex = source.ruleText.indexOf(AG_SCRIPTLET_MARKER);
          } else if (source.ruleText.indexOf(UBO_SCRIPTLET_MARKER) > -1) {
            ruleStartIndex = source.ruleText.indexOf(UBO_SCRIPTLET_MARKER);
          } // delete all domains from ruleText and leave just rule part


          var rulePart = source.ruleText.slice(ruleStartIndex); // prepare applied scriptlet rule for specific domain

          prefix = "".concat(source.domainName).concat(rulePart);
        } // Used to check if scriptlet uses 'hit' function for logging


        var LOG_MARKER = 'log: ';

        if (message) {
          if (message.indexOf(LOG_MARKER) === -1) {
            log("".concat(prefix, " message:\n").concat(message));
          } else {
            log(message.slice(LOG_MARKER.length));
          }
        }

        log("".concat(prefix, " trace start"));

        if (trace) {
          trace();
        }

        log("".concat(prefix, " trace end"));
      } catch (e) {// try catch for Edge 15
        // In according to this issue https://developer.microsoft.com/en-us/microsoft-edge/platform/issues/14495220/
        // console.log throws an error
      } // This is necessary for unit-tests only!


      if (typeof window.__debug === 'function') {
        window.__debug(source);
      }
    };

    /**
     * DOM tree changes observer. Used for 'remove-attr' and 'remove-class' scriptlets
     * @param {Function} callback
     * @param {Boolean} observeAttrs - optional parameter - should observer check attibutes changes
     */
    var observeDOMChanges = function observeDOMChanges(callback) {
      var observeAttrs = arguments.length > 1 && arguments[1] !== undefined ? arguments[1] : false;
      var attrsToObserv = arguments.length > 2 && arguments[2] !== undefined ? arguments[2] : [];

      /**
       * Returns a wrapper, passing the call to 'method' at maximum once per 'delay' milliseconds.
       * Those calls that fall into the "cooldown" period, are ignored
       * @param {Function} method
       * @param {Number} delay - milliseconds
       */
      var throttle = function throttle(method, delay) {
        var wait = false;
        var savedArgs;

        var wrapper = function wrapper() {
          for (var _len = arguments.length, args = new Array(_len), _key = 0; _key < _len; _key++) {
            args[_key] = arguments[_key];
          }

          if (wait) {
            savedArgs = args;
            return;
          }

          method.apply(void 0, args);
          wait = true;
          setTimeout(function () {
            wait = false;

            if (savedArgs) {
              wrapper(savedArgs);
              savedArgs = null;
            }
          }, delay);
        };

        return wrapper;
      };
      /**
       * 'delay' in milliseconds for 'throttle' method
       */


      var THROTTLE_DELAY_MS = 20;
      /**
       * Used for remove-class
       */
      // eslint-disable-next-line no-use-before-define

      var observer = new MutationObserver(throttle(callbackWrapper, THROTTLE_DELAY_MS));

      var connect = function connect() {
        if (attrsToObserv.length > 0) {
          observer.observe(document.documentElement, {
            childList: true,
            subtree: true,
            attributes: observeAttrs,
            attributeFilter: attrsToObserv
          });
        } else {
          observer.observe(document.documentElement, {
            childList: true,
            subtree: true,
            attributes: observeAttrs
          });
        }
      };

      var disconnect = function disconnect() {
        observer.disconnect();
      };

      function callbackWrapper() {
        disconnect();
        callback();
        connect();
      }

      connect();
    };

    /**
     * Checks if the stackTrace contains stackRegexp
     * // https://github.com/AdguardTeam/Scriptlets/issues/82
     * @param {string} stackRegexp - stack regexp
     * @param {string} stackTrace - script error stack trace
     * @returns {boolean}
     */
    var matchStackTrace = function matchStackTrace(stackRegexp, stackTrace) {
      var refinedStackTrace = stackTrace.split('\n').slice(2) // get rid of our own functions in the stack trace
      .map(function (line) {
        return line.trim();
      }) // trim the lines
      .join('\n');
      return stackRegexp.test(refinedStackTrace);
    };

    /**
     * Some browsers do not support Array.prototype.flat()
     * for example, Opera 42 which is used for browserstack tests
     * https://developer.mozilla.org/en-US/docs/Web/JavaScript/Reference/Global_Objects/Array/flat
     * @param {Array} input
     */
    var flatten = function flatten(input) {
      var stack = [];
      input.forEach(function (el) {
        return stack.push(el);
      });
      var res = [];

      while (stack.length) {
        // pop value from stack
        var next = stack.pop();

        if (Array.isArray(next)) {
          // push back array items, won't modify the original input
          next.forEach(function (el) {
            return stack.push(el);
          });
        } else {
          res.push(next);
        }
      } // reverse to restore input order


      return res.reverse();
    };

    /**
     * This file must export all used dependencies
     */

    var dependencies = /*#__PURE__*/Object.freeze({
        __proto__: null,
        randomId: randomId,
        setPropertyAccess: setPropertyAccess,
        getPropertyInChain: getPropertyInChain,
        getWildcardPropertyInChain: getWildcardPropertyInChain,
        escapeRegExp: escapeRegExp,
        toRegExp: toRegExp,
        getBeforeRegExp: getBeforeRegExp,
        startsWith: startsWith,
        endsWith: endsWith,
        substringAfter: substringAfter,
        substringBefore: substringBefore,
        wrapInSingleQuotes: wrapInSingleQuotes,
        getStringInBraces: getStringInBraces,
        createOnErrorHandler: createOnErrorHandler,
        noopFunc: noopFunc,
        noopNull: noopNull,
        trueFunc: trueFunc,
        falseFunc: falseFunc,
        noopThis: noopThis,
        noopStr: noopStr,
        noopArray: noopArray,
        noopObject: noopObject,
        hit: hit,
        observeDOMChanges: observeDOMChanges,
        matchStackTrace: matchStackTrace,
        flatten: flatten
    });

    /**
     * Concat dependencies to scriptlet code
     * @param {string} scriptlet string view of scriptlet
     */

    function attachDependencies(scriptlet) {
      var _scriptlet$injections = scriptlet.injections,
          injections = _scriptlet$injections === void 0 ? [] : _scriptlet$injections;
      return injections.reduce(function (accum, dep) {
        return "".concat(accum, "\n").concat(dependencies[dep.name]);
      }, scriptlet.toString());
    }
    /**
     * Add scriptlet call to existing code
     * @param {Function} scriptlet
     * @param {string} code
     */

    function addCall(scriptlet, code) {
      return "".concat(code, ";\n        const updatedArgs = args ? [].concat(source).concat(args) : [source];\n        ").concat(scriptlet.name, ".apply(this, updatedArgs);\n    ");
    }
    /**
     * Wrap function into IIFE (Immediately invoked function expression)
     *
     * @param {Source} source - object with scriptlet properties
     * @param {string} code - scriptlet source code with dependencies
     *
     * @returns {string} full scriptlet code
     *
     * @example
     * const source = {
     *      args: ["aaa", "bbb"],
     *      name: 'noeval',
     * };
     * const code = "function noeval(source, args) { alert(source); } noeval.apply(this, args);"
     * const result = wrapInIIFE(source, code);
     *
     * // result
     * `(function(source, args) {
     *      function noeval(source) { alert(source); }
     *      noeval.apply(this, args);
     * )({"args": ["aaa", "bbb"], "name":"noeval"}, ["aaa", "bbb"])`
     */

    function passSourceAndProps(source, code) {
      if (source.hit) {
        source.hit = source.hit.toString();
      }

      var sourceString = JSON.stringify(source);
      var argsString = source.args ? "[".concat(source.args.map(JSON.stringify), "]") : undefined;
      var params = argsString ? "".concat(sourceString, ", ").concat(argsString) : sourceString;
      return "(function(source, args){\n".concat(code, "\n})(").concat(params, ");");
    }
    /**
     * Wrap code in no name function
     * @param {string} code which must be wrapped
     */

    function wrapInNonameFunc(code) {
      return "function(source, args){\n".concat(code, "\n}");
    }

    function _arrayWithHoles(arr) {
      if (Array.isArray(arr)) return arr;
    }

    var arrayWithHoles = _arrayWithHoles;

    function _iterableToArrayLimit(arr, i) {
      if (typeof Symbol === "undefined" || !(Symbol.iterator in Object(arr))) return;
      var _arr = [];
      var _n = true;
      var _d = false;
      var _e = undefined;

      try {
        for (var _i = arr[Symbol.iterator](), _s; !(_n = (_s = _i.next()).done); _n = true) {
          _arr.push(_s.value);

          if (i && _arr.length === i) break;
        }
      } catch (err) {
        _d = true;
        _e = err;
      } finally {
        try {
          if (!_n && _i["return"] != null) _i["return"]();
        } finally {
          if (_d) throw _e;
        }
      }

      return _arr;
    }

    var iterableToArrayLimit = _iterableToArrayLimit;

    function _arrayLikeToArray(arr, len) {
      if (len == null || len > arr.length) len = arr.length;

      for (var i = 0, arr2 = new Array(len); i < len; i++) {
        arr2[i] = arr[i];
      }

      return arr2;
    }

    var arrayLikeToArray = _arrayLikeToArray;

    function _unsupportedIterableToArray(o, minLen) {
      if (!o) return;
      if (typeof o === "string") return arrayLikeToArray(o, minLen);
      var n = Object.prototype.toString.call(o).slice(8, -1);
      if (n === "Object" && o.constructor) n = o.constructor.name;
      if (n === "Map" || n === "Set") return Array.from(o);
      if (n === "Arguments" || /^(?:Ui|I)nt(?:8|16|32)(?:Clamped)?Array$/.test(n)) return arrayLikeToArray(o, minLen);
    }

    var unsupportedIterableToArray = _unsupportedIterableToArray;

    function _nonIterableRest() {
      throw new TypeError("Invalid attempt to destructure non-iterable instance.\nIn order to be iterable, non-array objects must have a [Symbol.iterator]() method.");
    }

    var nonIterableRest = _nonIterableRest;

    function _slicedToArray(arr, i) {
      return arrayWithHoles(arr) || iterableToArrayLimit(arr, i) || unsupportedIterableToArray(arr, i) || nonIterableRest();
    }

    var slicedToArray = _slicedToArray;

    function _defineProperty(obj, key, value) {
      if (key in obj) {
        Object.defineProperty(obj, key, {
          value: value,
          enumerable: true,
          configurable: true,
          writable: true
        });
      } else {
        obj[key] = value;
      }

      return obj;
    }

    var defineProperty = _defineProperty;

    /**
     * Iterate over iterable argument and evaluate current state with transitions
     * @param {string} init first transition name
     * @param {Array|Collection|string} iterable
     * @param {Object} transitions transtion functions
     * @param {any} args arguments which should be passed to transition functions
     */
    function iterateWithTransitions(iterable, transitions, init, args) {
      var state = init || Object.keys(transitions)[0];

      for (var i = 0; i < iterable.length; i += 1) {
        state = transitions[state](iterable, i, args);
      }

      return state;
    }
    /**
     * AdGuard scriptlet rule mask
     */


    var ADG_SCRIPTLET_MASK = '#//scriptlet';
    /**
     * Helper to accumulate an array of strings char by char
     */

    var wordSaver = function wordSaver() {
      var str = '';
      var strs = [];

      var saveSymb = function saveSymb(s) {
        str += s;
        return str;
      };

      var saveStr = function saveStr() {
        strs.push(str);
        str = '';
      };

      var getAll = function getAll() {
        return [].concat(strs);
      };

      return {
        saveSymb: saveSymb,
        saveStr: saveStr,
        getAll: getAll
      };
    };

    var substringAfter$1 = function substringAfter(str, separator) {
      if (!str) {
        return str;
      }

      var index = str.indexOf(separator);
      return index < 0 ? '' : str.substring(index + separator.length);
    };
    /**
     * Parse and validate scriptlet rule
     * @param {*} ruleText
     * @returns {{name: string, args: Array<string>}}
     */


    var parseRule = function parseRule(ruleText) {
      var _transitions;

      ruleText = substringAfter$1(ruleText, ADG_SCRIPTLET_MASK);
      /**
       * Transition names
       */

      var TRANSITION = {
        OPENED: 'opened',
        PARAM: 'param',
        CLOSED: 'closed'
      };
      /**
       * Transition function: the current index position in start, end or between params
       * @param {string} rule
       * @param {number} index
       * @param {Object} Object
       * @property {Object} Object.sep contains prop symb with current separator char
       */

      var opened = function opened(rule, index, _ref) {
        var sep = _ref.sep;
        var char = rule[index];
        var transition;

        switch (char) {
          case ' ':
          case '(':
          case ',':
            {
              transition = TRANSITION.OPENED;
              break;
            }

          case '\'':
          case '"':
            {
              sep.symb = char;
              transition = TRANSITION.PARAM;
              break;
            }

          case ')':
            {
              transition = index === rule.length - 1 ? TRANSITION.CLOSED : TRANSITION.OPENED;
              break;
            }

          default:
            {
              throw new Error('The rule is not a scriptlet');
            }
        }

        return transition;
      };
      /**
       * Transition function: the current index position inside param
       * @param {string} rule
       * @param {number} index
       * @param {Object} Object
       * @property {Object} Object.sep contains prop `symb` with current separator char
       * @property {Object} Object.saver helper which allow to save strings by car by char
       */


      var param = function param(rule, index, _ref2) {
        var saver = _ref2.saver,
            sep = _ref2.sep;
        var char = rule[index];

        switch (char) {
          case '\'':
          case '"':
            {
              var preIndex = index - 1;
              var before = rule[preIndex];

              if (char === sep.symb && before !== '\\') {
                sep.symb = null;
                saver.saveStr();
                return TRANSITION.OPENED;
              }
            }
          // eslint-disable-next-line no-fallthrough

          default:
            {
              saver.saveSymb(char);
              return TRANSITION.PARAM;
            }
        }
      };

      var transitions = (_transitions = {}, defineProperty(_transitions, TRANSITION.OPENED, opened), defineProperty(_transitions, TRANSITION.PARAM, param), defineProperty(_transitions, TRANSITION.CLOSED, function () {}), _transitions);
      var sep = {
        symb: null
      };
      var saver = wordSaver();
      var state = iterateWithTransitions(ruleText, transitions, TRANSITION.OPENED, {
        sep: sep,
        saver: saver
      });

      if (state !== 'closed') {
        throw new Error("Invalid scriptlet rule ".concat(ruleText));
      }

      var args = saver.getAll();
      return {
        name: args[0],
        args: args.slice(1)
      };
    };

    /* eslint-disable max-len */

    /**
     * @scriptlet abort-on-property-read
     *
     * @description
     * Aborts a script when it attempts to **read** the specified property.
     *
     * Related UBO scriptlet:
     * https://github.com/gorhill/uBlock/wiki/Resources-Library#abort-on-property-readjs-
     *
     * Related ABP source:
     * https://github.com/adblockplus/adblockpluscore/blob/6b2a309054cc23432102b85d13f12559639ef495/lib/content/snippets.js#L864
     *
     * **Syntax**
     * ```
     * example.org#%#//scriptlet('abort-on-property-read', property[, stack])
     * ```
     *
     * - `property` - required, path to a property (joined with `.` if needed). The property must be attached to `window`
     * - `stack` - optional, string or regular expression that must match the current function call stack trace
     *
     * **Examples**
     * ```
     * ! Aborts script when it tries to access `window.alert`
     * example.org#%#//scriptlet('abort-on-property-read', 'alert')
     *
     * ! Aborts script when it tries to access `navigator.language`
     * example.org#%#//scriptlet('abort-on-property-read', 'navigator.language')
     *
     * ! Aborts script when it tries to access `window.adblock` and it's error stack trace contains `test.js`
     * example.org#%#//scriptlet('abort-on-property-read', 'adblock', 'test.js')
     * ```
     */

    /* eslint-enable max-len */

    function abortOnPropertyRead(source, property, stack) {
      var stackRegexp = stack ? toRegExp(stack) : toRegExp('/.?/');

      if (!property || !matchStackTrace(stackRegexp, new Error().stack)) {
        return;
      }

      var rid = randomId();

      var abort = function abort() {
        hit(source);
        throw new ReferenceError(rid);
      };

      var setChainPropAccess = function setChainPropAccess(owner, property) {
        var chainInfo = getPropertyInChain(owner, property);
        var base = chainInfo.base;
        var prop = chainInfo.prop,
            chain = chainInfo.chain;

        if (chain) {
          var setter = function setter(a) {
            base = a;

            if (a instanceof Object) {
              setChainPropAccess(a, chain);
            }
          };

          Object.defineProperty(owner, prop, {
            get: function get() {
              return base;
            },
            set: setter
          });
          return;
        }

        setPropertyAccess(base, prop, {
          get: abort,
          set: function set() {}
        });
      };

      setChainPropAccess(window, property);
      window.onerror = createOnErrorHandler(rid).bind();
    }
    abortOnPropertyRead.names = ['abort-on-property-read', // aliases are needed for matching the related scriptlet converted into our syntax
    'abort-on-property-read.js', 'ubo-abort-on-property-read.js', 'aopr.js', 'ubo-aopr.js', 'ubo-abort-on-property-read', 'ubo-aopr', 'abp-abort-on-property-read'];
    abortOnPropertyRead.injections = [randomId, toRegExp, setPropertyAccess, getPropertyInChain, createOnErrorHandler, hit, matchStackTrace];

    /* eslint-disable max-len */

    /**
     * @scriptlet abort-on-property-write
     *
     * @description
     * Aborts a script when it attempts to **write** the specified property.
     *
     * Related UBO scriptlet:
     * https://github.com/gorhill/uBlock/wiki/Resources-Library#abort-on-property-writejs-
     *
     * Related ABP source:
     * https://github.com/adblockplus/adblockpluscore/blob/6b2a309054cc23432102b85d13f12559639ef495/lib/content/snippets.js#L896
     *
     * **Syntax**
     * ```
     * example.org#%#//scriptlet('abort-on-property-write', property[, stack])
     * ```
     *
     * - `property` - required, path to a property (joined with `.` if needed). The property must be attached to `window`
     * - `stack` - optional, string or regular expression that must match the current function call stack trace
     *
     * **Examples**
     * ```
     * ! Aborts script when it tries to set `window.adblock` value
     * example.org#%#//scriptlet('abort-on-property-write', 'adblock')
     *
     * ! Aborts script when it tries to set `window.adblock` value and it's error stack trace contains `checking.js`
     * example.org#%#//scriptlet('abort-on-property-write', 'adblock', 'checking.js')
     * ```
     */

    /* eslint-enable max-len */

    function abortOnPropertyWrite(source, property, stack) {
      var stackRegexp = stack ? toRegExp(stack) : toRegExp('/.?/');

      if (!property || !matchStackTrace(stackRegexp, new Error().stack)) {
        return;
      }

      var rid = randomId();

      var abort = function abort() {
        hit(source);
        throw new ReferenceError(rid);
      };

      var setChainPropAccess = function setChainPropAccess(owner, property) {
        var chainInfo = getPropertyInChain(owner, property);
        var base = chainInfo.base;
        var prop = chainInfo.prop,
            chain = chainInfo.chain;

        if (chain) {
          var setter = function setter(a) {
            base = a;

            if (a instanceof Object) {
              setChainPropAccess(a, chain);
            }
          };

          Object.defineProperty(owner, prop, {
            get: function get() {
              return base;
            },
            set: setter
          });
          return;
        }

        setPropertyAccess(base, prop, {
          set: abort
        });
      };

      setChainPropAccess(window, property);
      window.onerror = createOnErrorHandler(rid).bind();
    }
    abortOnPropertyWrite.names = ['abort-on-property-write', // aliases are needed for matching the related scriptlet converted into our syntax
    'abort-on-property-write.js', 'ubo-abort-on-property-write.js', 'aopw.js', 'ubo-aopw.js', 'ubo-abort-on-property-write', 'ubo-aopw', 'abp-abort-on-property-write'];
    abortOnPropertyWrite.injections = [randomId, setPropertyAccess, getPropertyInChain, createOnErrorHandler, hit, toRegExp, matchStackTrace];

    /* eslint-disable max-len */

    /**
     * @scriptlet prevent-setTimeout
     *
     * @description
     * Prevents a `setTimeout` call if:
     * 1) the text of the callback is matching the specified search string/regexp which does not start with `!`;
     * otherwise mismatched calls should be defused;
     * 2) the timeout is matching the specified delay; otherwise mismatched calls should be defused.
     *
     * Related UBO scriptlet:
     * https://github.com/gorhill/uBlock/wiki/Resources-Library#no-settimeout-ifjs-
     *
     * **Syntax**
     * ```
     * example.org#%#//scriptlet('prevent-setTimeout'[, search[, delay]])
     * ```
     *
     * Call with no arguments will log calls to setTimeout while debugging (`log-setTimeout` superseding),
     * so production filter lists' rules definitely require at least one of the parameters:
     * - `search` - optional, string or regular expression.
     * If starts with `!`, scriptlet will not match the stringified callback but all other will be defused.
     * If do not start with `!`, the stringified callback will be matched.
     * If not set, prevents all `setTimeout` calls due to specified `delay`.
     * - `delay` - optional, must be an integer.
     * If starts with `!`, scriptlet will not match the delay but all other will be defused.
     * If do not start with `!`, the delay passed to the `setTimeout` call will be matched.
     *
     * **Examples**
     * 1. Prevents `setTimeout` calls if the callback matches `/\.test/` regardless of the delay.
     *     ```bash
     *     example.org#%#//scriptlet('prevent-setTimeout', '/\.test/')
     *     ```
     *
     *     For instance, the following call will be prevented:
     *     ```javascript
     *     setTimeout(function () {
     *         window.test = "value";
     *     }, 100);
     *     ```
     *
     * 2. Prevents `setTimeout` calls if the callback does not contain `value`.
     *     ```
     *     example.org#%#//scriptlet('prevent-setTimeout', '!value')
     *     ```
     *
     *     For instance, only the first of the following calls will be prevented:
     *     ```javascript
     *     setTimeout(function () {
     *         window.test = "test -- prevented";
     *     }, 300);
     *     setTimeout(function () {
     *         window.test = "value -- executed";
     *     }, 400);
     *     setTimeout(function () {
     *         window.value = "test -- executed";
     *     }, 500);
     *     ```
     *
     * 3. Prevents `setTimeout` calls if the callback contains `value` and the delay is not set to `300`.
     *     ```
     *     example.org#%#//scriptlet('prevent-setTimeout', 'value', '!300')
     *     ```
     *
     *     For instance, only the first of the following calls will not be prevented:
     *     ```javascript
     *     setTimeout(function () {
     *         window.test = "value 1 -- executed";
     *     }, 300);
     *     setTimeout(function () {
     *         window.test = "value 2 -- prevented";
     *     }, 400);
     *     setTimeout(function () {
     *         window.test = "value 3 -- prevented";
     *     }, 500);
     *     ```
     *
     * 4. Prevents `setTimeout` calls if the callback does not contain `value` and the delay is not set to `300`.
     *     ```
     *     example.org#%#//scriptlet('prevent-setTimeout', '!value', '!300')
     *     ```
     *
     *     For instance, only the second of the following calls will be prevented:
     *     ```javascript
     *     setTimeout(function () {
     *         window.test = "test -- executed";
     *     }, 300);
     *     setTimeout(function () {
     *         window.test = "test -- prevented";
     *     }, 400);
     *     setTimeout(function () {
     *         window.test = "value -- executed";
     *     }, 400);
     *     setTimeout(function () {
     *         window.value = "test -- executed";
     *     }, 500);
     *     ```
     */

    /* eslint-enable max-len */

    function preventSetTimeout(source, match, delay) {
      var nativeTimeout = window.setTimeout;
      var nativeIsNaN = Number.isNaN || window.isNaN; // eslint-disable-line compat/compat

      var log = console.log.bind(console); // eslint-disable-line no-console
      // logs setTimeouts to console if no arguments have been specified

      var shouldLog = typeof match === 'undefined' && typeof delay === 'undefined';
      var INVERT_MARKER = '!';
      var isNotMatch = startsWith(match, INVERT_MARKER);

      if (isNotMatch) {
        match = match.slice(1);
      }

      var isNotDelay = startsWith(delay, INVERT_MARKER);

      if (isNotDelay) {
        delay = delay.slice(1);
      }

      delay = parseInt(delay, 10);
      delay = nativeIsNaN(delay) ? null : delay;
      match = match ? toRegExp(match) : toRegExp('/.?/');

      var timeoutWrapper = function timeoutWrapper(callback, timeout) {
        var shouldPrevent = false;

        if (shouldLog) {
          hit(source);
          log("setTimeout(\"".concat(callback.toString(), "\", ").concat(timeout, ")"));
        } else if (!delay) {
          shouldPrevent = match.test(callback.toString()) !== isNotMatch;
        } else if (match === '/.?/') {
          shouldPrevent = timeout === delay !== isNotDelay;
        } else {
          shouldPrevent = match.test(callback.toString()) !== isNotMatch && timeout === delay !== isNotDelay;
        }

        if (shouldPrevent) {
          hit(source);
          return nativeTimeout(noopFunc, timeout);
        }

        for (var _len = arguments.length, args = new Array(_len > 2 ? _len - 2 : 0), _key = 2; _key < _len; _key++) {
          args[_key - 2] = arguments[_key];
        }

        return nativeTimeout.apply(window, [callback, timeout].concat(args));
      };

      window.setTimeout = timeoutWrapper;
    }
    preventSetTimeout.names = ['prevent-setTimeout', // aliases are needed for matching the related scriptlet converted into our syntax
    'no-setTimeout-if.js', // new implementation of setTimeout-defuser.js
    'ubo-no-setTimeout-if.js', 'setTimeout-defuser.js', // old name should be supported as well
    'ubo-setTimeout-defuser.js', 'nostif.js', // new short name of no-setTimeout-if
    'ubo-nostif.js', 'std.js', // old short scriptlet name
    'ubo-std.js', 'ubo-no-setTimeout-if', 'ubo-setTimeout-defuser', 'ubo-nostif', 'ubo-std'];
    preventSetTimeout.injections = [toRegExp, startsWith, hit, noopFunc];

    /* eslint-disable max-len */

    /**
     * @scriptlet prevent-setInterval
     *
     * @description
     * Prevents a `setInterval` call if:
     * 1) the text of the callback is matching the specified `search` string/regexp which does not start with `!`;
     * otherwise mismatched calls should be defused;
     * 2) the interval is matching the specified `delay`; otherwise mismatched calls should be defused.
     *
     * Related UBO scriptlet:
     * https://github.com/gorhill/uBlock/wiki/Resources-Library#no-setinterval-ifjs-
     *
     * **Syntax**
     * ```
     * example.org#%#//scriptlet('prevent-setInterval'[, search[, delay]])
     * ```
     *
     * Call with no arguments will log calls to setInterval while debugging (`log-setInterval` superseding),
     * so production filter lists' rules definitely require at least one of the parameters:
     * - `search` - optional, string or regular expression.
     * If starts with `!`, scriptlet will not match the stringified callback but all other will be defused.
     * If do not start with `!`, the stringified callback will be matched.
     * If not set, prevents all `setInterval` calls due to specified `delay`.
     * - `delay` - optional, must be an integer.
     * If starts with `!`, scriptlet will not match the delay but all other will be defused.
     * If do not start with `!`, the delay passed to the `setInterval` call will be matched.
     *
     *  **Examples**
     * 1. Prevents `setInterval` calls if the callback matches `/\.test/` regardless of the delay.
     *     ```bash
     *     example.org#%#//scriptlet('prevent-setInterval', '/\.test/')
     *     ```
     *
     *     For instance, the following call will be prevented:
     *     ```javascript
     *     setInterval(function () {
     *         window.test = "value";
     *     }, 100);
     *     ```
     *
     * 2. Prevents `setInterval` calls if the callback does not contain `value`.
     *     ```
     *     example.org#%#//scriptlet('prevent-setInterval', '!value')
     *     ```
     *
     *     For instance, only the first of the following calls will be prevented:
     *     ```javascript
     *     setInterval(function () {
     *         window.test = "test -- prevented";
     *     }, 300);
     *     setInterval(function () {
     *         window.test = "value -- executed";
     *     }, 400);
     *     setInterval(function () {
     *         window.value = "test -- executed";
     *     }, 500);
     *     ```
     *
     * 3. Prevents `setInterval` calls if the callback contains `value` and the delay is not set to `300`.
     *     ```
     *     example.org#%#//scriptlet('prevent-setInterval', 'value', '!300')
     *     ```
     *
     *     For instance, only the first of the following calls will not be prevented:
     *     ```javascript
     *     setInterval(function () {
     *         window.test = "value 1 -- executed";
     *     }, 300);
     *     setInterval(function () {
     *         window.test = "value 2 -- prevented";
     *     }, 400);
     *     setInterval(function () {
     *         window.test = "value 3 -- prevented";
     *     }, 500);
     *     ```
     *
     * 4. Prevents `setInterval` calls if the callback does not contain `value` and the delay is not set to `300`.
     *     ```
     *     example.org#%#//scriptlet('prevent-setInterval', '!value', '!300')
     *     ```
     *
     *     For instance, only the second of the following calls will be prevented:
     *     ```javascript
     *     setInterval(function () {
     *         window.test = "test -- executed";
     *     }, 300);
     *     setInterval(function () {
     *         window.test = "test -- prevented";
     *     }, 400);
     *     setInterval(function () {
     *         window.test = "value -- executed";
     *     }, 400);
     *     setInterval(function () {
     *         window.value = "test -- executed";
     *     }, 500);
     *     ```
     */

    /* eslint-enable max-len */

    function preventSetInterval(source, match, delay) {
      var nativeInterval = window.setInterval;
      var nativeIsNaN = Number.isNaN || window.isNaN; // eslint-disable-line compat/compat

      var log = console.log.bind(console); // eslint-disable-line no-console
      // logs setIntervals to console if no arguments have been specified

      var shouldLog = typeof match === 'undefined' && typeof delay === 'undefined';
      var INVERT_MARKER = '!';
      var isNotMatch = startsWith(match, INVERT_MARKER);

      if (isNotMatch) {
        match = match.slice(1);
      }

      var isNotDelay = startsWith(delay, INVERT_MARKER);

      if (isNotDelay) {
        delay = delay.slice(1);
      }

      delay = parseInt(delay, 10);
      delay = nativeIsNaN(delay) ? null : delay;
      match = match ? toRegExp(match) : toRegExp('/.?/');

      var intervalWrapper = function intervalWrapper(callback, interval) {
        var shouldPrevent = false;

        if (shouldLog) {
          hit(source);
          log("setInterval(\"".concat(callback.toString(), "\", ").concat(interval, ")"));
        } else if (!delay) {
          shouldPrevent = match.test(callback.toString()) !== isNotMatch;
        } else if (match === '/.?/') {
          shouldPrevent = interval === delay !== isNotDelay;
        } else {
          shouldPrevent = match.test(callback.toString()) !== isNotMatch && interval === delay !== isNotDelay;
        }

        if (shouldPrevent) {
          hit(source);
          return nativeInterval(noopFunc, interval);
        }

        for (var _len = arguments.length, args = new Array(_len > 2 ? _len - 2 : 0), _key = 2; _key < _len; _key++) {
          args[_key - 2] = arguments[_key];
        }

        return nativeInterval.apply(window, [callback, interval].concat(args));
      };

      window.setInterval = intervalWrapper;
    }
    preventSetInterval.names = ['prevent-setInterval', // aliases are needed for matching the related scriptlet converted into our syntax
    'no-setInterval-if.js', // new implementation of setInterval-defuser.js
    'ubo-no-setInterval-if.js', 'setInterval-defuser.js', // old name should be supported as well
    'ubo-setInterval-defuser.js', 'nosiif.js', // new short name of no-setInterval-if
    'ubo-nosiif.js', 'sid.js', // old short scriptlet name
    'ubo-sid.js', 'ubo-no-setInterval-if', 'ubo-setInterval-defuser', 'ubo-nosiif', 'ubo-sid'];
    preventSetInterval.injections = [toRegExp, startsWith, hit, noopFunc];

    /* eslint-disable max-len */

    /**
     * @scriptlet prevent-window-open
     *
     * @description
     * Prevents `window.open` calls when URL either matches or not matches the specified string/regexp. Using it without parameters prevents all `window.open` calls.
     *
     * Related UBO scriptlet:
     * https://github.com/gorhill/uBlock/wiki/Resources-Library#windowopen-defuserjs-
     *
     * **Syntax**
     * ```
     * example.org#%#//scriptlet('prevent-window-open'[, match[, search[, replacement]]])
     * ```
     *
     * - `match` - optional, defaults to "matching", any positive number or nothing for "matching", 0 or empty string for "not matching"
     * - `search` - optional, string or regexp for matching the URL passed to `window.open` call; defaults to search all `window.open` call
     * - `replacement` - optional, string to return prop value or property instead of window.open; defaults to return noopFunc
     *
     * **Example**
     * 1. Prevent all `window.open` calls:
     * ```
     *     example.org#%#//scriptlet('prevent-window-open')
     * ```
     *
     * 2. Prevent `window.open` for all URLs containing `example`:
     * ```
     *     example.org#%#//scriptlet('prevent-window-open', '1', 'example')
     * ```
     *
     * 3. Prevent `window.open` for all URLs matching RegExp `/example\./`:
     * ```
     *     example.org#%#//scriptlet('prevent-window-open', '1', '/example\./')
     * ```
     *
     * 4. Prevent `window.open` for all URLs **NOT** containing `example`:
     * ```
     *     example.org#%#//scriptlet('prevent-window-open', '0', 'example')
     * ```
     * 5. Prevent all `window.open` calls and return 'trueFunc' instead of it if website checks it:
     * ```
     *     example.org#%#//scriptlet('prevent-window-open', '', '', 'trueFunc')
     * ```
     * 6. Prevent all `window.open` and returns callback
     * which returns object with property 'propName'=noopFunc
     * as a property of window.open if website checks it:
     * ```
     *     example.org#%#//scriptlet('prevent-window-open', '1', '', '{propName=noopFunc}')
     * ```
     */

    /* eslint-enable max-len */

    function preventWindowOpen(source) {
      var match = arguments.length > 1 && arguments[1] !== undefined ? arguments[1] : 1;
      var search = arguments.length > 2 ? arguments[2] : undefined;
      var replacement = arguments.length > 3 ? arguments[3] : undefined;
      // Default value of 'match' is needed to prevent all `window.open` calls
      // if the scriptlet is used without parameters
      var nativeOpen = window.open; // unary plus converts 'match' to a number
      // e.g.: +'1' -> 1; +false -> 0

      match = +match > 0;
      search = search ? toRegExp(search) : toRegExp('/.?/'); // eslint-disable-next-line consistent-return

      var openWrapper = function openWrapper(str) {
        if (match !== search.test(str)) {
          for (var _len = arguments.length, args = new Array(_len > 1 ? _len - 1 : 0), _key = 1; _key < _len; _key++) {
            args[_key - 1] = arguments[_key];
          }

          return nativeOpen.apply(window, [str].concat(args));
        }

        hit(source);
        var result; // defaults to return noopFunc instead of window.open

        if (!replacement) {
          result = noopFunc;
        } else if (replacement === 'trueFunc') {
          result = trueFunc;
        } else if (replacement.indexOf('=') > -1) {
          // We should return noopFunc instead of window.open
          // but with some property if website checks it (examples 5, 6)
          // https://github.com/AdguardTeam/Scriptlets/issues/71
          var isProp = startsWith(replacement, '{') && endsWith(replacement, '}');

          if (isProp) {
            var propertyPart = replacement.slice(1, -1);
            var propertyName = substringBefore(propertyPart, '=');
            var propertyValue = substringAfter(propertyPart, '=');

            if (propertyValue === 'noopFunc') {
              result = function result() {
                var resObj = {};
                resObj[propertyName] = noopFunc;
                return resObj;
              };
            }
          }
        }

        return result;
      };

      window.open = openWrapper;
    }
    preventWindowOpen.names = ['prevent-window-open', // aliases are needed for matching the related scriptlet converted into our syntax
    'window.open-defuser.js', 'ubo-window.open-defuser.js', 'ubo-window.open-defuser'];
    preventWindowOpen.injections = [toRegExp, startsWith, endsWith, substringBefore, substringAfter, hit, noopFunc, trueFunc];

    /* eslint-disable max-len */

    /**
     * @scriptlet abort-current-inline-script
     *
     * @description
     * Aborts an inline script when it attempts to **read** the specified property
     * AND when the contents of the `<script>` element contains the specified
     * text or matches the regular expression.
     *
     * Related UBO scriptlet:
     * https://github.com/gorhill/uBlock/wiki/Resources-Library#abort-current-inline-scriptjs-
     *
     * Related ABP source:
     * https://github.com/adblockplus/adblockpluscore/blob/6b2a309054cc23432102b85d13f12559639ef495/lib/content/snippets.js#L928
     *
     * **Syntax**
     * ```
     * example.org#%#//scriptlet('abort-current-inline-script', property[, search])
     * ```
     *
     * - `property` - required, path to a property (joined with `.` if needed). The property must be attached to `window`
     * - `search` - optional, string or regular expression that must match the inline script contents. If not set, abort all inline scripts which are trying to access the specified property
     *
     * > Note please that for inline script with addEventListener in it
     * `property` should be set as `EventTarget.prototype.addEventListener`,
     * not just `addEventListener`.
     *
     * **Examples**
     * 1. Aborts all inline scripts trying to access `window.alert`
     *     ```
     *     example.org#%#//scriptlet('abort-current-inline-script', 'alert')
     *     ```
     *
     * 2. Aborts inline scripts which are trying to access `window.alert` and contain `Hello, world`.
     *     ```
     *     example.org#%#//scriptlet('abort-current-inline-script', 'alert', 'Hello, world')
     *     ```
     *
     *     For instance, the following script will be aborted
     *     ```html
     *     <script>alert("Hello, world");</script>
     *     ```
     *
     * 3. Aborts inline scripts which are trying to access `window.alert` and match this regexp: `/Hello.+world/`.
     *     ```
     *     example.org#%#//scriptlet('abort-current-inline-script', 'alert', '/Hello.+world/')
     *     ```
     *
     *     For instance, the following scripts will be aborted:
     *     ```html
     *     <script>alert("Hello, big world");</script>
     *     ```
     *     ```html
     *     <script>alert("Hello, little world");</script>
     *     ```
     *
     *     This script will not be aborted:
     *     ```html
     *     <script>alert("Hi, little world");</script>
     *     ```
     */

    /* eslint-enable max-len */

    function abortCurrentInlineScript(source, property, search) {
      var searchRegexp = search ? toRegExp(search) : toRegExp('/.?/');
      var rid = randomId();

      var getCurrentScript = function getCurrentScript() {
        if (!document.currentScript) {
          // eslint-disable-line compat/compat
          var scripts = document.getElementsByTagName('script');
          return scripts[scripts.length - 1];
        }

        return document.currentScript; // eslint-disable-line compat/compat
      };

      var ourScript = getCurrentScript();

      var abort = function abort() {
        var scriptEl = getCurrentScript();

        if (!scriptEl) {
          return;
        }

        var content = scriptEl.textContent; // We are using Node.prototype.textContent property descriptor
        // to get the real script content
        // even when document.currentScript.textContent is replaced.
        // https://github.com/AdguardTeam/Scriptlets/issues/57#issuecomment-593638991

        try {
          var textContentGetter = Object.getOwnPropertyDescriptor(Node.prototype, 'textContent').get;
          content = textContentGetter.call(scriptEl);
        } catch (e) {} // eslint-disable-line no-empty


        if (scriptEl instanceof HTMLScriptElement && content.length > 0 && scriptEl !== ourScript && searchRegexp.test(content)) {
          hit(source);
          throw new ReferenceError(rid);
        }
      };

      var setChainPropAccess = function setChainPropAccess(owner, property) {
        var chainInfo = getPropertyInChain(owner, property);
        var base = chainInfo.base;
        var prop = chainInfo.prop,
            chain = chainInfo.chain; // The scriptlet might be executed before the chain property has been created
        // (for instance, document.body before the HTML body was loaded).
        // In this case we're checking whether the base element exists or not
        // and if not, we simply exit without overriding anything.
        // e.g. https://github.com/AdguardTeam/Scriptlets/issues/57#issuecomment-575841092

        if (base instanceof Object === false && base === null) {
          var props = property.split('.');
          var propIndex = props.indexOf(prop);
          var baseName = props[propIndex - 1];
          console.log("The scriptlet had been executed before the ".concat(baseName, " was loaded.")); // eslint-disable-line no-console

          return;
        }

        if (chain) {
          var setter = function setter(a) {
            base = a;

            if (a instanceof Object) {
              setChainPropAccess(a, chain);
            }
          };

          Object.defineProperty(owner, prop, {
            get: function get() {
              return base;
            },
            set: setter
          });
          return;
        }

        var currentValue = base[prop];
        setPropertyAccess(base, prop, {
          set: function set(value) {
            abort();
            currentValue = value;
          },
          get: function get() {
            abort();
            return currentValue;
          }
        });
      };

      setChainPropAccess(window, property);
      window.onerror = createOnErrorHandler(rid).bind();
    }
    abortCurrentInlineScript.names = ['abort-current-inline-script', // aliases are needed for matching the related scriptlet converted into our syntax
    'abort-current-inline-script.js', 'ubo-abort-current-inline-script.js', 'acis.js', 'ubo-acis.js', 'ubo-abort-current-inline-script', 'ubo-acis', 'abp-abort-current-inline-script'];
    abortCurrentInlineScript.injections = [randomId, setPropertyAccess, getPropertyInChain, toRegExp, createOnErrorHandler, hit];

    /* eslint-disable max-len */

    /**
     * @scriptlet set-constant
     *
     * @description
     * Creates a constant property and assigns it one of the values from the predefined list.
     *
     * > Actually, it's not a constant. Please note, that it can be rewritten with a value of a different type.
     *
     * Related UBO scriptlet:
     * https://github.com/gorhill/uBlock/wiki/Resources-Library#set-constantjs-
     *
     * Related ABP snippet:
     * https://github.com/adblockplus/adblockpluscore/blob/adblockpluschrome-3.9.4/lib/content/snippets.js#L1361
     *
     * **Syntax**
     * ```
     * example.org#%#//scriptlet('set-constant', property, value[, stack])
     * ```
     *
     * - `property` - required, path to a property (joined with `.` if needed). The property must be attached to `window`.
     * - `value` - required. Possible values:
     *     - positive decimal integer `<= 32767`
     *     - one of the predefined constants:
     *         - `undefined`
     *         - `false`
     *         - `true`
     *         - `null`
     *         - `emptyObj` - empty object
     *         - `emptyArr` - empty array
     *         - `noopFunc` - function with empty body
     *         - `trueFunc` - function returning true
     *         - `falseFunc` - function returning false
     *         - `''` - empty string
     *         - `-1` - number value `-1`
     * - `stack` - optional, string or regular expression that must match the current function call stack trace
     *
     * **Examples**
     * ```
     * ! window.firstConst === false // this comparision will return false
     * example.org#%#//scriptlet('set-constant', 'firstConst', 'false')
     *
     * ! window.second() === trueFunc // 'second' call will return true
     * example.org#%#//scriptlet('set-constant', 'secondConst', 'trueFunc')
     *
     * ! document.third() === falseFunc  // 'third' call will return false if the method is related to checking.js
     * example.org#%#//scriptlet('set-constant', 'secondConst', 'trueFunc', 'checking.js')
     * ```
     */

    /* eslint-enable max-len */

    function setConstant(source, property, value, stack) {
      var stackRegexp = stack ? toRegExp(stack) : toRegExp('/.?/');

      if (!property || !matchStackTrace(stackRegexp, new Error().stack)) {
        return;
      }

      var nativeIsNaN = Number.isNaN || window.isNaN; // eslint-disable-line compat/compat

      var emptyArr = noopArray();
      var emptyObj = noopObject();
      var constantValue;

      if (value === 'undefined') {
        constantValue = undefined;
      } else if (value === 'false') {
        constantValue = false;
      } else if (value === 'true') {
        constantValue = true;
      } else if (value === 'null') {
        constantValue = null;
      } else if (value === 'emptyArr') {
        constantValue = emptyArr;
      } else if (value === 'emptyObj') {
        constantValue = emptyObj;
      } else if (value === 'noopFunc') {
        constantValue = noopFunc;
      } else if (value === 'trueFunc') {
        constantValue = trueFunc;
      } else if (value === 'falseFunc') {
        constantValue = falseFunc;
      } else if (/^\d+$/.test(value)) {
        constantValue = parseFloat(value);

        if (nativeIsNaN(constantValue)) {
          return;
        }

        if (Math.abs(constantValue) > 0x7FFF) {
          return;
        }
      } else if (value === '-1') {
        constantValue = -1;
      } else if (value === '') {
        constantValue = '';
      } else {
        return;
      }

      var canceled = false;

      var mustCancel = function mustCancel(value) {
        if (canceled) {
          return canceled;
        }

        canceled = value !== undefined && constantValue !== undefined && typeof value !== typeof constantValue;
        return canceled;
      };

      var setChainPropAccess = function setChainPropAccess(owner, property) {
        var chainInfo = getPropertyInChain(owner, property);
        var base = chainInfo.base;
        var prop = chainInfo.prop,
            chain = chainInfo.chain; // The scriptlet might be executed before the chain property has been created.
        // In this case we're checking whether the base element exists or not
        // and if not, we simply exit without overriding anything

        if (base instanceof Object === false && base === null) {
          // log the reason only while debugging
          if (source.verbose) {
            var props = property.split('.');
            var propIndex = props.indexOf(prop);
            var baseName = props[propIndex - 1];
            console.log("set-constant failed because the property '".concat(baseName, "' does not exist")); // eslint-disable-line no-console
          }

          return;
        }

        if (chain) {
          var setter = function setter(a) {
            base = a;

            if (a instanceof Object) {
              setChainPropAccess(a, chain);
            }
          };

          Object.defineProperty(owner, prop, {
            get: function get() {
              return base;
            },
            set: setter
          });
          return;
        }

        if (mustCancel(base[prop])) {
          return;
        }

        hit(source);
        setPropertyAccess(base, prop, {
          get: function get() {
            return constantValue;
          },
          set: function set(a) {
            if (mustCancel(a)) {
              constantValue = a;
            }
          }
        });
      };

      setChainPropAccess(window, property);
    }
    setConstant.names = ['set-constant', // aliases are needed for matching the related scriptlet converted into our syntax
    'set-constant.js', 'ubo-set-constant.js', 'set.js', 'ubo-set.js', 'ubo-set-constant', 'ubo-set', 'abp-override-property-read'];
    setConstant.injections = [getPropertyInChain, setPropertyAccess, toRegExp, matchStackTrace, hit, noopArray, noopObject, noopFunc, trueFunc, falseFunc];

    /* eslint-disable max-len */

    /**
     * @scriptlet remove-cookie
     *
     * @description
     * Removes current page cookies by passed string matching with name. For current domain and subdomains. Runs on load and before unload.
     *
     * Related UBO scriptlet:
     * https://github.com/gorhill/uBlock/wiki/Resources-Library#cookie-removerjs-
     *
     * **Syntax**
     * ```
     * example.org#%#//scriptlet('remove-cookie'[, match])
     * ```
     *
     * - `match` - optional, string or regex matching the cookie name. If not specified all accessible cookies will be removed.
     *
     * **Examples**
     * 1. Removes all cookies:
     * ```
     *     example.org#%#//scriptlet('remove-cookie')
     * ```
     *
     * 2. Removes cookies which name contains `example` string.
     * ```
     *     example.org#%#//scriptlet('remove-cookie', 'example')
     * ```
     *
     *     For instance this cookie will be removed
     *     ```javascript
     *     document.cookie = '__example=randomValue';
     *     ```
     */

    /* eslint-enable max-len */

    function removeCookie(source, match) {
      var regex = match ? toRegExp(match) : toRegExp('/.?/');

      var removeCookieFromHost = function removeCookieFromHost(cookieName, hostName) {
        var cookieSpec = "".concat(cookieName, "=");
        var domain1 = "; domain=".concat(hostName);
        var domain2 = "; domain=.".concat(hostName);
        var path = '; path=/';
        var expiration = '; expires=Thu, 01 Jan 1970 00:00:00 GMT';
        document.cookie = cookieSpec + expiration;
        document.cookie = cookieSpec + domain1 + expiration;
        document.cookie = cookieSpec + domain2 + expiration;
        document.cookie = cookieSpec + path + expiration;
        document.cookie = cookieSpec + domain1 + path + expiration;
        document.cookie = cookieSpec + domain2 + path + expiration;
        hit(source);
      };

      var rmCookie = function rmCookie() {
        document.cookie.split(';').forEach(function (cookieStr) {
          var pos = cookieStr.indexOf('=');

          if (pos === -1) {
            return;
          }

          var cookieName = cookieStr.slice(0, pos).trim();

          if (!regex.test(cookieName)) {
            return;
          }

          var hostParts = document.location.hostname.split('.');

          for (var i = 0; i <= hostParts.length - 1; i += 1) {
            var hostName = hostParts.slice(i).join('.');

            if (hostName) {
              removeCookieFromHost(cookieName, hostName);
            }
          }
        });
      };

      rmCookie();
      window.addEventListener('beforeunload', rmCookie);
    }
    removeCookie.names = ['remove-cookie', // aliases are needed for matching the related scriptlet converted into our syntax
    'cookie-remover.js', 'ubo-cookie-remover.js', 'ubo-cookie-remover'];
    removeCookie.injections = [toRegExp, hit];

    /* eslint-disable max-len */

    /**
     * @scriptlet prevent-addEventListener
     *
     * @description
     * Prevents adding event listeners for the specified events and callbacks.
     *
     * Related UBO scriptlet:
     * https://github.com/gorhill/uBlock/wiki/Resources-Library#addeventlistener-defuserjs-
     *
     * **Syntax**
     * ```
     * example.org#%#//scriptlet('prevent-addEventListener'[, eventSearch[, functionSearch]])
     * ```
     *
     * - `eventSearch` - optional, string or regex matching the event name. If not specified, the scriptlets prevents all event listeners
     * - `functionSearch` - optional, string or regex matching the event listener function body. If not set, the scriptlet prevents all event listeners with event name matching `eventSearch`
     *
     * **Examples**
     * 1. Prevent all `click` listeners:
     * ```
     *     example.org#%#//scriptlet('prevent-addEventListener', 'click')
     * ```

    2. Prevent 'click' listeners with the callback body containing `searchString`.
     * ```
     *     example.org#%#//scriptlet('prevent-addEventListener', 'click', 'searchString')
     * ```
     *
     *     For instance, this listener will not be called:
     * ```javascript
     *     el.addEventListener('click', () => {
     *         window.test = 'searchString';
     *     });
     * ```
     */

    /* eslint-enable max-len */

    function preventAddEventListener(source, eventSearch, funcSearch) {
      var eventSearchRegexp = eventSearch ? toRegExp(eventSearch) : toRegExp('/.?/');
      var funcSearchRegexp = funcSearch ? toRegExp(funcSearch) : toRegExp('/.?/');
      var nativeAddEventListener = window.EventTarget.prototype.addEventListener;

      function addEventListenerWrapper(eventName, callback) {
        // The scriptlet might cause a website broke
        // if the website uses test addEventListener with callback = null
        // https://github.com/AdguardTeam/Scriptlets/issues/76
        var funcToCheck = callback;

        if (callback && typeof callback === 'function') {
          funcToCheck = callback.toString();
        }

        if (eventSearchRegexp.test(eventName.toString()) && funcSearchRegexp.test(funcToCheck)) {
          hit(source);
          return undefined;
        }

        for (var _len = arguments.length, args = new Array(_len > 2 ? _len - 2 : 0), _key = 2; _key < _len; _key++) {
          args[_key - 2] = arguments[_key];
        }

        return nativeAddEventListener.apply(this, [eventName, callback].concat(args));
      }

      window.EventTarget.prototype.addEventListener = addEventListenerWrapper;
    }
    preventAddEventListener.names = ['prevent-addEventListener', // aliases are needed for matching the related scriptlet converted into our syntax
    'addEventListener-defuser.js', 'ubo-addEventListener-defuser.js', 'aeld.js', 'ubo-aeld.js', 'ubo-addEventListener-defuser', 'ubo-aeld'];
    preventAddEventListener.injections = [toRegExp, hit];

    /* eslint-disable consistent-return, no-eval */
    /**
     * @scriptlet prevent-bab
     *
     * @description
     * Prevents BlockAdblock script from detecting an ad blocker.
     *
     * Related UBO scriptlet:
     * https://github.com/gorhill/uBlock/wiki/Resources-Library#bab-defuserjs-
     *
     * **Syntax**
     * ```
     * example.org#%#//scriptlet('prevent-bab')
     * ```
     */

    function preventBab(source) {
      var _this = this;

      var nativeSetTimeout = window.setTimeout;
      var babRegex = /\.bab_elementid.$/;

      window.setTimeout = function (callback) {
        if (typeof callback !== 'string' || !babRegex.test(callback)) {
          for (var _len = arguments.length, args = new Array(_len > 1 ? _len - 1 : 0), _key = 1; _key < _len; _key++) {
            args[_key - 1] = arguments[_key];
          }

          return nativeSetTimeout.call.apply(nativeSetTimeout, [_this, callback].concat(args));
        }

        hit(source);
      };

      var signatures = [['blockadblock'], ['babasbm'], [/getItem\('babn'\)/], ['getElementById', 'String.fromCharCode', 'ABCDEFGHIJKLMNOPQRSTUVWXYZabcdefghijklmnopqrstuvwxyz0123456789', 'charAt', 'DOMContentLoaded', 'AdBlock', 'addEventListener', 'doScroll', 'fromCharCode', '<<2|r>>4', 'sessionStorage', 'clientWidth', 'localStorage', 'Math', 'random']];

      var check = function check(str) {
        for (var i = 0; i < signatures.length; i += 1) {
          var tokens = signatures[i];
          var match = 0;

          for (var j = 0; j < tokens.length; j += 1) {
            var token = tokens[j];
            var found = token instanceof RegExp ? token.test(str) : str.indexOf(token) > -1;

            if (found) {
              match += 1;
            }
          }

          if (match / tokens.length >= 0.8) {
            return true;
          }
        }

        return false;
      };

      var nativeEval = window.eval;

      window.eval = function (str) {
        if (!check(str)) {
          return nativeEval(str);
        }

        hit(source);
        var bodyEl = document.body;

        if (bodyEl) {
          bodyEl.style.removeProperty('visibility');
        }

        var el = document.getElementById('babasbmsgx');

        if (el) {
          el.parentNode.removeChild(el);
        }
      };
    }
    preventBab.names = ['prevent-bab', // aliases are needed for matching the related scriptlet converted into our syntax
    'nobab.js', 'ubo-nobab.js', 'bab-defuser.js', 'ubo-bab-defuser.js', 'ubo-nobab', 'ubo-bab-defuser'];
    preventBab.injections = [hit];

    /* eslint-disable no-unused-vars, no-extra-bind, func-names */
    /* eslint-disable max-len */

    /**
     * @scriptlet nowebrtc
     *
     * @description
     * Disables WebRTC by overriding `RTCPeerConnection`. The overriden function will log every attempt to create a new connection.
     *
     * Related UBO scriptlet:
     * https://github.com/gorhill/uBlock/wiki/Resources-Library#nowebrtcjs-
     *
     * **Syntax**
     * ```
     * example.org#%#//scriptlet('nowebrtc')
     * ```
     */

    /* eslint-enable max-len */

    function nowebrtc(source) {
      var propertyName = '';

      if (window.RTCPeerConnection) {
        propertyName = 'RTCPeerConnection';
      } else if (window.webkitRTCPeerConnection) {
        propertyName = 'webkitRTCPeerConnection';
      }

      if (propertyName === '') {
        return;
      }

      var rtcReplacement = function rtcReplacement(config) {
        hit(source, "Document tried to create an RTCPeerConnection: ".concat(config));
      };

      rtcReplacement.prototype = {
        close: noopFunc,
        createDataChannel: noopFunc,
        createOffer: noopFunc,
        setRemoteDescription: noopFunc
      };
      var rtc = window[propertyName];
      window[propertyName] = rtcReplacement;

      if (rtc.prototype) {
        rtc.prototype.createDataChannel = function (a, b) {
          return {
            close: noopFunc,
            send: noopFunc
          };
        }.bind(null);
      }
    }
    nowebrtc.names = ['nowebrtc', // aliases are needed for matching the related scriptlet converted into our syntax
    'nowebrtc.js', 'ubo-nowebrtc.js', 'ubo-nowebrtc'];
    nowebrtc.injections = [hit, noopFunc];

    /* eslint-disable no-console */
    /**
     * @scriptlet log-addEventListener
     *
     * @description
     * Logs all addEventListener calls to the console.
     *
     * Related UBO scriptlet:
     * https://github.com/gorhill/uBlock/wiki/Resources-Library#addeventlistener-loggerjs-
     *
     * **Syntax**
     * ```
     * example.org#%#//scriptlet('log-addEventListener')
     * ```
     */

    function logAddEventListener(source) {
      var log = console.log.bind(console);
      var nativeAddEventListener = window.EventTarget.prototype.addEventListener;

      function addEventListenerWrapper(eventName, callback) {
        hit(source); // The scriptlet might cause a website broke
        // if the website uses test addEventListener with callback = null
        // https://github.com/AdguardTeam/Scriptlets/issues/76

        var callbackToLog = callback;

        if (callback && typeof callback === 'function') {
          callbackToLog = callback.toString();
        }

        log("addEventListener(\"".concat(eventName, "\", ").concat(callbackToLog, ")"));

        for (var _len = arguments.length, args = new Array(_len > 2 ? _len - 2 : 0), _key = 2; _key < _len; _key++) {
          args[_key - 2] = arguments[_key];
        }

        return nativeAddEventListener.apply(this, [eventName, callback].concat(args));
      }

      window.EventTarget.prototype.addEventListener = addEventListenerWrapper;
    }
    logAddEventListener.names = ['log-addEventListener', // aliases are needed for matching the related scriptlet converted into our syntax
    'addEventListener-logger.js', 'ubo-addEventListener-logger.js', 'aell.js', 'ubo-aell.js', 'ubo-addEventListener-logger', 'ubo-aell'];
    logAddEventListener.injections = [hit];

    /* eslint-disable no-console, no-eval */
    /**
     * @scriptlet log-eval
     *
     * @description
     * Logs all `eval()` or `new Function()` calls to the console.
     *
     * **Syntax**
     * ```
     * example.org#%#//scriptlet('log-eval')
     * ```
     */

    function logEval(source) {
      var log = console.log.bind(console); // wrap eval function

      var nativeEval = window.eval;

      function evalWrapper(str) {
        hit(source);
        log("eval(\"".concat(str, "\")"));
        return nativeEval(str);
      }

      window.eval = evalWrapper; // wrap new Function

      var nativeFunction = window.Function;

      function FunctionWrapper() {
        hit(source);

        for (var _len = arguments.length, args = new Array(_len), _key = 0; _key < _len; _key++) {
          args[_key] = arguments[_key];
        }

        log("new Function(".concat(args.join(', '), ")"));
        return nativeFunction.apply(this, [].concat(args));
      }

      FunctionWrapper.prototype = Object.create(nativeFunction.prototype);
      FunctionWrapper.prototype.constructor = FunctionWrapper;
      window.Function = FunctionWrapper;
    }
    logEval.names = ['log-eval'];
    logEval.injections = [hit];

    /**
     * @scriptlet log
     *
     * @description
     * A simple scriptlet which only purpose is to print arguments to console.
     * This scriptlet can be helpful for debugging and troubleshooting other scriptlets.
     *
     * **Example**
     * ```
     * example.org#%#//scriptlet('log', 'arg1', 'arg2')
     * ```
     */
    function log() {
      for (var _len = arguments.length, args = new Array(_len), _key = 0; _key < _len; _key++) {
        args[_key] = arguments[_key];
      }

      console.log(args); // eslint-disable-line no-console
    }
    log.names = ['log'];

    /* eslint-disable no-eval, no-extra-bind */
    /**
     * @scriptlet noeval
     *
     * @description
     * Prevents page to use eval.
     * Notifies about attempts in the console
     *
     * Related UBO scriptlet:
     * https://github.com/gorhill/uBlock/wiki/Resources-Library#noevaljs-
     *
     * It also can be used as `$redirect` rules sometimes.
     * See [redirect description](../wiki/about-redirects.md#noeval).
     *
     * **Syntax**
     * ```
     * example.org#%#//scriptlet('noeval')
     * ```
     */

    function noeval(source) {
      window.eval = function evalWrapper(s) {
        hit(source, "AdGuard has prevented eval:\n".concat(s));
      }.bind();
    }
    noeval.names = ['noeval', // aliases are needed for matching the related scriptlet converted into our syntax
    'noeval.js', 'silent-noeval.js', 'ubo-noeval.js', 'ubo-silent-noeval.js', 'ubo-noeval', 'ubo-silent-noeval'];
    noeval.injections = [hit];

    /* eslint-disable no-eval, no-extra-bind, func-names */
    /**
     * @scriptlet prevent-eval-if
     *
     * @description
     * Prevents page to use eval matching payload.
     *
     * Related UBO scriptlet:
     * https://github.com/gorhill/uBlock/wiki/Resources-Library#noeval-ifjs-
     *
     * **Syntax**
     * ```
     * example.org#%#//scriptlet('prevent-eval-if'[, search])
     * ```
     *
     * - `search` - optional, string or regexp for matching stringified eval payload.
     * If 'search is not specified — all stringified eval payload will be matched
     *
     * **Examples**
     * ```
     * ! Prevents eval if it matches 'test'
     * example.org#%#//scriptlet('prevent-eval-if', 'test')
     * ```
     *
     * @param {string|RegExp} [search] string or regexp matching stringified eval payload
     */

    function preventEvalIf(source, search) {
      search = search ? toRegExp(search) : toRegExp('/.?/');
      var nativeEval = window.eval;

      window.eval = function (payload) {
        if (!search.test(payload.toString())) {
          return nativeEval.call(window, payload);
        }

        hit(source, payload);
        return undefined;
      }.bind(window);
    }
    preventEvalIf.names = ['prevent-eval-if', // aliases are needed for matching the related scriptlet converted into our syntax
    'noeval-if.js', 'ubo-noeval-if.js', 'ubo-noeval-if'];
    preventEvalIf.injections = [toRegExp, hit];

    /* eslint-disable no-console, func-names, no-multi-assign */
    /**
     * @scriptlet prevent-fab-3.2.0
     *
     * @description
     * Prevents execution of the FAB script v3.2.0.
     *
     * Related UBO scriptlet:
     * https://github.com/gorhill/uBlock/wiki/Resources-Library#fuckadblockjs-320-
     *
     * **Syntax**
     * ```
     * example.org#%#//scriptlet('prevent-fab-3.2.0')
     * ```
     */

    function preventFab(source) {
      hit(source); // redefines Fab function for adblock detection

      var Fab = function Fab() {};

      Fab.prototype.check = noopFunc;
      Fab.prototype.clearEvent = noopFunc;
      Fab.prototype.emitEvent = noopFunc;

      Fab.prototype.on = function (a, b) {
        if (!a) {
          b();
        }

        return this;
      };

      Fab.prototype.onDetected = noopThis;

      Fab.prototype.onNotDetected = function (a) {
        a();
        return this;
      };

      Fab.prototype.setOption = noopFunc;
      Fab.prototype.options = {
        set: noopFunc,
        get: noopFunc
      };
      var fab = new Fab();
      var getSetFab = {
        get: function get() {
          return Fab;
        },
        set: function set() {}
      };
      var getsetfab = {
        get: function get() {
          return fab;
        },
        set: function set() {}
      }; // redefined Fab data properties which if 'FuckAdBlock' variable exists

      if (Object.prototype.hasOwnProperty.call(window, 'FuckAdBlock')) {
        window.FuckAdBlock = Fab;
      } else {
        // or redefined Fab accessor properties
        Object.defineProperty(window, 'FuckAdBlock', getSetFab);
      }

      if (Object.prototype.hasOwnProperty.call(window, 'BlockAdBlock')) {
        window.BlockAdBlock = Fab;
      } else {
        Object.defineProperty(window, 'BlockAdBlock', getSetFab);
      }

      if (Object.prototype.hasOwnProperty.call(window, 'SniffAdBlock')) {
        window.SniffAdBlock = Fab;
      } else {
        Object.defineProperty(window, 'SniffAdBlock', getSetFab);
      }

      if (Object.prototype.hasOwnProperty.call(window, 'fuckAdBlock')) {
        window.fuckAdBlock = fab;
      } else {
        Object.defineProperty(window, 'fuckAdBlock', getsetfab);
      }

      if (Object.prototype.hasOwnProperty.call(window, 'blockAdBlock')) {
        window.blockAdBlock = fab;
      } else {
        Object.defineProperty(window, 'blockAdBlock', getsetfab);
      }

      if (Object.prototype.hasOwnProperty.call(window, 'sniffAdBlock')) {
        window.sniffAdBlock = fab;
      } else {
        Object.defineProperty(window, 'sniffAdBlock', getsetfab);
      }
    }
    preventFab.names = ['prevent-fab-3.2.0', // aliases are needed for matching the related scriptlet converted into our syntax
    'nofab.js', 'ubo-nofab.js', 'fuckadblock.js-3.2.0', 'ubo-fuckadblock.js-3.2.0', 'ubo-nofab'];
    preventFab.injections = [hit, noopFunc, noopThis];

    /* eslint-disable no-console, func-names, no-multi-assign */
    /**
     * @scriptlet set-popads-dummy
     *
     * @description
     * Sets static properties PopAds and popns.
     *
     * Related UBO scriptlet:
     * https://github.com/gorhill/uBlock/wiki/Resources-Library#popads-dummyjs-
     *
     * **Syntax**
     * ```
     * example.org#%#//scriptlet('set-popads-dummy')
     * ```
     */

    function setPopadsDummy(source) {
      delete window.PopAds;
      delete window.popns;
      Object.defineProperties(window, {
        PopAds: {
          get: function get() {
            hit(source);
            return {};
          }
        },
        popns: {
          get: function get() {
            hit(source);
            return {};
          }
        }
      });
    }
    setPopadsDummy.names = ['set-popads-dummy', // aliases are needed for matching the related scriptlet converted into our syntax
    'popads-dummy.js', 'ubo-popads-dummy.js', 'ubo-popads-dummy'];
    setPopadsDummy.injections = [hit];

    /**
     * @scriptlet prevent-popads-net
     *
     * @description
     * Aborts on property write (PopAds, popns), throws reference error with random id.
     *
     * Related UBO scriptlet:
     * https://github.com/gorhill/uBlock/wiki/Resources-Library#popadsnetjs-
     *
     * **Syntax**
     * ```
     * example.org#%#//scriptlet('prevent-popads-net')
     * ```
     */

    function preventPopadsNet(source) {
      var rid = randomId();

      var throwError = function throwError() {
        throw new ReferenceError(rid);
      };

      delete window.PopAds;
      delete window.popns;
      Object.defineProperties(window, {
        PopAds: {
          set: throwError
        },
        popns: {
          set: throwError
        }
      });
      window.onerror = createOnErrorHandler(rid).bind();
      hit(source);
    }
    preventPopadsNet.names = ['prevent-popads-net', // aliases are needed for matching the related scriptlet converted into our syntax
    'popads.net.js', 'ubo-popads.net.js', 'ubo-popads.net'];
    preventPopadsNet.injections = [createOnErrorHandler, randomId, hit];

    /* eslint-disable func-names */
    /**
     * @scriptlet prevent-adfly
     *
     * @description
     * Prevents anti-adblock scripts on adfly short links.
     *
     * Related UBO scriptlet:
     * https://github.com/gorhill/uBlock/wiki/Resources-Library#adfly-defuserjs-
     *
     * **Syntax**
     * ```
     * example.org#%#//scriptlet('prevent-adfly')
     * ```
     */

    function preventAdfly(source) {
      var isDigit = function isDigit(data) {
        return /^\d$/.test(data);
      };

      var handler = function handler(encodedURL) {
        var evenChars = '';
        var oddChars = '';

        for (var i = 0; i < encodedURL.length; i += 1) {
          if (i % 2 === 0) {
            evenChars += encodedURL.charAt(i);
          } else {
            oddChars = encodedURL.charAt(i) + oddChars;
          }
        }

        var data = (evenChars + oddChars).split('');

        for (var _i = 0; _i < data.length; _i += 1) {
          if (isDigit(data[_i])) {
            for (var ii = _i + 1; ii < data.length; ii += 1) {
              if (isDigit(data[ii])) {
                // eslint-disable-next-line no-bitwise
                var temp = parseInt(data[_i], 10) ^ parseInt(data[ii], 10);

                if (temp < 10) {
                  data[_i] = temp.toString();
                }

                _i = ii;
                break;
              }
            }
          }
        }

        data = data.join('');
        var decodedURL = window.atob(data).slice(16, -16);
        /* eslint-disable compat/compat */

        if (window.stop) {
          window.stop();
        }
        /* eslint-enable compat/compat */


        window.onbeforeunload = null;
        window.location.href = decodedURL;
      };

      var val; // Do not apply handler more than one time

      var applyHandler = true;
      var result = setPropertyAccess(window, 'ysmm', {
        configurable: false,
        set: function set(value) {
          if (applyHandler) {
            applyHandler = false;

            try {
              if (typeof value === 'string') {
                handler(value);
              }
            } catch (err) {} // eslint-disable-line no-empty

          }

          val = value;
        },
        get: function get() {
          return val;
        }
      });

      if (result) {
        hit(source);
      } else {
        window.console.error('Failed to set up prevent-adfly scriptlet');
      }
    }
    preventAdfly.names = ['prevent-adfly', // aliases are needed for matching the related scriptlet converted into our syntax
    'adfly-defuser.js', 'ubo-adfly-defuser.js', 'ubo-adfly-defuser'];
    preventAdfly.injections = [setPropertyAccess, hit];

    /* eslint-disable max-len */

    /**
     * @scriptlet debug-on-property-read
     *
     * @description
     * This scriptlet is basically the same as [abort-on-property-read](#abort-on-property-read), but instead of aborting it starts the debugger.
     *
     * **It is not supposed to be used in production filter lists!**
     *
     * **Syntax**
     * ```
     * ! Debug script if it tries to access `window.alert`
     * example.org#%#//scriptlet('debug-on-property-read', 'alert')
     * ! of `window.open`
     * example.org#%#//scriptlet('debug-on-property-read', 'open')
     * ```
     */

    /* eslint-enable max-len */

    function debugOnPropertyRead(source, property, stack) {
      var stackRegexp = stack ? toRegExp(stack) : toRegExp('/.?/');

      if (!property || !matchStackTrace(stackRegexp, new Error().stack)) {
        return;
      }

      var rid = randomId();

      var abort = function abort() {
        hit(source);
        debugger; // eslint-disable-line no-debugger
      };

      var setChainPropAccess = function setChainPropAccess(owner, property) {
        var chainInfo = getPropertyInChain(owner, property);
        var base = chainInfo.base;
        var prop = chainInfo.prop,
            chain = chainInfo.chain;

        if (chain) {
          var setter = function setter(a) {
            base = a;

            if (a instanceof Object) {
              setChainPropAccess(a, chain);
            }
          };

          Object.defineProperty(owner, prop, {
            get: function get() {
              return base;
            },
            set: setter
          });
          return;
        }

        setPropertyAccess(base, prop, {
          get: abort,
          set: noopFunc
        });
      };

      setChainPropAccess(window, property);
      window.onerror = createOnErrorHandler(rid).bind();
    }
    debugOnPropertyRead.names = ['debug-on-property-read'];
    debugOnPropertyRead.injections = [randomId, setPropertyAccess, getPropertyInChain, createOnErrorHandler, hit, toRegExp, matchStackTrace, noopFunc];

    /* eslint-disable max-len */

    /**
     * @scriptlet debug-on-property-write
     *
     * @description
     * This scriptlet is basically the same as [abort-on-property-write](#abort-on-property-write), but instead of aborting it starts the debugger.
     *
     * **It is not supposed to be used in production filter lists!**
     *
     * **Syntax**
     * ```
     * ! Aborts script when it tries to write in property `window.test`
     * example.org#%#//scriptlet('debug-on-property-write', 'test')
     * ```
     */

    /* eslint-enable max-len */

    function debugOnPropertyWrite(source, property, stack) {
      var stackRegexp = stack ? toRegExp(stack) : toRegExp('/.?/');

      if (!property || !matchStackTrace(stackRegexp, new Error().stack)) {
        return;
      }

      var rid = randomId();

      var abort = function abort() {
        hit(source);
        debugger; // eslint-disable-line no-debugger
      };

      var setChainPropAccess = function setChainPropAccess(owner, property) {
        var chainInfo = getPropertyInChain(owner, property);
        var base = chainInfo.base;
        var prop = chainInfo.prop,
            chain = chainInfo.chain;

        if (chain) {
          var setter = function setter(a) {
            base = a;

            if (a instanceof Object) {
              setChainPropAccess(a, chain);
            }
          };

          Object.defineProperty(owner, prop, {
            get: function get() {
              return base;
            },
            set: setter
          });
          return;
        }

        setPropertyAccess(base, prop, {
          set: abort
        });
      };

      setChainPropAccess(window, property);
      window.onerror = createOnErrorHandler(rid).bind();
    }
    debugOnPropertyWrite.names = ['debug-on-property-write'];
    debugOnPropertyWrite.injections = [randomId, setPropertyAccess, getPropertyInChain, createOnErrorHandler, hit, toRegExp, matchStackTrace];

    /* eslint-disable max-len */

    /**
     * @scriptlet debug-current-inline-script
     *
     * @description
     * This scriptlet is basically the same as [abort-current-inline-script](#abort-current-inline-script), but instead of aborting it starts the debugger.
     *
     * **It is not supposed to be used in production filter lists!**
     *
     * **Syntax**
     *```
     * ! Aborts script when it tries to access `window.alert`
     * example.org#%#//scriptlet('debug-current-inline-script', 'alert')
     * ```
     */

    /* eslint-enable max-len */

    function debugCurrentInlineScript(source, property) {
      var search = arguments.length > 2 && arguments[2] !== undefined ? arguments[2] : null;
      var regex = search ? toRegExp(search) : null;
      var rid = randomId();

      var getCurrentScript = function getCurrentScript() {
        if (!document.currentScript) {
          // eslint-disable-line compat/compat
          var scripts = document.getElementsByTagName('script');
          return scripts[scripts.length - 1];
        }

        return document.currentScript; // eslint-disable-line compat/compat
      };

      var ourScript = getCurrentScript();

      var abort = function abort() {
        var scriptEl = getCurrentScript();

        if (scriptEl instanceof HTMLScriptElement && scriptEl.textContent.length > 0 && scriptEl !== ourScript && (!regex || regex.test(scriptEl.textContent))) {
          hit(source);
          debugger; // eslint-disable-line no-debugger
        }
      };

      var setChainPropAccess = function setChainPropAccess(owner, property) {
        var chainInfo = getPropertyInChain(owner, property);
        var base = chainInfo.base;
        var prop = chainInfo.prop,
            chain = chainInfo.chain;

        if (chain) {
          var setter = function setter(a) {
            base = a;

            if (a instanceof Object) {
              setChainPropAccess(a, chain);
            }
          };

          Object.defineProperty(owner, prop, {
            get: function get() {
              return base;
            },
            set: setter
          });
          return;
        }

        var currentValue = base[prop];
        setPropertyAccess(base, prop, {
          set: function set(value) {
            abort();
            currentValue = value;
          },
          get: function get() {
            abort();
            return currentValue;
          }
        });
      };

      setChainPropAccess(window, property);
      window.onerror = createOnErrorHandler(rid).bind();
    }
    debugCurrentInlineScript.names = ['debug-current-inline-script'];
    debugCurrentInlineScript.injections = [randomId, setPropertyAccess, getPropertyInChain, toRegExp, createOnErrorHandler, hit];

    /* eslint-disable max-len */

    /**
     * @scriptlet remove-attr
     *
     * @description
     * Removes the specified attributes from DOM nodes. This scriptlet runs once when the page loads
     * and after that periodically in order to DOM tree changes.
     *
     * Related UBO scriptlet:
     * https://github.com/gorhill/uBlock/wiki/Resources-Library#remove-attrjs-
     *
     * **Syntax**
     * ```
     * example.org#%#//scriptlet('remove-attr', attrs[, selector])
     * ```
     *
     * - `attrs` — required, attribute or list of attributes joined by '|'
     * - `selector` — optional, CSS selector, specifies DOM nodes from which the attributes will be removed
     *
     * **Examples**
     * 1.  Removes by attribute
     *     ```
     *     example.org#%#//scriptlet('remove-attr', 'example|test')
     *     ```
     *
     *     ```html
     *     <!-- before  -->
     *     <div example="true" test="true">Some text</div>
     *
     *     <!-- after -->
     *     <div>Some text</div>
     *     ```
     *
     * 2. Removes with specified selector
     *     ```
     *     example.org#%#//scriptlet('remove-attr', 'example', 'div[class="inner"]')
     *     ```
     *
     *     ```html
     *     <!-- before -->
     *     <div class="wrapper" example="true">
     *         <div class="inner" example="true">Some text</div>
     *     </div>
     *
     *     <!-- after -->
     *     <div class="wrapper" example="true">
     *         <div class="inner">Some text</div>
     *     </div>
     *     ```
     */

    /* eslint-enable max-len */

    function removeAttr(source, attrs, selector) {
      if (!attrs) {
        return;
      }

      attrs = attrs.split(/\s*\|\s*/);

      if (!selector) {
        selector = "[".concat(attrs.join('],['), "]");
      }

      var rmattr = function rmattr() {
        var nodes = [].slice.call(document.querySelectorAll(selector));
        var removed = false;
        nodes.forEach(function (node) {
          attrs.forEach(function (attr) {
            node.removeAttribute(attr);
            removed = true;
          });
        });

        if (removed) {
          hit(source);
        }
      };

      rmattr(); // 'true' for observing attributes

      observeDOMChanges(rmattr, true);
    }
    removeAttr.names = ['remove-attr', // aliases are needed for matching the related scriptlet converted into our syntax
    'remove-attr.js', 'ubo-remove-attr.js', 'ra.js', 'ubo-ra.js', 'ubo-remove-attr', 'ubo-ra'];
    removeAttr.injections = [hit, observeDOMChanges];

    /* eslint-disable max-len */

    /**
     * @scriptlet remove-class
     *
     * @description
     * Removes the specified classes from DOM nodes. This scriptlet runs once after the page loads
     * and after that periodically in order to DOM tree changes.
     *
     * Related UBO scriptlet:
     * https://github.com/gorhill/uBlock/wiki/Resources-Library#remove-classjs-
     *
     * **Syntax**
     * ```
     * example.org#%#//scriptlet('remove-class', classes[, selector])
     * ```
     *
     * - `classes` — required, class or list of classes separated by '|'
     * - `selector` — optional, CSS selector, specifies DOM nodes from which the classes will be removed.
     * If there is no `selector`, each class of `classes` independently will be removed from all nodes which has one
     *
     * **Examples**
     * 1.  Removes by classes
     *     ```
     *     example.org#%#//scriptlet('remove-class', 'example|test')
     *     ```
     *
     *     ```html
     *     <!-- before  -->
     *     <div id="first" class="nice test">Some text</div>
     *     <div id="second" class="rare example for test">Some text</div>
     *     <div id="third" class="testing better example">Some text</div>
     *
     *     <!-- after -->
     *     <div id="first" class="nice">Some text</div>
     *     <div id="second" class="rare for">Some text</div>
     *     <div id="third" class="testing better">Some text</div>
     *     ```
     *
     * 2. Removes with specified selector
     *     ```
     *     example.org#%#//scriptlet('remove-class', 'branding', 'div[class^="inner"]')
     *     ```
     *
     *     ```html
     *     <!-- before -->
     *     <div class="wrapper true branding">
     *         <div class="inner bad branding">Some text</div>
     *     </div>
     *
     *     <!-- after -->
     *     <div class="wrapper true branding">
     *         <div class="inner bad">Some text</div>
     *     </div>
     *     ```
     */

    /* eslint-enable max-len */

    function removeClass(source, classNames, selector) {
      if (!classNames) {
        return;
      }

      classNames = classNames.split(/\s*\|\s*/);
      var selectors = [];

      if (!selector) {
        selectors = classNames.map(function (className) {
          return ".".concat(className);
        });
      }

      var removeClassHandler = function removeClassHandler() {
        var nodes = new Set();

        if (selector) {
          var foundedNodes = [].slice.call(document.querySelectorAll(selector));
          foundedNodes.forEach(function (n) {
            return nodes.add(n);
          });
        } else if (selectors.length > 0) {
          selectors.forEach(function (s) {
            var elements = document.querySelectorAll(s);

            for (var i = 0; i < elements.length; i += 1) {
              var element = elements[i];
              nodes.add(element);
            }
          });
        }

        var removed = false;
        nodes.forEach(function (node) {
          classNames.forEach(function (className) {
            if (node.classList.contains(className)) {
              node.classList.remove(className);
              removed = true;
            }
          });
        });

        if (removed) {
          hit(source);
        }
      };

      removeClassHandler();
      var CLASS_ATTR_NAME = ['class']; // 'true' for observing attributes
      // 'class' for observing only classes

      observeDOMChanges(removeClassHandler, true, CLASS_ATTR_NAME);
    }
    removeClass.names = ['remove-class', // aliases are needed for matching the related scriptlet converted into our syntax
    'remove-class.js', 'ubo-remove-class.js', 'rc.js', 'ubo-rc.js', 'ubo-remove-class', 'ubo-rc'];
    removeClass.injections = [hit, observeDOMChanges];

    /**
     * @scriptlet disable-newtab-links
     *
     * @description
     * Prevents opening new tabs and windows if there is `target` attribute in element.
     *
     * Related UBO scriptlet:
     * https://github.com/gorhill/uBlock/wiki/Resources-Library#disable-newtab-linksjs-
     *
     * **Syntax**
     * ```
     * example.org#%#//scriptlet('disable-newtab-links')
     * ```
     */

    function disableNewtabLinks(source) {
      document.addEventListener('click', function (ev) {
        var target = ev.target;

        while (target !== null) {
          if (target.localName === 'a' && target.hasAttribute('target')) {
            ev.stopPropagation();
            ev.preventDefault();
            hit(source);
            break;
          }

          target = target.parentNode;
        }
      });
    }
    disableNewtabLinks.names = ['disable-newtab-links', // aliases are needed for matching the related scriptlet converted into our syntax
    'disable-newtab-links.js', 'ubo-disable-newtab-links.js', 'ubo-disable-newtab-links'];
    disableNewtabLinks.injections = [hit];

    /* eslint-disable max-len */

    /**
     * @scriptlet adjust-setInterval
     *
     * @description
     * Adjusts interval for specified setInterval() callbacks.
     *
     * Related UBO scriptlet:
     * https://github.com/gorhill/uBlock/wiki/Resources-Library#nano-setinterval-boosterjs-
     *
     * **Syntax**
     * ```
     * example.org#%#//scriptlet('adjust-setInterval'[, match [, interval[, boost]]])
     * ```
     *
     * - `match` - optional, string/regular expression, matching in stringified callback function
     * - `interval` - optional, defaults to 1000, decimal integer, matching setInterval delay
     * - `boost` - optional, default to 0.05, float, capped at 50 times for up and down (0.02...50), interval multiplier
     *
     * **Examples**
     * 1. Adjust all setInterval() x20 times where interval equal 1000ms:
     *     ```
     *     example.org#%#//scriptlet('adjust-setInterval')
     *     ```
     *
     * 2. Adjust all setInterval() x20 times where callback mathed with `example` and interval equal 1000ms
     *     ```
     *     example.org#%#//scriptlet('adjust-setInterval', 'example')
     *     ```
     *
     * 3. Adjust all setInterval() x20 times where callback mathed with `example` and interval equal 400ms
     *     ```
     *     example.org#%#//scriptlet('adjust-setInterval', 'example', '400')
     *     ```
     *
     * 4. Slow down setInterval() x2 times where callback matched with `example` and interval equal 1000ms
     *     ```
     *     example.org#%#//scriptlet('adjust-setInterval', 'example', '', '2')
     *     ```
     * 5.  Adjust all setInterval() x50 times where interval equal 2000ms
     *     ```
     *     example.org#%#//scriptlet('adjust-setInterval', '', '2000', '0.02')
     *     ```
     */

    /* eslint-enable max-len */

    function adjustSetInterval(source, match, interval, boost) {
      var nativeInterval = window.setInterval;
      var nativeIsNaN = Number.isNaN || window.isNaN; // eslint-disable-line compat/compat

      var nativeIsFinite = Number.isFinite || window.isFinite; // eslint-disable-line compat/compat

      interval = parseInt(interval, 10);
      interval = nativeIsNaN(interval) ? 1000 : interval;
      boost = parseFloat(boost);
      boost = nativeIsNaN(boost) || !nativeIsFinite(boost) ? 0.05 : boost;
      match = match ? toRegExp(match) : toRegExp('/.?/');

      if (boost < 0.02) {
        boost = 0.02;
      }

      if (boost > 50) {
        boost = 50;
      }

      var intervalWrapper = function intervalWrapper(cb, d) {
        if (d === interval && match.test(cb.toString())) {
          d *= boost;
          hit(source);
        }

        for (var _len = arguments.length, args = new Array(_len > 2 ? _len - 2 : 0), _key = 2; _key < _len; _key++) {
          args[_key - 2] = arguments[_key];
        }

        return nativeInterval.apply(window, [cb, d].concat(args));
      };

      window.setInterval = intervalWrapper;
    }
    adjustSetInterval.names = ['adjust-setInterval', // aliases are needed for matching the related scriptlet converted into our syntax
    'nano-setInterval-booster.js', 'ubo-nano-setInterval-booster.js', 'nano-sib.js', 'ubo-nano-sib.js', 'ubo-nano-setInterval-booster', 'ubo-nano-sib'];
    adjustSetInterval.injections = [toRegExp, hit];

    /* eslint-disable max-len */

    /**
     * @scriptlet adjust-setTimeout
     *
     * @description
     * Adjusts timeout for specified setTimout() callbacks.
     *
     * Related UBO scriptlet:
     * https://github.com/gorhill/uBlock/wiki/Resources-Library#nano-settimeout-boosterjs-
     *
     * **Syntax**
     * ```
     * example.org#%#//scriptlet('adjust-setTimeout'[, match [, timeout[, boost]]])
     * ```
     *
     * - `match` - optional, string/regular expression, matching in stringified callback function
     * - `timeout` - optional, defaults to 1000, decimal integer, matching setTimout delay
     * - `boost` - optional, default to 0.05, float, capped at 50 times for up and down (0.02...50), timeout multiplier
     *
     * **Examples**
     * 1. Adjust all setTimeout() x20 times where timeout equal 1000ms:
     *     ```
     *     example.org#%#//scriptlet('adjust-setTimeout')
     *     ```
     *
     * 2. Adjust all setTimeout() x20 times where callback mathed with `example` and timeout equal 1000ms
     *     ```
     *     example.org#%#//scriptlet('adjust-setTimeout', 'example')
     *     ```
     *
     * 3. Adjust all setTimeout() x20 times where callback mathed with `example` and timeout equal 400ms
     *     ```
     *     example.org#%#//scriptlet('adjust-setTimeout', 'example', '400')
     *     ```
     *
     * 4. Slow down setTimeout() x2 times where callback matched with `example` and timeout equal 1000ms
     *     ```
     *     example.org#%#//scriptlet('adjust-setTimeout', 'example', '', '2')
     *     ```
     * 5.  Adjust all setTimeout() x50 times where timeout equal 2000ms
     *     ```
     *     example.org#%#//scriptlet('adjust-setTimeout', '', '2000', '0.02')
     *     ```
     */

    /* eslint-enable max-len */

    function adjustSetTimeout(source, match, timeout, boost) {
      var nativeTimeout = window.setTimeout;
      var nativeIsNaN = Number.isNaN || window.isNaN; // eslint-disable-line compat/compat

      var nativeIsFinite = Number.isFinite || window.isFinite; // eslint-disable-line compat/compat

      timeout = parseInt(timeout, 10);
      timeout = nativeIsNaN(timeout) ? 1000 : timeout;
      boost = parseFloat(boost);
      boost = nativeIsNaN(boost) || !nativeIsFinite(boost) ? 0.05 : boost;
      match = match ? toRegExp(match) : toRegExp('/.?/');

      if (boost < 0.02) {
        boost = 0.02;
      }

      if (boost > 50) {
        boost = 50;
      }

      var timeoutWrapper = function timeoutWrapper(cb, d) {
        if (d === timeout && match.test(cb.toString())) {
          d *= boost;
          hit(source);
        }

        for (var _len = arguments.length, args = new Array(_len > 2 ? _len - 2 : 0), _key = 2; _key < _len; _key++) {
          args[_key - 2] = arguments[_key];
        }

        return nativeTimeout.apply(window, [cb, d].concat(args));
      };

      window.setTimeout = timeoutWrapper;
    }
    adjustSetTimeout.names = ['adjust-setTimeout', // aliases are needed for matching the related scriptlet converted into our syntax
    'nano-setTimeout-booster.js', 'ubo-nano-setTimeout-booster.js', 'nano-stb.js', 'ubo-nano-stb.js', 'ubo-nano-setTimeout-booster', 'ubo-nano-stb'];
    adjustSetTimeout.injections = [toRegExp, hit];

    /* eslint-disable max-len */

    /**
     * @scriptlet dir-string
     *
     * @description
     * Wraps the `console.dir` API to call the `toString` method of the argument.
     * There are several adblock circumvention systems that detect browser devtools
     * and hide themselves. Therefore, if we force them to think
     * that devtools are open (using this scrciptlet),
     * it will automatically disable the adblock circumvention script.
     *
     * Related ABP source:
     * https://github.com/adblockplus/adblockpluscore/blob/6b2a309054cc23432102b85d13f12559639ef495/lib/content/snippets.js#L766
     *
     * **Syntax**
     * ```
     * example.org#%#//scriptlet('dir-string'[, times])
     * ```
     * - `times` - optional, the number of times to call the `toString` method of the argument to `console.dir`
     *
     * **Example**
     * ```
     * ! Run 2 times
     * example.org#%#//scriptlet('dir-string', '2')
     * ```
     */

    /* eslint-enable max-len */

    function dirString(source, times) {
      var _console = console,
          dir = _console.dir;
      times = parseInt(times, 10);

      function dirWrapper(object) {
        // eslint-disable-next-line no-unused-vars
        var temp;

        for (var i = 0; i < times; i += 1) {
          // eslint-disable-next-line no-unused-expressions
          temp = "".concat(object);
        }

        if (typeof dir === 'function') {
          dir.call(this, object);
        }

        hit(source, temp);
      } // eslint-disable-next-line no-console


      console.dir = dirWrapper;
    }
    dirString.names = ['dir-string', 'abp-dir-string'];
    dirString.injections = [hit];

    /* eslint-disable max-len */

    /**
     * @scriptlet json-prune
     *
     * @description
     * Removes specified properties from the result of calling JSON.parse and returns the caller
     *
     * Related UBO scriptlet:
     * https://github.com/gorhill/uBlock/wiki/Resources-Library#json-prunejs-
     *
     * Related ABP source:
     * https://github.com/adblockplus/adblockpluscore/blob/master/lib/content/snippets.js#L1285
     *
     * **Syntax**
     * ```
     * example.org#%#//scriptlet('json-prune'[, propsToRemove [, obligatoryProps [, stack]]])
     * ```
     *
     * - `propsToRemove` - optional, string of space-separated properties to remove
     * - `obligatoryProps` - optional, string of space-separated properties which must be all present for the pruning to occur
     * - `stack` - optional, string or regular expression that must match the current function call stack trace
     *
     * > Note please that you can use wildcard `*` for chain property name.
     * e.g. 'ad.*.src' instead of 'ad.0.src ad.1.src ad.2.src ...'
     *
     * **Examples**
     * 1. Removes property `example` from the results of JSON.parse call
     *     ```
     *     example.org#%#//scriptlet('json-prune', 'example')
     *     ```
     *
     *     For instance, the following call will return `{ one: 1}`
     *
     *     ```html
     *     JSON.parse('{"one":1,"example":true}')
     *     ```
     *
     * 2. If there are no specified properties in the result of JSON.parse call, pruning will NOT occur
     *     ```
     *     example.org#%#//scriptlet('json-prune', 'one', 'obligatoryProp')
     *     ```
     *
     *     For instance, the following call will return `{ one: 1, two: 2}`
     *
     *     ```html
     *     JSON.parse('{"one":1,"two":2}')
     *     ```
     *
     * 3. A property in a list of properties can be a chain of properties
     *
     *     ```
     *     example.org#%#//scriptlet('json-prune', 'a.b', 'adpath.url.first')
     *     ```
     *
     * 4. Removes property `content.ad` from the results of JSON.parse call it's error stack trace contains `test.js`
     *     ```
     *     example.org#%#//scriptlet('json-prune', 'content.ad', '', 'test.js')
     *     ```
     *
     * 5. A property in a list of properties can be a chain of properties with wildcard in it
     *
     *     ```
     *     example.org#%#//scriptlet('json-prune', 'content.*.media.src', 'content.*.media.preroll')
     *     ```
     *
     * 6. Call with no arguments will log the current hostname and json payload at the console
     *     ```
     *     example.org#%#//scriptlet('json-prune')
     *     ```
     */

    /* eslint-enable max-len */

    function jsonPrune(source, propsToRemove, requiredInitialProps, stack) {
      var stackRegexp = stack ? toRegExp(stack) : toRegExp('/.?/');

      if (!matchStackTrace(stackRegexp, new Error().stack)) {
        return;
      } // eslint-disable-next-line no-console


      var log = console.log.bind(console);
      var prunePaths = propsToRemove !== undefined && propsToRemove !== '' ? propsToRemove.split(/ +/) : [];
      var requiredPaths = requiredInitialProps !== undefined && requiredInitialProps !== '' ? requiredInitialProps.split(/ +/) : [];

      function isPruningNeeded(root) {
        if (!root) {
          return false;
        }

        var shouldProcess;

        for (var i = 0; i < requiredPaths.length; i += 1) {
          var requiredPath = requiredPaths[i];
          var lastNestedPropName = requiredPath.split('.').pop();
          var hasWildcard = requiredPath.indexOf('.*.') > -1 || requiredPath.indexOf('*.') > -1 || requiredPath.indexOf('.*') > -1 || requiredPath.indexOf('.[].') > -1 || requiredPath.indexOf('[].') > -1 || requiredPath.indexOf('.[]') > -1; // if the path has wildcard, getPropertyInChain should 'look through' chain props

          var details = getWildcardPropertyInChain(root, requiredPath, hasWildcard); // start value of 'shouldProcess' due to checking below

          shouldProcess = !hasWildcard;

          for (var _i = 0; _i < details.length; _i += 1) {
            if (hasWildcard) {
              // if there is a wildcard,
              // at least one (||) of props chain should be present in object
              shouldProcess = !(details[_i].base[lastNestedPropName] === undefined) || shouldProcess;
            } else {
              // otherwise each one (&&) of them should be there
              shouldProcess = !(details[_i].base[lastNestedPropName] === undefined) && shouldProcess;
            }
          }
        }

        return shouldProcess;
      }
      /**
       * Prunes properties of 'root' object
       * @param {Object} root
       */


      var jsonPruner = function jsonPruner(root) {
        if (prunePaths.length === 0) {
          log(window.location.hostname, root);
          return root;
        }

        try {
          if (isPruningNeeded(root) === false) {
            return root;
          } // if pruning is needed, we check every input pathToRemove
          // and delete it if root has it


          prunePaths.forEach(function (path) {
            var ownerObjArr = getWildcardPropertyInChain(root, path, true);
            ownerObjArr.forEach(function (ownerObj) {
              if (ownerObj !== undefined && ownerObj.base) {
                delete ownerObj.base[ownerObj.prop];
                hit(source);
              }
            });
          });
        } catch (e) {
          log(e.toString());
        }

        return root;
      };

      var nativeJSONParse = JSON.parse;

      var jsonParseWrapper = function jsonParseWrapper() {
        for (var _len = arguments.length, args = new Array(_len), _key = 0; _key < _len; _key++) {
          args[_key] = arguments[_key];
        }

        // dealing with stringified json in args, which should be parsed.
        // so we call nativeJSONParse as JSON.parse which is bound to JSON object
        var root = nativeJSONParse.apply(JSON, args);
        return jsonPruner(root);
      }; // JSON.parse mocking


      jsonParseWrapper.toString = nativeJSONParse.toString.bind(nativeJSONParse);
      JSON.parse = jsonParseWrapper; // eslint-disable-next-line compat/compat

      var nativeResponseJson = Response.prototype.json; // eslint-disable-next-line func-names

      var responseJsonWrapper = function responseJsonWrapper() {
        var promise = nativeResponseJson.apply(this);
        return promise.then(function (obj) {
          return jsonPruner(obj);
        });
      }; // do nothing if browser does not support Response (e.g. Internet Explorer)
      // https://developer.mozilla.org/en-US/docs/Web/API/Response


      if (typeof Response === 'undefined') {
        return;
      } // eslint-disable-next-line compat/compat


      Response.prototype.json = responseJsonWrapper;
    }
    jsonPrune.names = ['json-prune', // aliases are needed for matching the related scriptlet converted into our syntax
    'json-prune.js', 'ubo-json-prune.js', 'ubo-json-prune', 'abp-json-prune'];
    jsonPrune.injections = [hit, toRegExp, matchStackTrace, getWildcardPropertyInChain];

    /* eslint-disable max-len */

    /**
     * @scriptlet prevent-requestAnimationFrame
     *
     * @description
     * Prevents a `requestAnimationFrame` call
     * if the text of the callback is matching the specified search string which does not start with `!`;
     * otherwise mismatched calls should be defused.
     *
     * Related UBO scriptlet:
     * https://github.com/gorhill/uBlock/wiki/Resources-Library#no-requestanimationframe-ifjs-
     *
     * **Syntax**
     * ```
     * example.org#%#//scriptlet('prevent-requestAnimationFrame'[, search])
     * ```
     *
     * - `search` - optional, string or regular expression.
     * If starts with `!`, scriptlet will not match the stringified callback but all other will be defused.
     * If do not start with `!`, the stringified callback will be matched.
     *
     * Call with no argument will log all requestAnimationFrame calls while debugging.
     * So do not use the scriptlet without any parameter in production filter lists.
     *
     * **Examples**
     * 1. Prevents `requestAnimationFrame` calls if the callback matches `/\.test/`.
     *     ```bash
     *     example.org#%#//scriptlet('prevent-requestAnimationFrame', '/\.test/')
     *     ```
     *
     *     For instance, the following call will be prevented:
     *     ```javascript
     *     var times = 0;
     *     requestAnimationFrame(function change() {
     *         window.test = 'new value';
     *         if (times < 2) {
     *             times += 1;
     *             requestAnimationFrame(change);
     *         }
     *     });
     *     ```
     * 2. Prevents `requestAnimationFrame` calls if **does not match** 'check'.
     *     ```bash
     *     example.org#%#//scriptlet('prevent-requestAnimationFrame', '!check')
     *     ```
     *
     *     For instance, only the first call will be prevented:
     *
     *     ```javascript
     *     var timesFirst = 0;
     *     requestAnimationFrame(function changeFirst() {
     *         window.check = 'should not be prevented';
     *         if (timesFirst < 2) {
     *             timesFirst += 1;
     *             requestAnimationFrame(changeFirst);
     *         }
     *     });
     *
     *     var timesSecond = 0;
     *     requestAnimationFrame(function changeSecond() {
     *         window.second = 'should be prevented';
     *         if (timesSecond < 2) {
     *             timesSecond += 1;
     *             requestAnimationFrame(changeSecond);
     *         }
     *     });
     *     ```
     */

    /* eslint-enable max-len */

    function preventRequestAnimationFrame(source, match) {
      var nativeRequestAnimationFrame = window.requestAnimationFrame; // logs requestAnimationFrame to console if no arguments have been specified

      var shouldLog = typeof match === 'undefined';
      var INVERT_MARKER = '!';
      var doNotMatch = startsWith(match, INVERT_MARKER);

      if (doNotMatch) {
        match = match.slice(1);
      }

      match = match ? toRegExp(match) : toRegExp('/.?/');

      var rafWrapper = function rafWrapper(callback) {
        var shouldPrevent = false;

        if (shouldLog) {
          var logMessage = "log: requestAnimationFrame(\"".concat(callback.toString(), "\")");
          hit(source, logMessage);
        } else {
          shouldPrevent = match.test(callback.toString()) !== doNotMatch;
        }

        if (shouldPrevent) {
          hit(source);
          return nativeRequestAnimationFrame(noopFunc);
        }

        for (var _len = arguments.length, args = new Array(_len > 1 ? _len - 1 : 0), _key = 1; _key < _len; _key++) {
          args[_key - 1] = arguments[_key];
        }

        return nativeRequestAnimationFrame.apply(window, [callback].concat(args));
      };

      window.requestAnimationFrame = rafWrapper;
    }
    preventRequestAnimationFrame.names = ['prevent-requestAnimationFrame', // aliases are needed for matching the related scriptlet converted into our syntax
    'no-requestAnimationFrame-if.js', 'ubo-no-requestAnimationFrame-if.js', 'norafif.js', 'ubo-norafif.js', 'ubo-no-requestAnimationFrame-if', 'ubo-norafif'];
    preventRequestAnimationFrame.injections = [hit, startsWith, toRegExp, noopFunc];

    /* eslint-disable max-len */

    /**
     * @scriptlet set-cookie
     *
     * @description
     * Sets a cookie with the specified name and value. Cookie path defaults to root.
     *
     * **Syntax**
     * ```
     * example.org#%#//scriptlet('set-cookie', name, value)
     * ```
     *
     * - `name` - required, cookie name to be set
     * - `value` - required, cookie value; possible values:
     *     - number `>= 0 && <= 15`
     *     - one of the predefined constants:
     *         - `true` / `True`
     *         - `false` / `False`
     *         - `yes` / `Yes` / `Y`
     *         - `no`
     *         - `ok` / `OK`
     *
     * **Examples**
     * ```
     * example.org#%#//scriptlet('set-cookie', 'checking', 'ok')
     *
     * example.org#%#//scriptlet('set-cookie', 'gdpr-settings-cookie', '1')
     * ```
     */

    /* eslint-enable max-len */

    function setCookie(source, name, value) {
      if (!name || !value) {
        return;
      }

      var nativeIsNaN = Number.isNaN || window.isNaN; // eslint-disable-line compat/compat

      var valueToSet;

      if (value === 'true') {
        valueToSet = 'true';
      } else if (value === 'True') {
        valueToSet = 'True';
      } else if (value === 'false') {
        valueToSet = 'false';
      } else if (value === 'False') {
        valueToSet = 'False';
      } else if (value === 'yes') {
        valueToSet = 'yes';
      } else if (value === 'Yes') {
        valueToSet = 'Yes';
      } else if (value === 'Y') {
        valueToSet = 'Y';
      } else if (value === 'no') {
        valueToSet = 'no';
      } else if (value === 'ok') {
        valueToSet = 'ok';
      } else if (value === 'OK') {
        valueToSet = 'OK';
      } else if (/^\d+$/.test(value)) {
        valueToSet = parseFloat(value);

        if (nativeIsNaN(valueToSet)) {
          return;
        }

        if (Math.abs(valueToSet) < 0 || Math.abs(valueToSet) > 15) {
          return;
        }
      } else {
        return;
      }

      var pathToSet = 'path=/;';
      var cookieData = "".concat(encodeURIComponent(name), "=").concat(encodeURIComponent(valueToSet), "; ").concat(pathToSet);
      hit(source);
      document.cookie = cookieData;
    }
    setCookie.names = ['set-cookie'];
    setCookie.injections = [hit];

    /**
     * @scriptlet hide-in-shadow-dom
     *
     * @description
     * Hides elements inside open shadow DOM elements.
     *
     * **Syntax**
     * ```
     * example.org#%#//scriptlet('hide-in-shadow-dom', selector[, baseSelector])
     * ```
     *
     * - `selector` — required, CSS selector of element in shadow-dom to hide
     * - `baseSelector` — optional, selector of specific page DOM element,
     * narrows down the part of the page DOM where shadow-dom host supposed to be,
     * defaults to document.documentElement
     *
     * > `baseSelector` should match element of the page DOM, but not of shadow DOM
     *
     * **Examples**
     * ```
     * ! hides menu bar
     * virustotal.com#%#//scriptlet('hide-in-shadow-dom', 'iron-pages', 'vt-virustotal-app')
     *
     * ! hides floating element
     * virustotal.com#%#//scriptlet('hide-in-shadow-dom', 'vt-ui-contact-fab')
     * ```
     */

    function hideInShadowDom(source, selector, baseSelector) {
      // do nothing if browser does not support ShadowRoot
      // https://developer.mozilla.org/en-US/docs/Web/API/ShadowRoot
      if (!Element.prototype.attachShadow) {
        return;
      }
      /**
       * Finds shadow-dom host (elements with shadowRoot property) in DOM of rootElement.
       * @param {HTMLElement} rootElement
       * @returns {nodeList[]} shadow-dom hosts
       */


      var findHostElements = function findHostElements(rootElement) {
        var hosts = []; // Element.querySelectorAll() returns list of elements
        // which are defined in DOM of Element.
        // Meanwhile, inner DOM of the element with shadowRoot property
        // is absolutely another DOM and which can not be reached by querySelectorAll('*')

        var domElems = rootElement.querySelectorAll('*');
        domElems.forEach(function (el) {
          if (el.shadowRoot) {
            hosts.push(el);
          }
        });
        return hosts;
      };
      /**
       * @typedef {Object} PierceData
       * @property {Array} targets found elements
       * @property {Array} innerHosts inner shadow-dom hosts
       */

      /**
       * Pierces open shadow-dom in order to find:
       * - elements by 'selector' matching
       * - inner shadow-dom hosts
       * @param {string} selector
       * @param {nodeList[]} hostElements
       * @returns {PierceData}
       */


      var pierceShadowDom = function pierceShadowDom(selector, hostElements) {
        var targets = [];
        var innerHostsAcc = [];

        var collectTargets = function collectTargets(arr) {
          if (arr.length !== 0) {
            arr.forEach(function (el) {
              return targets.push(el);
            });
          }
        }; // it's possible to get a few hostElements found by baseSelector on the page


        hostElements.forEach(function (host) {
          // check presence of selector element inside base element if it's not in shadow-dom
          var simpleElems = host.querySelectorAll(selector);
          collectTargets(simpleElems);
          var shadowRootElem = host.shadowRoot;
          var shadowChildren = shadowRootElem.querySelectorAll(selector);
          collectTargets(shadowChildren); // find inner shadow-dom hosts inside processing shadow-dom

          innerHostsAcc.push(findHostElements(shadowRootElem));
        }); // if there were more than one host element,
        // innerHostsAcc is an array of arrays and should be flatten

        var innerHosts = flatten(innerHostsAcc);
        return {
          targets: targets,
          innerHosts: innerHosts
        };
      };
      /**
       * Handles shadow-dom piercing and hiding of found elements
       */


      var hideHandler = function hideHandler() {
        // start value of shadow-dom hosts for the page dom
        var hostElements = !baseSelector ? findHostElements(document.documentElement) : document.querySelectorAll(baseSelector); // if there is shadow-dom host, they should be explored

        var _loop = function _loop() {
          var hidden = false;
          var DISPLAY_NONE_CSS = 'display:none!important;';

          var _pierceShadowDom = pierceShadowDom(selector, hostElements),
              targets = _pierceShadowDom.targets,
              innerHosts = _pierceShadowDom.innerHosts;

          targets.forEach(function (targetEl) {
            targetEl.style.cssText = DISPLAY_NONE_CSS;
            hidden = true;
          });

          if (hidden) {
            hit(source);
          } // continue to pierce for inner shadow-dom hosts
          // and search inside them while the next iteration


          hostElements = innerHosts;
        };

        while (hostElements.length !== 0) {
          _loop();
        }
      };

      hideHandler();
      observeDOMChanges(hideHandler, true);
    }
    hideInShadowDom.names = ['hide-in-shadow-dom'];
    hideInShadowDom.injections = [hit, observeDOMChanges, flatten];

    /**
     * This file must export all scriptlets which should be accessible
     */

    var scriptletList = /*#__PURE__*/Object.freeze({
        __proto__: null,
        abortOnPropertyRead: abortOnPropertyRead,
        abortOnPropertyWrite: abortOnPropertyWrite,
        preventSetTimeout: preventSetTimeout,
        preventSetInterval: preventSetInterval,
        preventWindowOpen: preventWindowOpen,
        abortCurrentInlineScript: abortCurrentInlineScript,
        setConstant: setConstant,
        removeCookie: removeCookie,
        preventAddEventListener: preventAddEventListener,
        preventBab: preventBab,
        nowebrtc: nowebrtc,
        logAddEventListener: logAddEventListener,
        logEval: logEval,
        log: log,
        noeval: noeval,
        preventEvalIf: preventEvalIf,
        preventFab: preventFab,
        setPopadsDummy: setPopadsDummy,
        preventPopadsNet: preventPopadsNet,
        preventAdfly: preventAdfly,
        debugOnPropertyRead: debugOnPropertyRead,
        debugOnPropertyWrite: debugOnPropertyWrite,
        debugCurrentInlineScript: debugCurrentInlineScript,
        removeAttr: removeAttr,
        removeClass: removeClass,
        disableNewtabLinks: disableNewtabLinks,
        adjustSetInterval: adjustSetInterval,
        adjustSetTimeout: adjustSetTimeout,
        dirString: dirString,
        jsonPrune: jsonPrune,
        preventRequestAnimationFrame: preventRequestAnimationFrame,
        setCookie: setCookie,
        hideInShadowDom: hideInShadowDom
    });

    const redirects=[{adg:"1x1-transparent.gif",ubo:"1x1.gif",abp:"1x1-transparent-gif"},{adg:"2x2-transparent.png",ubo:"2x2.png",abp:"2x2-transparent-png"},{adg:"3x2-transparent.png",ubo:"3x2.png",abp:"3x2-transparent-png"},{adg:"32x32-transparent.png",ubo:"32x32.png",abp:"32x32-transparent-png"},{adg:"amazon-apstag",ubo:"amazon_apstag.js"},{adg:"google-analytics",ubo:"google-analytics_analytics.js"},{adg:"google-analytics-ga",ubo:"google-analytics_ga.js"},{adg:"googlesyndication-adsbygoogle",ubo:"googlesyndication_adsbygoogle.js"},{adg:"googletagmanager-gtm",ubo:"googletagmanager_gtm.js"},{adg:"googletagservices-gpt",ubo:"googletagservices_gpt.js"},{adg:"metrika-yandex-watch"},{adg:"metrika-yandex-tag"},{adg:"noeval",ubo:"noeval-silent.js"},{adg:"noopcss",abp:"blank-css"},{adg:"noopframe",ubo:"noop.html",abp:"blank-html"},{adg:"noopjs",ubo:"noop.js",abp:"blank-js"},{adg:"nooptext",ubo:"noop.txt",abp:"blank-text"},{adg:"noopmp3-0.1s",ubo:"noop-0.1s.mp3",abp:"blank-mp3"},{adg:"noopmp4-1s",ubo:"noop-1s.mp4",abp:"blank-mp4"},{adg:"noopvmap-1.0"},{adg:"noopvast-2.0"},{adg:"noopvast-3.0"},{adg:"prevent-fab-3.2.0",ubo:"nofab.js"},{adg:"prevent-popads-net",ubo:"popads.js"},{adg:"scorecardresearch-beacon",ubo:"scorecardresearch_beacon.js"},{adg:"set-popads-dummy",ubo:"popads-dummy.js"},{ubo:"addthis_widget.js"},{ubo:"amazon_ads.js"},{ubo:"ampproject_v0.js"},{ubo:"chartbeat.js"},{ubo:"doubleclick_instream_ad_status.js"},{adg:"empty",ubo:"empty"},{ubo:"google-analytics_cx_api.js"},{ubo:"google-analytics_inpage_linkid.js"},{ubo:"hd-main.js"},{ubo:"ligatus_angular-tag.js"},{ubo:"monkeybroker.js"},{ubo:"outbrain-widget.js"},{ubo:"window.open-defuser.js"},{ubo:"nobab.js"},{ubo:"noeval.js"},{ubo:"click2load.html"}];

    var JS_RULE_MARKER = '#%#';
    var COMMENT_MARKER = '!';
    /**
     * Checks if rule text is comment e.g. !!example.org##+js(set-constant.js, test, false)
     * @param {string} rule
     * @return {boolean}
     */

    var isComment = function isComment(rule) {
      return startsWith(rule, COMMENT_MARKER);
    };
    /* ************************************************************************
     *
     * Scriptlets
     *
     ************************************************************************** */

    /**
     * uBlock scriptlet rule mask
     */


    var UBO_SCRIPTLET_MASK_REG = /#@?#script:inject|#@?#\s*\+js/;
    var UBO_SCRIPTLET_MASK_1 = '##+js';
    var UBO_SCRIPTLET_MASK_2 = '##script:inject';
    var UBO_SCRIPTLET_EXCEPTION_MASK_1 = '#@#+js';
    var UBO_SCRIPTLET_EXCEPTION_MASK_2 = '#@#script:inject';
    /**
     * AdBlock Plus snippet rule mask
     */

    var ABP_SCRIPTLET_MASK = '#$#';
    var ABP_SCRIPTLET_EXCEPTION_MASK = '#@$#';
    /**
     * AdGuard CSS rule mask
     */

    var ADG_CSS_MASK_REG = /#@?\$#.+?\s*\{.*\}\s*$/g;
    /**
     * Checks if the `rule` is AdGuard scriptlet rule
     * @param {string} rule - rule text
     */

    var isAdgScriptletRule = function isAdgScriptletRule(rule) {
      return !isComment(rule) && rule.indexOf(ADG_SCRIPTLET_MASK) > -1;
    };
    /**
     * Checks if the `rule` is uBO scriptlet rule
     * @param {string} rule rule text
     */


    var isUboScriptletRule = function isUboScriptletRule(rule) {
      return (rule.indexOf(UBO_SCRIPTLET_MASK_1) > -1 || rule.indexOf(UBO_SCRIPTLET_MASK_2) > -1 || rule.indexOf(UBO_SCRIPTLET_EXCEPTION_MASK_1) > -1 || rule.indexOf(UBO_SCRIPTLET_EXCEPTION_MASK_2) > -1) && UBO_SCRIPTLET_MASK_REG.test(rule) && !isComment(rule);
    };
    /**
     * Checks if the `rule` is AdBlock Plus snippet
     * @param {string} rule rule text
     */


    var isAbpSnippetRule = function isAbpSnippetRule(rule) {
      return (rule.indexOf(ABP_SCRIPTLET_MASK) > -1 || rule.indexOf(ABP_SCRIPTLET_EXCEPTION_MASK) > -1) && rule.search(ADG_CSS_MASK_REG) === -1 && !isComment(rule);
    };
    /**
     * Finds scriptlet by it's name
     * @param {string} name - scriptlet name
     */


    var getScriptletByName = function getScriptletByName(name) {
      var scriptlets = Object.keys(scriptletList).map(function (key) {
        return scriptletList[key];
      });
      return scriptlets.find(function (s) {
        return s.names // full match name checking
        && (s.names.indexOf(name) > -1 // or check ubo alias name without '.js' at the end
        || !endsWith(name, '.js') && s.names.indexOf("".concat(name, ".js")) > -1);
      });
    };
    /**
     * Checks if the scriptlet name is valid
     * @param {string} name - Scriptlet name
     */


    var isValidScriptletName = function isValidScriptletName(name) {
      if (!name) {
        return false;
      }

      var scriptlet = getScriptletByName(name);

      if (!scriptlet) {
        return false;
      }

      return true;
    };
    /* ************************************************************************
     *
     * Redirects
     *
     ************************************************************************** */

    /**
     * Redirect resources markers
     */


    var ADG_UBO_REDIRECT_MARKER = 'redirect=';
    var ABP_REDIRECT_MARKER = 'rewrite=abp-resource:';
    var EMPTY_REDIRECT_MARKER = 'empty';
    var VALID_SOURCE_TYPES = ['image', 'media', 'subdocument', 'stylesheet', 'script', 'xmlhttprequest', 'other'];
    var EMPTY_REDIRECT_SUPPORTED_TYPES = ['subdocument', 'stylesheet', 'script', 'xmlhttprequest', 'other'];
    /**
     * Source types for redirect rules if there is no one of them.
     * Used for ADG -> UBO conversion.
     */

    var ABSENT_SOURCE_TYPE_REPLACEMENT = [{
      NAME: 'nooptext',
      TYPES: EMPTY_REDIRECT_SUPPORTED_TYPES
    }, {
      NAME: 'noopjs',
      TYPES: ['script']
    }, {
      NAME: 'noopframe',
      TYPES: ['subdocument']
    }, {
      NAME: '1x1-transparent.gif',
      TYPES: ['image']
    }, {
      NAME: 'noopmp3-0.1s',
      TYPES: ['media']
    }, {
      NAME: 'noopmp4-1s',
      TYPES: ['media']
    }, {
      NAME: 'googlesyndication-adsbygoogle',
      TYPES: ['xmlhttprequest', 'script']
    }, {
      NAME: 'google-analytics',
      TYPES: ['script']
    }, {
      NAME: 'googletagservices-gpt',
      TYPES: ['script']
    }];
    var validAdgRedirects = redirects.filter(function (el) {
      return el.adg;
    });
    /**
     * Converts array of pairs to object.
     * Sort of Object.fromEntries() polyfill.
     * @param {Array} pairs - array of pairs
     * @returns {Object}
     */

    var objFromEntries = function objFromEntries(pairs) {
      var output = pairs.reduce(function (acc, el) {
        var _el = slicedToArray(el, 2),
            key = _el[0],
            value = _el[1];

        acc[key] = value;
        return acc;
      }, {});
      return output;
    };
    /**
     * Compatibility object where KEYS = UBO redirect names and VALUES = ADG redirect names
     * It's used for UBO -> ADG converting
     */


    var uboToAdgCompatibility = objFromEntries(validAdgRedirects.filter(function (el) {
      return el.ubo;
    }).map(function (el) {
      return [el.ubo, el.adg];
    }));
    /**
     * Compatibility object where KEYS = ABP redirect names and VALUES = ADG redirect names
     * It's used for ABP -> ADG converting
     */

    var abpToAdgCompatibility = objFromEntries(validAdgRedirects.filter(function (el) {
      return el.abp;
    }).map(function (el) {
      return [el.abp, el.adg];
    }));
    /**
     * Compatibility object where KEYS = UBO redirect names and VALUES = ADG redirect names
     * It's used for ADG -> UBO converting
     */

    var adgToUboCompatibility = objFromEntries(validAdgRedirects.filter(function (el) {
      return el.ubo;
    }).map(function (el) {
      return [el.adg, el.ubo];
    }));
    /**
     * Needed for AdGuard redirect names validation where KEYS = **valid** AdGuard redirect names
     * 'adgToUboCompatibility' is still needed for ADG -> UBO converting
     */

    var validAdgCompatibility = objFromEntries(validAdgRedirects.map(function (el) {
      return [el.adg, 'valid adg redirect'];
    }));
    var REDIRECT_RULE_TYPES = {
      VALID_ADG: {
        marker: ADG_UBO_REDIRECT_MARKER,
        compatibility: validAdgCompatibility
      },
      ADG: {
        marker: ADG_UBO_REDIRECT_MARKER,
        compatibility: adgToUboCompatibility
      },
      UBO: {
        marker: ADG_UBO_REDIRECT_MARKER,
        compatibility: uboToAdgCompatibility
      },
      ABP: {
        marker: ABP_REDIRECT_MARKER,
        compatibility: abpToAdgCompatibility
      }
    };
    /**
     * Parses redirect rule modifiers
     * @param {string} rule
     * @returns {Array}
     */

    var parseModifiers = function parseModifiers(rule) {
      return substringAfter(rule, '$').split(',');
    };
    /**
     * Gets redirect resource name
     * @param {string} rule
     * @param {string} marker - specific Adg/Ubo or Abp redirect resources marker
     * @returns {string} - redirect resource name
     */


    var getRedirectName = function getRedirectName(rule, marker) {
      var ruleModifiers = parseModifiers(rule);
      var redirectNamePart = ruleModifiers.find(function (el) {
        return el.indexOf(marker) > -1;
      });
      return substringAfter(redirectNamePart, marker);
    };
    /**
     * Checks if the `rule` is AdGuard redirect rule.
     * Discards comments and JS rules and checks if the `rule` has 'redirect' modifier.
     * @param {string} rule - rule text
     */


    var isAdgRedirectRule = function isAdgRedirectRule(rule) {
      var MARKER_IN_BASE_PART_MASK = '/((?!\\$|\\,).{1})redirect=(.{0,}?)\\$(popup)?/';
      return !isComment(rule) && rule.indexOf(REDIRECT_RULE_TYPES.ADG.marker) > -1 // some js rules may have 'redirect=' in it, so we should get rid of them
      && rule.indexOf(JS_RULE_MARKER) === -1 // get rid of rules like '_redirect=*://look.$popup'
      && !toRegExp(MARKER_IN_BASE_PART_MASK).test(rule);
    };
    /**
     * Checks if the `rule` satisfies the `type`
     * @param {string} rule - rule text
     * @param {'VALID_ADG'|'ADG'|'UBO'|'ABP'} type - type of a redirect rule
     */


    var isRedirectRuleByType = function isRedirectRuleByType(rule, type) {
      var _REDIRECT_RULE_TYPES$ = REDIRECT_RULE_TYPES[type],
          marker = _REDIRECT_RULE_TYPES$.marker,
          compatibility = _REDIRECT_RULE_TYPES$.compatibility;

      if (rule && !isComment(rule) && rule.indexOf(marker) > -1) {
        var redirectName = getRedirectName(rule, marker);

        if (!redirectName) {
          return false;
        }

        return redirectName === Object.keys(compatibility).find(function (el) {
          return el === redirectName;
        });
      }

      return false;
    };
    /**
    * Checks if the `rule` is **valid** AdGuard redirect resource rule
    * @param {string} rule - rule text
    * @returns {boolean}
    */


    var isValidAdgRedirectRule = function isValidAdgRedirectRule(rule) {
      return isRedirectRuleByType(rule, 'VALID_ADG');
    };
    /**
    * Checks if the AdGuard redirect `rule` has Ubo analog. Needed for Adg->Ubo conversion
    * @param {string} rule - AdGuard rule text
    * @returns {boolean} - true if the rule can be converted to Ubo
    */


    var isAdgRedirectCompatibleWithUbo = function isAdgRedirectCompatibleWithUbo(rule) {
      return isAdgRedirectRule(rule) && isRedirectRuleByType(rule, 'ADG');
    };
    /**
    * Checks if the Ubo redirect `rule` has AdGuard analog. Needed for Ubo->Adg conversion
    * @param {string} rule - Ubo rule text
    * @returns {boolean} - true if the rule can be converted to AdGuard
    */


    var isUboRedirectCompatibleWithAdg = function isUboRedirectCompatibleWithAdg(rule) {
      return isRedirectRuleByType(rule, 'UBO');
    };
    /**
    * Checks if the Abp redirect `rule` has AdGuard analog. Needed for Abp->Adg conversion
    * @param {string} rule - Abp rule text
    * @returns {boolean} - true if the rule can be converted to AdGuard
    */


    var isAbpRedirectCompatibleWithAdg = function isAbpRedirectCompatibleWithAdg(rule) {
      return isRedirectRuleByType(rule, 'ABP');
    };
    /**
     * Checks if the rule has specified content type before Adg -> Ubo conversion.
     *
     * Used ONLY for Adg -> Ubo conversion
     * because Ubo redirect rules must contain content type, but Adg and Abp must not.
     *
     * Also source type can not be added automatically because of such valid rules:
     * ! Abp:
     * $rewrite=abp-resource:blank-js,xmlhttprequest
     * ! Adg:
     * $script,redirect=noopvast-2.0
     * $xmlhttprequest,redirect=noopvast-2.0
     *
     * @param {string} rule
     * @returns {boolean}
     */


    var hasValidContentType = function hasValidContentType(rule) {
      var ruleModifiers = parseModifiers(rule); // rule can have more than one source type modifier

      var sourceTypes = ruleModifiers.filter(function (el) {
        return VALID_SOURCE_TYPES.indexOf(el) > -1;
      });
      var isSourceTypeSpecified = sourceTypes.length > 0;
      var isEmptyRedirect = ruleModifiers.indexOf("".concat(ADG_UBO_REDIRECT_MARKER).concat(EMPTY_REDIRECT_MARKER)) > -1;

      if (isEmptyRedirect) {
        if (isSourceTypeSpecified) {
          var isValidType = sourceTypes.every(function (sType) {
            return EMPTY_REDIRECT_SUPPORTED_TYPES.indexOf(sType) > -1;
          });
          return isValidType;
        } // no source type for 'empty' is allowed


        return true;
      }

      return isSourceTypeSpecified;
    };

    var validator = {
      UBO_SCRIPTLET_MASK_REG: UBO_SCRIPTLET_MASK_REG,
      ABP_SCRIPTLET_MASK: ABP_SCRIPTLET_MASK,
      ABP_SCRIPTLET_EXCEPTION_MASK: ABP_SCRIPTLET_EXCEPTION_MASK,
      isComment: isComment,
      isAdgScriptletRule: isAdgScriptletRule,
      isUboScriptletRule: isUboScriptletRule,
      isAbpSnippetRule: isAbpSnippetRule,
      getScriptletByName: getScriptletByName,
      isValidScriptletName: isValidScriptletName,
      REDIRECT_RULE_TYPES: REDIRECT_RULE_TYPES,
      ABSENT_SOURCE_TYPE_REPLACEMENT: ABSENT_SOURCE_TYPE_REPLACEMENT,
      isAdgRedirectRule: isAdgRedirectRule,
      isValidAdgRedirectRule: isValidAdgRedirectRule,
      isAdgRedirectCompatibleWithUbo: isAdgRedirectCompatibleWithUbo,
      isUboRedirectCompatibleWithAdg: isUboRedirectCompatibleWithAdg,
      isAbpRedirectCompatibleWithAdg: isAbpRedirectCompatibleWithAdg,
      parseModifiers: parseModifiers,
      getRedirectName: getRedirectName,
      hasValidContentType: hasValidContentType
    };

    function _arrayWithoutHoles(arr) {
      if (Array.isArray(arr)) return arrayLikeToArray(arr);
    }

    var arrayWithoutHoles = _arrayWithoutHoles;

    function _iterableToArray(iter) {
      if (typeof Symbol !== "undefined" && Symbol.iterator in Object(iter)) return Array.from(iter);
    }

    var iterableToArray = _iterableToArray;

    function _nonIterableSpread() {
      throw new TypeError("Invalid attempt to spread non-iterable instance.\nIn order to be iterable, non-array objects must have a [Symbol.iterator]() method.");
    }

    var nonIterableSpread = _nonIterableSpread;

    function _toConsumableArray(arr) {
      return arrayWithoutHoles(arr) || iterableToArray(arr) || unsupportedIterableToArray(arr) || nonIterableSpread();
    }

    var toConsumableArray = _toConsumableArray;

    function _toArray(arr) {
      return arrayWithHoles(arr) || iterableToArray(arr) || unsupportedIterableToArray(arr) || nonIterableRest();
    }

    var toArray = _toArray;

    /**
     * AdGuard scriptlet rule
     */

    var ADGUARD_SCRIPTLET_MASK_REG = /#@?%#\/\/scriptlet\(.+\)/; // eslint-disable-next-line no-template-curly-in-string

    var ADGUARD_SCRIPTLET_TEMPLATE = '${domains}#%#//scriptlet(${args})'; // eslint-disable-next-line no-template-curly-in-string

    var ADGUARD_SCRIPTLET_EXCEPTION_TEMPLATE = '${domains}#@%#//scriptlet(${args})';
    /**
     * uBlock scriptlet rule mask
     */
    // eslint-disable-next-line no-template-curly-in-string

    var UBO_SCRIPTLET_TEMPLATE = '${domains}##+js(${args})'; // eslint-disable-next-line no-template-curly-in-string

    var UBO_SCRIPTLET_EXCEPTION_TEMPLATE = '${domains}#@#+js(${args})';
    var UBO_ALIAS_NAME_MARKER = 'ubo-'; // https://github.com/gorhill/uBlock/wiki/Static-filter-syntax#xhr

    var UBO_XHR_TYPE = 'xhr';
    var ADG_XHR_TYPE = 'xmlhttprequest';
    /**
     * Returns array of strings separated by space which not in quotes
     * @param {string} str
     */

    var getSentences = function getSentences(str) {
      var reg = /'.*?'|".*?"|\S+/g;
      return str.match(reg);
    };
    /**
     * Replaces string with data by placeholders
     * @param {string} str
     * @param {Object} data - where keys are placeholders names
     */


    var replacePlaceholders = function replacePlaceholders(str, data) {
      return Object.keys(data).reduce(function (acc, key) {
        var reg = new RegExp("\\$\\{".concat(key, "\\}"), 'g');
        acc = acc.replace(reg, data[key]);
        return acc;
      }, str);
    };
    /**
     * Converts string of UBO scriptlet rule to AdGuard scritlet rule
     * @param {string} rule - UBO scriptlet rule
     * @returns {Array} - array with one AdGuard scriptlet rule
     */


    var convertUboScriptletToAdg = function convertUboScriptletToAdg(rule) {
      var domains = getBeforeRegExp(rule, validator.UBO_SCRIPTLET_MASK_REG);
      var mask = rule.match(validator.UBO_SCRIPTLET_MASK_REG)[0];
      var template;

      if (mask.indexOf('@') > -1) {
        template = ADGUARD_SCRIPTLET_EXCEPTION_TEMPLATE;
      } else {
        template = ADGUARD_SCRIPTLET_TEMPLATE;
      }

      var parsedArgs = getStringInBraces(rule).split(/,\s/g);

      if (parsedArgs.length === 1) {
        // Most probably this is not correct separator, in this case we use ','
        parsedArgs = getStringInBraces(rule).split(/,/g);
      }

      var args = parsedArgs.map(function (arg, index) {
        var outputArg;

        if (index === 0) {
          outputArg = arg.indexOf('.js') > -1 ? "ubo-".concat(arg) : "ubo-".concat(arg, ".js");
        } else {
          outputArg = arg;
        } // for example: dramaserial.xyz##+js(abort-current-inline-script, $, popup)


        if (arg === '$') {
          outputArg = '$$';
        }

        return outputArg;
      }).map(function (arg) {
        return wrapInSingleQuotes(arg);
      }).join(', ');
      var adgRule = replacePlaceholders(template, {
        domains: domains,
        args: args
      });
      return [adgRule];
    };
    /**
     * Convert string of ABP snippet rule to AdGuard scritlet rule
     * @param {string} rule - ABP snippet rule
     * @returns {Array} - array of AdGuard scriptlet rules -
     * one or few items depends on Abp-rule
     */

    var convertAbpSnippetToAdg = function convertAbpSnippetToAdg(rule) {
      var SEMICOLON_DIVIDER = /;(?=(?:(?:[^"]*"){2})*[^"]*$)/g;
      var mask = rule.indexOf(validator.ABP_SCRIPTLET_MASK) > -1 ? validator.ABP_SCRIPTLET_MASK : validator.ABP_SCRIPTLET_EXCEPTION_MASK;
      var template = mask === validator.ABP_SCRIPTLET_MASK ? ADGUARD_SCRIPTLET_TEMPLATE : ADGUARD_SCRIPTLET_EXCEPTION_TEMPLATE;
      var domains = substringBefore(rule, mask);
      var args = substringAfter(rule, mask);
      return args.split(SEMICOLON_DIVIDER).map(function (args) {
        return getSentences(args).filter(function (arg) {
          return arg;
        }).map(function (arg, index) {
          return index === 0 ? "abp-".concat(arg) : arg;
        }).map(function (arg) {
          return wrapInSingleQuotes(arg);
        }).join(', ');
      }).map(function (args) {
        return replacePlaceholders(template, {
          domains: domains,
          args: args
        });
      });
    };
    /**
     * Converts scriptlet rule to AdGuard one
     * @param {string} rule
     * @returns {Array} - array of AdGuard scriptlet rules -
     * one item for Adg and Ubo or few items for Abp
     */

    var convertScriptletToAdg = function convertScriptletToAdg(rule) {
      var result;

      if (validator.isUboScriptletRule(rule)) {
        result = convertUboScriptletToAdg(rule);
      } else if (validator.isAbpSnippetRule(rule)) {
        result = convertAbpSnippetToAdg(rule);
      } else if (validator.isAdgScriptletRule(rule) || validator.isComment(rule)) {
        result = [rule];
      }

      return result;
    };
    /**
     * Converts UBO scriptlet rule to AdGuard one
     * @param {string} rule - AdGuard scriptlet rule
     * @returns {string} - UBO scriptlet rule
     */

    var convertAdgScriptletToUbo = function convertAdgScriptletToUbo(rule) {
      var res;

      if (validator.isAdgScriptletRule(rule)) {
        var _parseRule = parseRule(rule),
            parsedName = _parseRule.name,
            parsedParams = _parseRule.args; // object of name and aliases for the Adg-scriptlet


        var adgScriptletObject = Object.keys(scriptletList).map(function (el) {
          return scriptletList[el];
        }).map(function (s) {
          var _s$names = toArray(s.names),
              name = _s$names[0],
              aliases = _s$names.slice(1);

          return {
            name: name,
            aliases: aliases
          };
        }).find(function (el) {
          return el.name === parsedName || el.aliases.indexOf(parsedName) >= 0;
        });
        var aliases = adgScriptletObject.aliases;

        if (aliases.length > 0) {
          var uboAlias = adgScriptletObject.aliases // eslint-disable-next-line no-restricted-properties
          .find(function (alias) {
            return alias.includes(UBO_ALIAS_NAME_MARKER);
          });

          if (uboAlias) {
            var mask = rule.match(ADGUARD_SCRIPTLET_MASK_REG)[0];
            var template;

            if (mask.indexOf('@') > -1) {
              template = UBO_SCRIPTLET_EXCEPTION_TEMPLATE;
            } else {
              template = UBO_SCRIPTLET_TEMPLATE;
            }

            var domains = getBeforeRegExp(rule, ADGUARD_SCRIPTLET_MASK_REG);
            var uboName = uboAlias.replace(UBO_ALIAS_NAME_MARKER, '') // '.js' in the Ubo scriptlet name can be omitted
            // https://github.com/gorhill/uBlock/wiki/Resources-Library#general-purpose-scriptlets
            .replace('.js', '');
            var args = parsedParams.length > 0 ? "".concat(uboName, ", ").concat(parsedParams.join(', ')) : uboName;
            var uboRule = replacePlaceholders(template, {
              domains: domains,
              args: args
            });
            res = uboRule;
          }
        }
      }

      return res;
    };
    /**
     * Validates any scriptlet rule
     * @param {string} input - can be Adguard or Ubo or Abp scriptlet rule
     */

    var isValidScriptletRule = function isValidScriptletRule(input) {
      if (!input) {
        return false;
      } // ABP 'input' rule may contain more than one snippet


      var rulesArray = convertScriptletToAdg(input); // checking if each of parsed scriptlets is valid
      // if at least one of them is not valid - whole 'input' rule is not valid too

      var isValid = rulesArray.every(function (rule) {
        var parsedRule = parseRule(rule);
        return validator.isValidScriptletName(parsedRule.name);
      });
      return isValid;
    };
    /**
     * Converts Ubo redirect rule to Adg one
     * @param {string} rule
     * @returns {string}
     */

    var convertUboRedirectToAdg = function convertUboRedirectToAdg(rule) {
      var firstPartOfRule = substringBefore(rule, '$');
      var uboModifiers = validator.parseModifiers(rule);
      var adgModifiers = uboModifiers.map(function (el) {
        if (el.indexOf(validator.REDIRECT_RULE_TYPES.UBO.marker) > -1) {
          var uboName = substringAfter(el, validator.REDIRECT_RULE_TYPES.UBO.marker);
          var adgName = validator.REDIRECT_RULE_TYPES.UBO.compatibility[uboName];
          return "".concat(validator.REDIRECT_RULE_TYPES.ADG.marker).concat(adgName);
        }

        if (el === UBO_XHR_TYPE) {
          return ADG_XHR_TYPE;
        }

        return el;
      }).join(',');
      return "".concat(firstPartOfRule, "$").concat(adgModifiers);
    };
    /**
     * Converts Abp redirect rule to Adg one
     * @param {string} rule
     * @returns {string}
     */

    var convertAbpRedirectToAdg = function convertAbpRedirectToAdg(rule) {
      var firstPartOfRule = substringBefore(rule, '$');
      var abpModifiers = validator.parseModifiers(rule);
      var adgModifiers = abpModifiers.map(function (el) {
        if (el.indexOf(validator.REDIRECT_RULE_TYPES.ABP.marker) > -1) {
          var abpName = substringAfter(el, validator.REDIRECT_RULE_TYPES.ABP.marker);
          var adgName = validator.REDIRECT_RULE_TYPES.ABP.compatibility[abpName];
          return "".concat(validator.REDIRECT_RULE_TYPES.ADG.marker).concat(adgName);
        }

        return el;
      }).join(',');
      return "".concat(firstPartOfRule, "$").concat(adgModifiers);
    };
    /**
     * Converts redirect rule to AdGuard one
     * @param {string} rule
     * @returns {string}
     */

    var convertRedirectToAdg = function convertRedirectToAdg(rule) {
      var result;

      if (validator.isUboRedirectCompatibleWithAdg(rule)) {
        result = convertUboRedirectToAdg(rule);
      } else if (validator.isAbpRedirectCompatibleWithAdg(rule)) {
        result = convertAbpRedirectToAdg(rule);
      } else if (validator.isValidAdgRedirectRule(rule)) {
        result = rule;
      }

      return result;
    };
    /**
     * Converts Adg redirect rule to Ubo one
     * @param {string} rule
     * @returns {string}
     */

    var convertAdgRedirectToUbo = function convertAdgRedirectToUbo(rule) {
      if (!validator.isAdgRedirectCompatibleWithUbo(rule)) {
        throw new Error("Unable to convert for uBO - unsupported redirect in rule: ".concat(rule));
      }
<<<<<<< HEAD
=======

      if (!validator.hasValidContentType(rule)) {
        throw new Error("Unable to convert for uBO - source type is not specified in rule: ".concat(rule));
      } else {
        var firstPartOfRule = substringBefore(rule, '$');
        var uboModifiers = validator.parseModifiers(rule);
        var adgModifiers = uboModifiers.map(function (el) {
          if (el.indexOf(validator.REDIRECT_RULE_TYPES.ADG.marker) > -1) {
            var adgName = substringAfter(el, validator.REDIRECT_RULE_TYPES.ADG.marker);
            var uboName = validator.REDIRECT_RULE_TYPES.ADG.compatibility[adgName];
            return "".concat(validator.REDIRECT_RULE_TYPES.UBO.marker).concat(uboName);
          }
>>>>>>> 9a2d2f24

      var basePart = substringBefore(rule, '$');
      var adgModifiers = validator.parseModifiers(rule);
      var adgRedirectModifier = adgModifiers.find(function (el) {
        return el.indexOf(validator.REDIRECT_RULE_TYPES.ADG.marker) > -1;
      });
      var adgRedirectName = adgRedirectModifier.slice(validator.REDIRECT_RULE_TYPES.ADG.marker.length);
      var uboRedirectName = validator.REDIRECT_RULE_TYPES.ADG.compatibility[adgRedirectName];
      var uboRedirectModifier = "".concat(validator.REDIRECT_RULE_TYPES.UBO.marker).concat(uboRedirectName);

      if (!validator.hasValidContentType(rule)) {
        // add missed source types as content type modifiers
        var sourceTypesData = validator.ABSENT_SOURCE_TYPE_REPLACEMENT.find(function (el) {
          return el.NAME === adgRedirectName;
        });
        var additionModifiers = sourceTypesData.TYPES;
        adgModifiers.push.apply(adgModifiers, toConsumableArray(additionModifiers));
      }

      var uboModifiers = adgModifiers.map(function (el) {
        if (el === adgRedirectModifier) {
          return uboRedirectModifier;
        }

        return el;
      }).join(',');
      return "".concat(basePart, "$").concat(uboModifiers);
    };

    /**
     * @redirect google-analytics
     *
     * @description
     * Mocks Google Analytics API.
     *
     * Related UBO redirect resource:
     * https://github.com/gorhill/uBlock/blob/a94df7f3b27080ae2dcb3b914ace39c0c294d2f6/src/web_accessible_resources/google-analytics_analytics.js
     *
     * **Example**
     * ```
     * ||google-analytics.com/analytics.js$script,redirect=google-analytics
     * ```
     */

    function GoogleAnalytics(source) {
      // eslint-disable-next-line func-names
      var Tracker = function Tracker() {}; // constructor


      var proto = Tracker.prototype;
      proto.get = noopFunc;
      proto.set = noopFunc;
      proto.send = noopFunc;
      var googleAnalyticsName = window.GoogleAnalyticsObject || 'ga'; // a -- fake arg for 'ga.length < 1' antiadblock checking
      // eslint-disable-next-line no-unused-vars

      function ga(a) {
        var len = arguments.length;

        if (len === 0) {
          return;
        } // eslint-disable-next-line prefer-rest-params


        var lastArg = arguments[len - 1];
        var replacer;

        if (lastArg instanceof Object && lastArg !== null && typeof lastArg.hitCallback === 'function') {
          replacer = lastArg.hitCallback;
        } else if (typeof lastArg === 'function') {
          // https://github.com/AdguardTeam/Scriptlets/issues/98
          replacer = function replacer() {
            lastArg(ga.create());
          };
        }

        try {
          setTimeout(replacer, 1); // eslint-disable-next-line no-empty
        } catch (ex) {}
      }

      ga.create = function () {
        return new Tracker();
      };

      ga.getByName = noopNull;
      ga.getAll = noopArray;
      ga.remove = noopFunc;
      ga.loaded = true;
      window[googleAnalyticsName] = ga;
      var _window = window,
          dataLayer = _window.dataLayer;

      if (dataLayer instanceof Object && dataLayer.hide instanceof Object && typeof dataLayer.hide.end === 'function') {
        dataLayer.hide.end();
      }

      hit(source);
    }
    GoogleAnalytics.names = ['google-analytics', 'ubo-google-analytics_analytics.js', 'google-analytics_analytics.js'];
    GoogleAnalytics.injections = [hit, noopFunc, noopNull, noopArray];

    /* eslint-disable no-underscore-dangle */
    /**
     * @redirect google-analytics-ga
     *
     * @description
     * Mocks old Google Analytics API.
     *
     * Related UBO redirect resource:
     * https://github.com/gorhill/uBlock/blob/a94df7f3b27080ae2dcb3b914ace39c0c294d2f6/src/web_accessible_resources/google-analytics_ga.js
     *
     * **Example**
     * ```
     * ||google-analytics.com/ga.js$script,redirect=google-analytics-ga
     * ```
     */

    function GoogleAnalyticsGa(source) {
      // Gaq constructor
      function Gaq() {}

      Gaq.prototype.Na = noopFunc;
      Gaq.prototype.O = noopFunc;
      Gaq.prototype.Sa = noopFunc;
      Gaq.prototype.Ta = noopFunc;
      Gaq.prototype.Va = noopFunc;
      Gaq.prototype._createAsyncTracker = noopFunc;
      Gaq.prototype._getAsyncTracker = noopFunc;
      Gaq.prototype._getPlugin = noopFunc;

      Gaq.prototype.push = function (data) {
        if (typeof data === 'function') {
          data();
          return;
        }

        if (Array.isArray(data) === false) {
          return;
        } // https://developers.google.com/analytics/devguides/collection/gajs/methods/gaJSApiDomainDirectory#_gat.GA_Tracker_._link


        if (data[0] === '_link' && typeof data[1] === 'string') {
          window.location.assign(data[1]);
        } // https://github.com/gorhill/uBlock/issues/2162


        if (data[0] === '_set' && data[1] === 'hitCallback' && typeof data[2] === 'function') {
          data[2]();
        }
      };

      var gaq = new Gaq();
      var asyncTrackers = window._gaq || [];

      if (Array.isArray(asyncTrackers)) {
        while (asyncTrackers[0]) {
          gaq.push(asyncTrackers.shift());
        }
      } // eslint-disable-next-line no-multi-assign


      window._gaq = gaq.qf = gaq; // Gat constructor

      function Gat() {} // Mock tracker api


      var api = ['_addIgnoredOrganic', '_addIgnoredRef', '_addItem', '_addOrganic', '_addTrans', '_clearIgnoredOrganic', '_clearIgnoredRef', '_clearOrganic', '_cookiePathCopy', '_deleteCustomVar', '_getName', '_setAccount', '_getAccount', '_getClientInfo', '_getDetectFlash', '_getDetectTitle', '_getLinkerUrl', '_getLocalGifPath', '_getServiceMode', '_getVersion', '_getVisitorCustomVar', '_initData', '_link', '_linkByPost', '_setAllowAnchor', '_setAllowHash', '_setAllowLinker', '_setCampContentKey', '_setCampMediumKey', '_setCampNameKey', '_setCampNOKey', '_setCampSourceKey', '_setCampTermKey', '_setCampaignCookieTimeout', '_setCampaignTrack', '_setClientInfo', '_setCookiePath', '_setCookiePersistence', '_setCookieTimeout', '_setCustomVar', '_setDetectFlash', '_setDetectTitle', '_setDomainName', '_setLocalGifPath', '_setLocalRemoteServerMode', '_setLocalServerMode', '_setReferrerOverride', '_setRemoteServerMode', '_setSampleRate', '_setSessionTimeout', '_setSiteSpeedSampleRate', '_setSessionCookieTimeout', '_setVar', '_setVisitorCookieTimeout', '_trackEvent', '_trackPageLoadTime', '_trackPageview', '_trackSocial', '_trackTiming', '_trackTrans', '_visitCode'];
      var tracker = api.reduce(function (res, funcName) {
        res[funcName] = noopFunc;
        return res;
      }, {});

      tracker._getLinkerUrl = function (a) {
        return a;
      };

      Gat.prototype._anonymizeIP = noopFunc;
      Gat.prototype._createTracker = noopFunc;
      Gat.prototype._forceSSL = noopFunc;
      Gat.prototype._getPlugin = noopFunc;

      Gat.prototype._getTracker = function () {
        return tracker;
      };

      Gat.prototype._getTrackerByName = function () {
        return tracker;
      };

      Gat.prototype._getTrackers = noopFunc;
      Gat.prototype.aa = noopFunc;
      Gat.prototype.ab = noopFunc;
      Gat.prototype.hb = noopFunc;
      Gat.prototype.la = noopFunc;
      Gat.prototype.oa = noopFunc;
      Gat.prototype.pa = noopFunc;
      Gat.prototype.u = noopFunc;
      var gat = new Gat();
      window._gat = gat;
      hit(source);
    }
    GoogleAnalyticsGa.names = ['google-analytics-ga', 'ubo-google-analytics_ga.js', 'google-analytics_ga.js'];
    GoogleAnalyticsGa.injections = [hit, noopFunc];

    /* eslint-disable max-len */

    /**
     * @redirect googlesyndication-adsbygoogle
     *
     * @description
     * Mocks Google AdSense API.
     *
     * Related UBO redirect resource:
     * https://github.com/gorhill/uBlock/blob/a94df7f3b27080ae2dcb3b914ace39c0c294d2f6/src/web_accessible_resources/googlesyndication_adsbygoogle.js
     *
     * **Example**
     * ```
     * ||pagead2.googlesyndication.com/pagead/js/adsbygoogle.js$script,redirect=googlesyndication-adsbygoogle
     * ```
     */

    /* eslint-enable max-len */

    function GoogleSyndicationAdsByGoogle(source) {
      window.adsbygoogle = {
        length: 0,
        loaded: true,
        push: function push() {
          this.length += 1;
        }
      };
      var adElems = document.querySelectorAll('.adsbygoogle');
      var css = 'height:1px!important;max-height:1px!important;max-width:1px!important;width:1px!important;';
      var statusAttrName = 'data-adsbygoogle-status';
      var ASWIFT_IFRAME_MARKER = 'aswift_';
      var GOOGLE_ADS_IFRAME_MARKER = 'google_ads_iframe_';
      var executed = false;

      for (var i = 0; i < adElems.length; i += 1) {
        var adElemChildNodes = adElems[i].childNodes;
        var childNodesQuantity = adElemChildNodes.length; // childNodes of .adsbygoogle can be defined if scriptlet was executed before
        // so we should check are that childNodes exactly defined by us
        // TODO: remake after scriptlets context developing in 1.3

        var areIframesDefined = false;

        if (childNodesQuantity > 0) {
          // it should be only 2 child iframes if scriptlet was executed
          areIframesDefined = childNodesQuantity === 2 // the first of child nodes should be aswift iframe
          && adElemChildNodes[0].tagName.toLowerCase() === 'iframe' && adElemChildNodes[0].id.indexOf(ASWIFT_IFRAME_MARKER) > -1 // the second of child nodes should be google_ads iframe
          && adElemChildNodes[1].tagName.toLowerCase() === 'iframe' && adElemChildNodes[1].id.indexOf(GOOGLE_ADS_IFRAME_MARKER) > -1;
        }

        if (!areIframesDefined) {
          // here we do the job if scriptlet has not been executed earlier
          adElems[i].setAttribute(statusAttrName, 'done');
          var aswiftIframe = document.createElement('iframe');
          aswiftIframe.id = "".concat(ASWIFT_IFRAME_MARKER).concat(i + 1);
          aswiftIframe.style = css;
          adElems[i].appendChild(aswiftIframe);
          var innerAswiftIframe = document.createElement('iframe');
          aswiftIframe.contentWindow.document.body.appendChild(innerAswiftIframe);
          var googleadsIframe = document.createElement('iframe');
          googleadsIframe.id = "".concat(GOOGLE_ADS_IFRAME_MARKER).concat(i + 1);
          googleadsIframe.style = css;
          adElems[i].appendChild(googleadsIframe);
          var innerGoogleadsIframe = document.createElement('iframe');
          googleadsIframe.contentWindow.document.body.appendChild(innerGoogleadsIframe);
          executed = true;
        }
      }

      if (executed) {
        hit(source);
      }
    }
    GoogleSyndicationAdsByGoogle.names = ['googlesyndication-adsbygoogle', 'ubo-googlesyndication_adsbygoogle.js', 'googlesyndication_adsbygoogle.js'];
    GoogleSyndicationAdsByGoogle.injections = [hit];

    /**
     * @redirect googletagmanager-gtm
     *
     * @description
     * Mocks Google Tag Manager API.
     *
     * Related UBO redirect resource:
     * https://github.com/gorhill/uBlock/blob/a94df7f3b27080ae2dcb3b914ace39c0c294d2f6/src/web_accessible_resources/googletagmanager_gtm.js
     *
     * **Example**
     * ```
     * ||googletagmanager.com/gtm.js$script,redirect=googletagmanager-gtm
     * ```
     */

    function GoogleTagManagerGtm(source) {
      window.ga = window.ga || noopFunc;
      var _window = window,
          dataLayer = _window.dataLayer,
          google_optimize = _window.google_optimize; // eslint-disable-line camelcase

      if (dataLayer instanceof Object === false) {
        return;
      }

      if (dataLayer.hide instanceof Object && typeof dataLayer.hide.end === 'function') {
        dataLayer.hide.end();
      }

      if (typeof dataLayer.push === 'function') {
        dataLayer.push = function (data) {
          if (data instanceof Object && typeof data.eventCallback === 'function') {
            setTimeout(data.eventCallback, 1);
          }
        };
      } // https://github.com/AdguardTeam/Scriptlets/issues/81


      if (google_optimize instanceof Object && typeof google_optimize.get === 'function') {
        // eslint-disable-line camelcase
        var googleOptimizeWrapper = {};
        googleOptimizeWrapper.get = noopFunc;
        window.google_optimize = googleOptimizeWrapper;
      }

      hit(source);
    }
    GoogleTagManagerGtm.names = ['googletagmanager-gtm', 'ubo-googletagmanager_gtm.js', 'googletagmanager_gtm.js'];
    GoogleTagManagerGtm.injections = [hit, noopFunc];

    /**
     * @redirect googletagservices-gpt
     *
     * @description
     * Mocks Google Publisher Tag API.
     *
     * Related UBO redirect resource:
     * https://github.com/gorhill/uBlock/blob/a94df7f3b27080ae2dcb3b914ace39c0c294d2f6/src/web_accessible_resources/googletagservices_gpt.js
     *
     * **Example**
     * ```
     * ||googletagservices.com/tag/js/gpt.js$script,redirect=googletagservices-gpt
     * ```
     */

    function GoogleTagServicesGpt(source) {
      var companionAdsService = {
        addEventListener: noopThis,
        enableSyncLoading: noopFunc,
        setRefreshUnfilledSlots: noopFunc
      };
      var contentService = {
        addEventListener: noopThis,
        setContent: noopFunc
      };

      function PassbackSlot() {} // constructor


      PassbackSlot.prototype.display = noopFunc;
      PassbackSlot.prototype.get = noopNull;
      PassbackSlot.prototype.set = noopThis;
      PassbackSlot.prototype.setClickUrl = noopThis;
      PassbackSlot.prototype.setTagForChildDirectedTreatment = noopThis;
      PassbackSlot.prototype.setTargeting = noopThis;
      PassbackSlot.prototype.updateTargetingFromMap = noopThis;

      function SizeMappingBuilder() {} // constructor


      SizeMappingBuilder.prototype.addSize = noopThis;
      SizeMappingBuilder.prototype.build = noopNull;

      function Slot() {} // constructor


      Slot.prototype.addService = noopThis;
      Slot.prototype.clearCategoryExclusions = noopThis;
      Slot.prototype.clearTargeting = noopThis;
      Slot.prototype.defineSizeMapping = noopThis;
      Slot.prototype.get = noopNull;
      Slot.prototype.getAdUnitPath = noopArray;
      Slot.prototype.getAttributeKeys = noopArray;
      Slot.prototype.getCategoryExclusions = noopArray;
      Slot.prototype.getDomId = noopStr;
      Slot.prototype.getSlotElementId = noopStr;
      Slot.prototype.getSlotId = noopThis;
      Slot.prototype.getTargeting = noopArray;
      Slot.prototype.getTargetingKeys = noopArray;
      Slot.prototype.set = noopThis;
      Slot.prototype.setCategoryExclusion = noopThis;
      Slot.prototype.setClickUrl = noopThis;
      Slot.prototype.setCollapseEmptyDiv = noopThis;
      Slot.prototype.setTargeting = noopThis;
      var pubAdsService = {
        addEventListener: noopThis,
        clear: noopFunc,
        clearCategoryExclusions: noopThis,
        clearTagForChildDirectedTreatment: noopThis,
        clearTargeting: noopThis,
        collapseEmptyDivs: noopFunc,
        defineOutOfPagePassback: function defineOutOfPagePassback() {
          return new PassbackSlot();
        },
        definePassback: function definePassback() {
          return new PassbackSlot();
        },
        disableInitialLoad: noopFunc,
        display: noopFunc,
        enableAsyncRendering: noopFunc,
        enableSingleRequest: noopFunc,
        enableSyncRendering: noopFunc,
        enableVideoAds: noopFunc,
        get: noopNull,
        getAttributeKeys: noopArray,
        getTargeting: noopFunc,
        getTargetingKeys: noopArray,
        getSlots: noopArray,
        refresh: noopFunc,
        set: noopThis,
        setCategoryExclusion: noopThis,
        setCentering: noopFunc,
        setCookieOptions: noopThis,
        setForceSafeFrame: noopThis,
        setLocation: noopThis,
        setPublisherProvidedId: noopThis,
        setRequestNonPersonalizedAds: noopThis,
        setSafeFrameConfig: noopThis,
        setTagForChildDirectedTreatment: noopThis,
        setTargeting: noopThis,
        setVideoContent: noopThis,
        updateCorrelator: noopFunc
      };
      var _window = window,
          _window$googletag = _window.googletag,
          googletag = _window$googletag === void 0 ? {} : _window$googletag;
      var _googletag$cmd = googletag.cmd,
          cmd = _googletag$cmd === void 0 ? [] : _googletag$cmd;
      googletag.apiReady = true;
      googletag.cmd = [];

      googletag.cmd.push = function (a) {
        try {
          a(); // eslint-disable-next-line no-empty
        } catch (ex) {}

        return 1;
      };

      googletag.companionAds = function () {
        return companionAdsService;
      };

      googletag.content = function () {
        return contentService;
      };

      googletag.defineOutOfPageSlot = function () {
        return new Slot();
      };

      googletag.defineSlot = function () {
        return new Slot();
      };

      googletag.destroySlots = noopFunc;
      googletag.disablePublisherConsole = noopFunc;
      googletag.display = noopFunc;
      googletag.enableServices = noopFunc;
      googletag.getVersion = noopStr;

      googletag.pubads = function () {
        return pubAdsService;
      };

      googletag.pubadsReady = true;
      googletag.setAdIframeTitle = noopFunc;

      googletag.sizeMapping = function () {
        return new SizeMappingBuilder();
      };

      window.googletag = googletag;

      while (cmd.length !== 0) {
        googletag.cmd.push(cmd.shift());
      }

      hit(source);
    }
    GoogleTagServicesGpt.names = ['googletagservices-gpt', 'ubo-googletagservices_gpt.js', 'googletagservices_gpt.js'];
    GoogleTagServicesGpt.injections = [hit, noopFunc, noopThis, noopNull, noopArray, noopStr];

    /**
     * @redirect scorecardresearch-beacon
     *
     * @description
     * Mocks Scorecard Research API.
     *
     * Related UBO redirect resource:
     * https://github.com/gorhill/uBlock/blob/a94df7f3b27080ae2dcb3b914ace39c0c294d2f6/src/web_accessible_resources/scorecardresearch_beacon.js
     *
     * **Example**
     * ```
     * ||sb.scorecardresearch.com/beacon.js$script,redirect=scorecardresearch-beacon
     * ```
     */

    function ScoreCardResearchBeacon(source) {
      window.COMSCORE = {
        purge: function purge() {
          // eslint-disable-next-line no-underscore-dangle
          window._comscore = [];
        },
        beacon: function beacon() {}
      };
      hit(source);
    }
    ScoreCardResearchBeacon.names = ['scorecardresearch-beacon', 'ubo-scorecardresearch_beacon.js', 'scorecardresearch_beacon.js'];
    ScoreCardResearchBeacon.injections = [hit];

    /**
     * @redirect metrika-yandex-tag
     *
     * @description
     * Mocks Yandex Metrika API.
     * https://yandex.ru/support/metrica/objects/method-reference.html
     *
     * **Example**
     * ```
     * ||mc.yandex.ru/metrika/tag.js$script,redirect=metrika-yandex-tag
     * ```
     */

    function metrikaYandexTag(source) {
      var asyncCallbackFromOptions = function asyncCallbackFromOptions(param) {
        var options = arguments.length > 1 && arguments[1] !== undefined ? arguments[1] : {};
        var callback = options.callback;
        var ctx = options.ctx;

        if (typeof callback === 'function') {
          callback = ctx !== undefined ? callback.bind(ctx) : callback;
          setTimeout(function () {
            return callback();
          });
        }
      };

      var init = noopFunc;
      /**
       * https://yandex.ru/support/metrica/objects/addfileextension.html
       */

      var addFileExtension = noopFunc;
      /**
       * https://yandex.ru/support/metrica/objects/extlink.html
       */

      var extLink = asyncCallbackFromOptions;
      /**
       * https://yandex.ru/support/metrica/objects/file.html
       */

      var file = asyncCallbackFromOptions;
      /**
       * https://yandex.ru/support/metrica/objects/get-client-id.html
       * @param {Function} cb
       */

      var getClientID = function getClientID(cb) {
        setTimeout(cb(null));
      };
      /**
       * https://yandex.ru/support/metrica/objects/hit.html
       */


      var hitFunc = asyncCallbackFromOptions;
      /**
       * https://yandex.ru/support/metrica/objects/notbounce.html
       */

      var notBounce = asyncCallbackFromOptions;
      /**
       * https://yandex.ru/support/metrica/objects/params-method.html
       */

      var params = noopFunc;
      /**
       * https://yandex.ru/support/metrica/objects/reachgoal.html
       * @param {string} target
       * @param {Object} params
       * @param {Function} callback
       * @param {any} ctx
       */

      var reachGoal = function reachGoal(target, params, callback, ctx) {
        asyncCallbackFromOptions(null, {
          callback: callback,
          ctx: ctx
        });
      };
      /**
       * https://yandex.ru/support/metrica/objects/set-user-id.html
       */


      var setUserID = noopFunc;
      /**
       * https://yandex.ru/support/metrica/objects/user-params.html
       */

      var userParams = noopFunc;
      var api = {
        init: init,
        addFileExtension: addFileExtension,
        extLink: extLink,
        file: file,
        getClientID: getClientID,
        hit: hitFunc,
        notBounce: notBounce,
        params: params,
        reachGoal: reachGoal,
        setUserID: setUserID,
        userParams: userParams
      };

      function ym(id, funcName) {
        for (var _len = arguments.length, args = new Array(_len > 2 ? _len - 2 : 0), _key = 2; _key < _len; _key++) {
          args[_key - 2] = arguments[_key];
        }

        return api[funcName] && api[funcName].apply(api, args);
      }

      window.ym = ym;
      hit(source);
    }
    metrikaYandexTag.names = ['metrika-yandex-tag'];
    metrikaYandexTag.injections = [hit, noopFunc];

    /**
     * @redirect metrika-yandex-watch
     *
     * @description
     * Mocks the old Yandex Metrika API.
     * https://yandex.ru/support/metrica/objects/_method-reference.html
     *
     * **Example**
     * ```
     * ||mc.yandex.ru/metrika/watch.js$script,redirect=metrika-yandex-watch
     * ```
     */

    function metrikaYandexWatch(source) {
      var cbName = 'yandex_metrika_callbacks';
      /**
       * Gets callback and its context from options and call it in async way
       * @param {Object} options Yandex Metrika API options
       */

      var asyncCallbackFromOptions = function asyncCallbackFromOptions() {
        var options = arguments.length > 0 && arguments[0] !== undefined ? arguments[0] : {};
        var callback = options.callback;
        var ctx = options.ctx;

        if (typeof callback === 'function') {
          callback = ctx !== undefined ? callback.bind(ctx) : callback;
          setTimeout(function () {
            return callback();
          });
        }
      };

      function Metrika() {} // constructor
      // Methods without options


      Metrika.prototype.addFileExtension = noopFunc;
      Metrika.prototype.getClientID = noopFunc;
      Metrika.prototype.setUserID = noopFunc;
      Metrika.prototype.userParams = noopFunc; // Methods with options
      // The order of arguments should be kept in according to API

      Metrika.prototype.extLink = function (url, options) {
        asyncCallbackFromOptions(options);
      };

      Metrika.prototype.file = function (url, options) {
        asyncCallbackFromOptions(options);
      };

      Metrika.prototype.hit = function (url, options) {
        asyncCallbackFromOptions(options);
      };

      Metrika.prototype.reachGoal = function (target, params, cb, ctx) {
        asyncCallbackFromOptions({
          callback: cb,
          ctx: ctx
        });
      };

      Metrika.prototype.notBounce = asyncCallbackFromOptions;

      if (window.Ya) {
        window.Ya.Metrika = Metrika;
      } else {
        window.Ya = {
          Metrika: Metrika
        };
      }

      if (window[cbName] && Array.isArray(window[cbName])) {
        window[cbName].forEach(function (func) {
          if (typeof func === 'function') {
            func();
          }
        });
      }

      hit(source);
    }
    metrikaYandexWatch.names = ['metrika-yandex-watch'];
    metrikaYandexWatch.injections = [hit, noopFunc];

    /**
     * @redirect amazon-apstag
     *
     * @description
     * Mocks Amazon's apstag.js
     *
     * Related UBO redirect resource:
     * https://github.com/gorhill/uBlock/blob/f842ab6d3c1cf0394f95d27092bf59627262da40/src/web_accessible_resources/amazon_apstag.js
     *
     * **Example**
     * ```
     * ||amazon-adsystem.com/aax2/apstag.js$script,redirect=amazon-apstag
     * ```
     */

    function AmazonApstag(source) {
      var apstagWrapper = {
        fetchBids: function fetchBids(a, b) {
          if (typeof b === 'function') {
            b([]);
          }
        },
        init: noopFunc,
        setDisplayBids: noopFunc,
        targetingKeys: noopFunc
      };
      window.apstag = apstagWrapper;
      hit(source);
    }
    AmazonApstag.names = ['amazon-apstag', 'ubo-amazon_apstag.js', 'amazon_apstag.js'];
    AmazonApstag.injections = [hit, noopFunc];

    var redirectsList = /*#__PURE__*/Object.freeze({
        __proto__: null,
        noeval: noeval,
        GoogleAnalytics: GoogleAnalytics,
        GoogleAnalyticsGa: GoogleAnalyticsGa,
        GoogleSyndicationAdsByGoogle: GoogleSyndicationAdsByGoogle,
        GoogleTagManagerGtm: GoogleTagManagerGtm,
        GoogleTagServicesGpt: GoogleTagServicesGpt,
        ScoreCardResearchBeacon: ScoreCardResearchBeacon,
        metrikaYandexTag: metrikaYandexTag,
        metrikaYandexWatch: metrikaYandexWatch,
        preventFab: preventFab,
        setPopadsDummy: setPopadsDummy,
        preventPopadsNet: preventPopadsNet,
        AmazonApstag: AmazonApstag
    });

    function _classCallCheck(instance, Constructor) {
      if (!(instance instanceof Constructor)) {
        throw new TypeError("Cannot call a class as a function");
      }
    }

    var classCallCheck = _classCallCheck;

    function _defineProperties(target, props) {
      for (var i = 0; i < props.length; i++) {
        var descriptor = props[i];
        descriptor.enumerable = descriptor.enumerable || false;
        descriptor.configurable = true;
        if ("value" in descriptor) descriptor.writable = true;
        Object.defineProperty(target, descriptor.key, descriptor);
      }
    }

    function _createClass(Constructor, protoProps, staticProps) {
      if (protoProps) _defineProperties(Constructor.prototype, protoProps);
      if (staticProps) _defineProperties(Constructor, staticProps);
      return Constructor;
    }

    var createClass = _createClass;

    function isNothing(subject) {
      return typeof subject === 'undefined' || subject === null;
    }

    function isObject(subject) {
      return typeof subject === 'object' && subject !== null;
    }

    function toArray$1(sequence) {
      if (Array.isArray(sequence)) return sequence;else if (isNothing(sequence)) return [];
      return [sequence];
    }

    function extend(target, source) {
      var index, length, key, sourceKeys;

      if (source) {
        sourceKeys = Object.keys(source);

        for (index = 0, length = sourceKeys.length; index < length; index += 1) {
          key = sourceKeys[index];
          target[key] = source[key];
        }
      }

      return target;
    }

    function repeat(string, count) {
      var result = '',
          cycle;

      for (cycle = 0; cycle < count; cycle += 1) {
        result += string;
      }

      return result;
    }

    function isNegativeZero(number) {
      return number === 0 && Number.NEGATIVE_INFINITY === 1 / number;
    }

    var isNothing_1 = isNothing;
    var isObject_1 = isObject;
    var toArray_1 = toArray$1;
    var repeat_1 = repeat;
    var isNegativeZero_1 = isNegativeZero;
    var extend_1 = extend;
    var common = {
      isNothing: isNothing_1,
      isObject: isObject_1,
      toArray: toArray_1,
      repeat: repeat_1,
      isNegativeZero: isNegativeZero_1,
      extend: extend_1
    };

    // YAML error class. http://stackoverflow.com/questions/8458984

    function YAMLException(reason, mark) {
      // Super constructor
      Error.call(this);
      this.name = 'YAMLException';
      this.reason = reason;
      this.mark = mark;
      this.message = (this.reason || '(unknown reason)') + (this.mark ? ' ' + this.mark.toString() : ''); // Include stack trace in error object

      if (Error.captureStackTrace) {
        // Chrome and NodeJS
        Error.captureStackTrace(this, this.constructor);
      } else {
        // FF, IE 10+ and Safari 6+. Fallback for others
        this.stack = new Error().stack || '';
      }
    } // Inherit from Error


    YAMLException.prototype = Object.create(Error.prototype);
    YAMLException.prototype.constructor = YAMLException;

    YAMLException.prototype.toString = function toString(compact) {
      var result = this.name + ': ';
      result += this.reason || '(unknown reason)';

      if (!compact && this.mark) {
        result += ' ' + this.mark.toString();
      }

      return result;
    };

    var exception = YAMLException;

    function Mark(name, buffer, position, line, column) {
      this.name = name;
      this.buffer = buffer;
      this.position = position;
      this.line = line;
      this.column = column;
    }

    Mark.prototype.getSnippet = function getSnippet(indent, maxLength) {
      var head, start, tail, end, snippet;
      if (!this.buffer) return null;
      indent = indent || 4;
      maxLength = maxLength || 75;
      head = '';
      start = this.position;

      while (start > 0 && "\0\r\n\x85\u2028\u2029".indexOf(this.buffer.charAt(start - 1)) === -1) {
        start -= 1;

        if (this.position - start > maxLength / 2 - 1) {
          head = ' ... ';
          start += 5;
          break;
        }
      }

      tail = '';
      end = this.position;

      while (end < this.buffer.length && "\0\r\n\x85\u2028\u2029".indexOf(this.buffer.charAt(end)) === -1) {
        end += 1;

        if (end - this.position > maxLength / 2 - 1) {
          tail = ' ... ';
          end -= 5;
          break;
        }
      }

      snippet = this.buffer.slice(start, end);
      return common.repeat(' ', indent) + head + snippet + tail + '\n' + common.repeat(' ', indent + this.position - start + head.length) + '^';
    };

    Mark.prototype.toString = function toString(compact) {
      var snippet,
          where = '';

      if (this.name) {
        where += 'in "' + this.name + '" ';
      }

      where += 'at line ' + (this.line + 1) + ', column ' + (this.column + 1);

      if (!compact) {
        snippet = this.getSnippet();

        if (snippet) {
          where += ':\n' + snippet;
        }
      }

      return where;
    };

    var mark = Mark;

    var TYPE_CONSTRUCTOR_OPTIONS = ['kind', 'resolve', 'construct', 'instanceOf', 'predicate', 'represent', 'defaultStyle', 'styleAliases'];
    var YAML_NODE_KINDS = ['scalar', 'sequence', 'mapping'];

    function compileStyleAliases(map) {
      var result = {};

      if (map !== null) {
        Object.keys(map).forEach(function (style) {
          map[style].forEach(function (alias) {
            result[String(alias)] = style;
          });
        });
      }

      return result;
    }

    function Type(tag, options) {
      options = options || {};
      Object.keys(options).forEach(function (name) {
        if (TYPE_CONSTRUCTOR_OPTIONS.indexOf(name) === -1) {
          throw new exception('Unknown option "' + name + '" is met in definition of "' + tag + '" YAML type.');
        }
      }); // TODO: Add tag format check.

      this.tag = tag;
      this.kind = options['kind'] || null;

      this.resolve = options['resolve'] || function () {
        return true;
      };

      this.construct = options['construct'] || function (data) {
        return data;
      };

      this.instanceOf = options['instanceOf'] || null;
      this.predicate = options['predicate'] || null;
      this.represent = options['represent'] || null;
      this.defaultStyle = options['defaultStyle'] || null;
      this.styleAliases = compileStyleAliases(options['styleAliases'] || null);

      if (YAML_NODE_KINDS.indexOf(this.kind) === -1) {
        throw new exception('Unknown kind "' + this.kind + '" is specified for "' + tag + '" YAML type.');
      }
    }

    var type = Type;

    /*eslint-disable max-len*/


    function compileList(schema, name, result) {
      var exclude = [];
      schema.include.forEach(function (includedSchema) {
        result = compileList(includedSchema, name, result);
      });
      schema[name].forEach(function (currentType) {
        result.forEach(function (previousType, previousIndex) {
          if (previousType.tag === currentType.tag && previousType.kind === currentType.kind) {
            exclude.push(previousIndex);
          }
        });
        result.push(currentType);
      });
      return result.filter(function (type, index) {
        return exclude.indexOf(index) === -1;
      });
    }

    function compileMap()
    /* lists... */
    {
      var result = {
        scalar: {},
        sequence: {},
        mapping: {},
        fallback: {}
      },
          index,
          length;

      function collectType(type) {
        result[type.kind][type.tag] = result['fallback'][type.tag] = type;
      }

      for (index = 0, length = arguments.length; index < length; index += 1) {
        arguments[index].forEach(collectType);
      }

      return result;
    }

    function Schema(definition) {
      this.include = definition.include || [];
      this.implicit = definition.implicit || [];
      this.explicit = definition.explicit || [];
      this.implicit.forEach(function (type) {
        if (type.loadKind && type.loadKind !== 'scalar') {
          throw new exception('There is a non-scalar type in the implicit list of a schema. Implicit resolving of such types is not supported.');
        }
      });
      this.compiledImplicit = compileList(this, 'implicit', []);
      this.compiledExplicit = compileList(this, 'explicit', []);
      this.compiledTypeMap = compileMap(this.compiledImplicit, this.compiledExplicit);
    }

    Schema.DEFAULT = null;

    Schema.create = function createSchema() {
      var schemas, types;

      switch (arguments.length) {
        case 1:
          schemas = Schema.DEFAULT;
          types = arguments[0];
          break;

        case 2:
          schemas = arguments[0];
          types = arguments[1];
          break;

        default:
          throw new exception('Wrong number of arguments for Schema.create function');
      }

      schemas = common.toArray(schemas);
      types = common.toArray(types);

      if (!schemas.every(function (schema) {
        return schema instanceof Schema;
      })) {
        throw new exception('Specified list of super schemas (or a single Schema object) contains a non-Schema object.');
      }

      if (!types.every(function (type$1) {
        return type$1 instanceof type;
      })) {
        throw new exception('Specified list of YAML types (or a single Type object) contains a non-Type object.');
      }

      return new Schema({
        include: schemas,
        explicit: types
      });
    };

    var schema = Schema;

    var str = new type('tag:yaml.org,2002:str', {
      kind: 'scalar',
      construct: function construct(data) {
        return data !== null ? data : '';
      }
    });

    var seq = new type('tag:yaml.org,2002:seq', {
      kind: 'sequence',
      construct: function construct(data) {
        return data !== null ? data : [];
      }
    });

    var map = new type('tag:yaml.org,2002:map', {
      kind: 'mapping',
      construct: function construct(data) {
        return data !== null ? data : {};
      }
    });

    var failsafe = new schema({
      explicit: [str, seq, map]
    });

    function resolveYamlNull(data) {
      if (data === null) return true;
      var max = data.length;
      return max === 1 && data === '~' || max === 4 && (data === 'null' || data === 'Null' || data === 'NULL');
    }

    function constructYamlNull() {
      return null;
    }

    function isNull(object) {
      return object === null;
    }

    var _null = new type('tag:yaml.org,2002:null', {
      kind: 'scalar',
      resolve: resolveYamlNull,
      construct: constructYamlNull,
      predicate: isNull,
      represent: {
        canonical: function canonical() {
          return '~';
        },
        lowercase: function lowercase() {
          return 'null';
        },
        uppercase: function uppercase() {
          return 'NULL';
        },
        camelcase: function camelcase() {
          return 'Null';
        }
      },
      defaultStyle: 'lowercase'
    });

    function resolveYamlBoolean(data) {
      if (data === null) return false;
      var max = data.length;
      return max === 4 && (data === 'true' || data === 'True' || data === 'TRUE') || max === 5 && (data === 'false' || data === 'False' || data === 'FALSE');
    }

    function constructYamlBoolean(data) {
      return data === 'true' || data === 'True' || data === 'TRUE';
    }

    function isBoolean(object) {
      return Object.prototype.toString.call(object) === '[object Boolean]';
    }

    var bool = new type('tag:yaml.org,2002:bool', {
      kind: 'scalar',
      resolve: resolveYamlBoolean,
      construct: constructYamlBoolean,
      predicate: isBoolean,
      represent: {
        lowercase: function lowercase(object) {
          return object ? 'true' : 'false';
        },
        uppercase: function uppercase(object) {
          return object ? 'TRUE' : 'FALSE';
        },
        camelcase: function camelcase(object) {
          return object ? 'True' : 'False';
        }
      },
      defaultStyle: 'lowercase'
    });

    function isHexCode(c) {
      return 0x30
      /* 0 */
      <= c && c <= 0x39
      /* 9 */
      || 0x41
      /* A */
      <= c && c <= 0x46
      /* F */
      || 0x61
      /* a */
      <= c && c <= 0x66
      /* f */
      ;
    }

    function isOctCode(c) {
      return 0x30
      /* 0 */
      <= c && c <= 0x37
      /* 7 */
      ;
    }

    function isDecCode(c) {
      return 0x30
      /* 0 */
      <= c && c <= 0x39
      /* 9 */
      ;
    }

    function resolveYamlInteger(data) {
      if (data === null) return false;
      var max = data.length,
          index = 0,
          hasDigits = false,
          ch;
      if (!max) return false;
      ch = data[index]; // sign

      if (ch === '-' || ch === '+') {
        ch = data[++index];
      }

      if (ch === '0') {
        // 0
        if (index + 1 === max) return true;
        ch = data[++index]; // base 2, base 8, base 16

        if (ch === 'b') {
          // base 2
          index++;

          for (; index < max; index++) {
            ch = data[index];
            if (ch === '_') continue;
            if (ch !== '0' && ch !== '1') return false;
            hasDigits = true;
          }

          return hasDigits && ch !== '_';
        }

        if (ch === 'x') {
          // base 16
          index++;

          for (; index < max; index++) {
            ch = data[index];
            if (ch === '_') continue;
            if (!isHexCode(data.charCodeAt(index))) return false;
            hasDigits = true;
          }

          return hasDigits && ch !== '_';
        } // base 8


        for (; index < max; index++) {
          ch = data[index];
          if (ch === '_') continue;
          if (!isOctCode(data.charCodeAt(index))) return false;
          hasDigits = true;
        }

        return hasDigits && ch !== '_';
      } // base 10 (except 0) or base 60
      // value should not start with `_`;


      if (ch === '_') return false;

      for (; index < max; index++) {
        ch = data[index];
        if (ch === '_') continue;
        if (ch === ':') break;

        if (!isDecCode(data.charCodeAt(index))) {
          return false;
        }

        hasDigits = true;
      } // Should have digits and should not end with `_`


      if (!hasDigits || ch === '_') return false; // if !base60 - done;

      if (ch !== ':') return true; // base60 almost not used, no needs to optimize

      return /^(:[0-5]?[0-9])+$/.test(data.slice(index));
    }

    function constructYamlInteger(data) {
      var value = data,
          sign = 1,
          ch,
          base,
          digits = [];

      if (value.indexOf('_') !== -1) {
        value = value.replace(/_/g, '');
      }

      ch = value[0];

      if (ch === '-' || ch === '+') {
        if (ch === '-') sign = -1;
        value = value.slice(1);
        ch = value[0];
      }

      if (value === '0') return 0;

      if (ch === '0') {
        if (value[1] === 'b') return sign * parseInt(value.slice(2), 2);
        if (value[1] === 'x') return sign * parseInt(value, 16);
        return sign * parseInt(value, 8);
      }

      if (value.indexOf(':') !== -1) {
        value.split(':').forEach(function (v) {
          digits.unshift(parseInt(v, 10));
        });
        value = 0;
        base = 1;
        digits.forEach(function (d) {
          value += d * base;
          base *= 60;
        });
        return sign * value;
      }

      return sign * parseInt(value, 10);
    }

    function isInteger(object) {
      return Object.prototype.toString.call(object) === '[object Number]' && object % 1 === 0 && !common.isNegativeZero(object);
    }

    var int_1 = new type('tag:yaml.org,2002:int', {
      kind: 'scalar',
      resolve: resolveYamlInteger,
      construct: constructYamlInteger,
      predicate: isInteger,
      represent: {
        binary: function binary(obj) {
          return obj >= 0 ? '0b' + obj.toString(2) : '-0b' + obj.toString(2).slice(1);
        },
        octal: function octal(obj) {
          return obj >= 0 ? '0' + obj.toString(8) : '-0' + obj.toString(8).slice(1);
        },
        decimal: function decimal(obj) {
          return obj.toString(10);
        },

        /* eslint-disable max-len */
        hexadecimal: function hexadecimal(obj) {
          return obj >= 0 ? '0x' + obj.toString(16).toUpperCase() : '-0x' + obj.toString(16).toUpperCase().slice(1);
        }
      },
      defaultStyle: 'decimal',
      styleAliases: {
        binary: [2, 'bin'],
        octal: [8, 'oct'],
        decimal: [10, 'dec'],
        hexadecimal: [16, 'hex']
      }
    });

    var YAML_FLOAT_PATTERN = new RegExp( // 2.5e4, 2.5 and integers
    '^(?:[-+]?(?:0|[1-9][0-9_]*)(?:\\.[0-9_]*)?(?:[eE][-+]?[0-9]+)?' + // .2e4, .2
    // special case, seems not from spec
    '|\\.[0-9_]+(?:[eE][-+]?[0-9]+)?' + // 20:59
    '|[-+]?[0-9][0-9_]*(?::[0-5]?[0-9])+\\.[0-9_]*' + // .inf
    '|[-+]?\\.(?:inf|Inf|INF)' + // .nan
    '|\\.(?:nan|NaN|NAN))$');

    function resolveYamlFloat(data) {
      if (data === null) return false;

      if (!YAML_FLOAT_PATTERN.test(data) || // Quick hack to not allow integers end with `_`
      // Probably should update regexp & check speed
      data[data.length - 1] === '_') {
        return false;
      }

      return true;
    }

    function constructYamlFloat(data) {
      var value, sign, base, digits;
      value = data.replace(/_/g, '').toLowerCase();
      sign = value[0] === '-' ? -1 : 1;
      digits = [];

      if ('+-'.indexOf(value[0]) >= 0) {
        value = value.slice(1);
      }

      if (value === '.inf') {
        return sign === 1 ? Number.POSITIVE_INFINITY : Number.NEGATIVE_INFINITY;
      } else if (value === '.nan') {
        return NaN;
      } else if (value.indexOf(':') >= 0) {
        value.split(':').forEach(function (v) {
          digits.unshift(parseFloat(v, 10));
        });
        value = 0.0;
        base = 1;
        digits.forEach(function (d) {
          value += d * base;
          base *= 60;
        });
        return sign * value;
      }

      return sign * parseFloat(value, 10);
    }

    var SCIENTIFIC_WITHOUT_DOT = /^[-+]?[0-9]+e/;

    function representYamlFloat(object, style) {
      var res;

      if (isNaN(object)) {
        switch (style) {
          case 'lowercase':
            return '.nan';

          case 'uppercase':
            return '.NAN';

          case 'camelcase':
            return '.NaN';
        }
      } else if (Number.POSITIVE_INFINITY === object) {
        switch (style) {
          case 'lowercase':
            return '.inf';

          case 'uppercase':
            return '.INF';

          case 'camelcase':
            return '.Inf';
        }
      } else if (Number.NEGATIVE_INFINITY === object) {
        switch (style) {
          case 'lowercase':
            return '-.inf';

          case 'uppercase':
            return '-.INF';

          case 'camelcase':
            return '-.Inf';
        }
      } else if (common.isNegativeZero(object)) {
        return '-0.0';
      }

      res = object.toString(10); // JS stringifier can build scientific format without dots: 5e-100,
      // while YAML requres dot: 5.e-100. Fix it with simple hack

      return SCIENTIFIC_WITHOUT_DOT.test(res) ? res.replace('e', '.e') : res;
    }

    function isFloat(object) {
      return Object.prototype.toString.call(object) === '[object Number]' && (object % 1 !== 0 || common.isNegativeZero(object));
    }

    var float_1 = new type('tag:yaml.org,2002:float', {
      kind: 'scalar',
      resolve: resolveYamlFloat,
      construct: constructYamlFloat,
      predicate: isFloat,
      represent: representYamlFloat,
      defaultStyle: 'lowercase'
    });

    var json = new schema({
      include: [failsafe],
      implicit: [_null, bool, int_1, float_1]
    });

    var core = new schema({
      include: [json]
    });

    var YAML_DATE_REGEXP = new RegExp('^([0-9][0-9][0-9][0-9])' + // [1] year
    '-([0-9][0-9])' + // [2] month
    '-([0-9][0-9])$'); // [3] day

    var YAML_TIMESTAMP_REGEXP = new RegExp('^([0-9][0-9][0-9][0-9])' + // [1] year
    '-([0-9][0-9]?)' + // [2] month
    '-([0-9][0-9]?)' + // [3] day
    '(?:[Tt]|[ \\t]+)' + // ...
    '([0-9][0-9]?)' + // [4] hour
    ':([0-9][0-9])' + // [5] minute
    ':([0-9][0-9])' + // [6] second
    '(?:\\.([0-9]*))?' + // [7] fraction
    '(?:[ \\t]*(Z|([-+])([0-9][0-9]?)' + // [8] tz [9] tz_sign [10] tz_hour
    '(?::([0-9][0-9]))?))?$'); // [11] tz_minute

    function resolveYamlTimestamp(data) {
      if (data === null) return false;
      if (YAML_DATE_REGEXP.exec(data) !== null) return true;
      if (YAML_TIMESTAMP_REGEXP.exec(data) !== null) return true;
      return false;
    }

    function constructYamlTimestamp(data) {
      var match,
          year,
          month,
          day,
          hour,
          minute,
          second,
          fraction = 0,
          delta = null,
          tz_hour,
          tz_minute,
          date;
      match = YAML_DATE_REGEXP.exec(data);
      if (match === null) match = YAML_TIMESTAMP_REGEXP.exec(data);
      if (match === null) throw new Error('Date resolve error'); // match: [1] year [2] month [3] day

      year = +match[1];
      month = +match[2] - 1; // JS month starts with 0

      day = +match[3];

      if (!match[4]) {
        // no hour
        return new Date(Date.UTC(year, month, day));
      } // match: [4] hour [5] minute [6] second [7] fraction


      hour = +match[4];
      minute = +match[5];
      second = +match[6];

      if (match[7]) {
        fraction = match[7].slice(0, 3);

        while (fraction.length < 3) {
          // milli-seconds
          fraction += '0';
        }

        fraction = +fraction;
      } // match: [8] tz [9] tz_sign [10] tz_hour [11] tz_minute


      if (match[9]) {
        tz_hour = +match[10];
        tz_minute = +(match[11] || 0);
        delta = (tz_hour * 60 + tz_minute) * 60000; // delta in mili-seconds

        if (match[9] === '-') delta = -delta;
      }

      date = new Date(Date.UTC(year, month, day, hour, minute, second, fraction));
      if (delta) date.setTime(date.getTime() - delta);
      return date;
    }

    function representYamlTimestamp(object
    /*, style*/
    ) {
      return object.toISOString();
    }

    var timestamp = new type('tag:yaml.org,2002:timestamp', {
      kind: 'scalar',
      resolve: resolveYamlTimestamp,
      construct: constructYamlTimestamp,
      instanceOf: Date,
      represent: representYamlTimestamp
    });

    function resolveYamlMerge(data) {
      return data === '<<' || data === null;
    }

    var merge = new type('tag:yaml.org,2002:merge', {
      kind: 'scalar',
      resolve: resolveYamlMerge
    });

    function commonjsRequire () {
    	throw new Error('Dynamic requires are not currently supported by @rollup/plugin-commonjs');
    }

    /*eslint-disable no-bitwise*/


    var NodeBuffer;

    try {
      // A trick for browserified version, to not include `Buffer` shim
      var _require = commonjsRequire;
      NodeBuffer = _require('buffer').Buffer;
    } catch (__) {} // [ 64, 65, 66 ] -> [ padding, CR, LF ]


    var BASE64_MAP = 'ABCDEFGHIJKLMNOPQRSTUVWXYZabcdefghijklmnopqrstuvwxyz0123456789+/=\n\r';

    function resolveYamlBinary(data) {
      if (data === null) return false;
      var code,
          idx,
          bitlen = 0,
          max = data.length,
          map = BASE64_MAP; // Convert one by one.

      for (idx = 0; idx < max; idx++) {
        code = map.indexOf(data.charAt(idx)); // Skip CR/LF

        if (code > 64) continue; // Fail on illegal characters

        if (code < 0) return false;
        bitlen += 6;
      } // If there are any bits left, source was corrupted


      return bitlen % 8 === 0;
    }

    function constructYamlBinary(data) {
      var idx,
          tailbits,
          input = data.replace(/[\r\n=]/g, ''),
          // remove CR/LF & padding to simplify scan
      max = input.length,
          map = BASE64_MAP,
          bits = 0,
          result = []; // Collect by 6*4 bits (3 bytes)

      for (idx = 0; idx < max; idx++) {
        if (idx % 4 === 0 && idx) {
          result.push(bits >> 16 & 0xFF);
          result.push(bits >> 8 & 0xFF);
          result.push(bits & 0xFF);
        }

        bits = bits << 6 | map.indexOf(input.charAt(idx));
      } // Dump tail


      tailbits = max % 4 * 6;

      if (tailbits === 0) {
        result.push(bits >> 16 & 0xFF);
        result.push(bits >> 8 & 0xFF);
        result.push(bits & 0xFF);
      } else if (tailbits === 18) {
        result.push(bits >> 10 & 0xFF);
        result.push(bits >> 2 & 0xFF);
      } else if (tailbits === 12) {
        result.push(bits >> 4 & 0xFF);
      } // Wrap into Buffer for NodeJS and leave Array for browser


      if (NodeBuffer) {
        // Support node 6.+ Buffer API when available
        return NodeBuffer.from ? NodeBuffer.from(result) : new NodeBuffer(result);
      }

      return result;
    }

    function representYamlBinary(object
    /*, style*/
    ) {
      var result = '',
          bits = 0,
          idx,
          tail,
          max = object.length,
          map = BASE64_MAP; // Convert every three bytes to 4 ASCII characters.

      for (idx = 0; idx < max; idx++) {
        if (idx % 3 === 0 && idx) {
          result += map[bits >> 18 & 0x3F];
          result += map[bits >> 12 & 0x3F];
          result += map[bits >> 6 & 0x3F];
          result += map[bits & 0x3F];
        }

        bits = (bits << 8) + object[idx];
      } // Dump tail


      tail = max % 3;

      if (tail === 0) {
        result += map[bits >> 18 & 0x3F];
        result += map[bits >> 12 & 0x3F];
        result += map[bits >> 6 & 0x3F];
        result += map[bits & 0x3F];
      } else if (tail === 2) {
        result += map[bits >> 10 & 0x3F];
        result += map[bits >> 4 & 0x3F];
        result += map[bits << 2 & 0x3F];
        result += map[64];
      } else if (tail === 1) {
        result += map[bits >> 2 & 0x3F];
        result += map[bits << 4 & 0x3F];
        result += map[64];
        result += map[64];
      }

      return result;
    }

    function isBinary(object) {
      return NodeBuffer && NodeBuffer.isBuffer(object);
    }

    var binary = new type('tag:yaml.org,2002:binary', {
      kind: 'scalar',
      resolve: resolveYamlBinary,
      construct: constructYamlBinary,
      predicate: isBinary,
      represent: representYamlBinary
    });

    var _hasOwnProperty = Object.prototype.hasOwnProperty;
    var _toString = Object.prototype.toString;

    function resolveYamlOmap(data) {
      if (data === null) return true;
      var objectKeys = [],
          index,
          length,
          pair,
          pairKey,
          pairHasKey,
          object = data;

      for (index = 0, length = object.length; index < length; index += 1) {
        pair = object[index];
        pairHasKey = false;
        if (_toString.call(pair) !== '[object Object]') return false;

        for (pairKey in pair) {
          if (_hasOwnProperty.call(pair, pairKey)) {
            if (!pairHasKey) pairHasKey = true;else return false;
          }
        }

        if (!pairHasKey) return false;
        if (objectKeys.indexOf(pairKey) === -1) objectKeys.push(pairKey);else return false;
      }

      return true;
    }

    function constructYamlOmap(data) {
      return data !== null ? data : [];
    }

    var omap = new type('tag:yaml.org,2002:omap', {
      kind: 'sequence',
      resolve: resolveYamlOmap,
      construct: constructYamlOmap
    });

    var _toString$1 = Object.prototype.toString;

    function resolveYamlPairs(data) {
      if (data === null) return true;
      var index,
          length,
          pair,
          keys,
          result,
          object = data;
      result = new Array(object.length);

      for (index = 0, length = object.length; index < length; index += 1) {
        pair = object[index];
        if (_toString$1.call(pair) !== '[object Object]') return false;
        keys = Object.keys(pair);
        if (keys.length !== 1) return false;
        result[index] = [keys[0], pair[keys[0]]];
      }

      return true;
    }

    function constructYamlPairs(data) {
      if (data === null) return [];
      var index,
          length,
          pair,
          keys,
          result,
          object = data;
      result = new Array(object.length);

      for (index = 0, length = object.length; index < length; index += 1) {
        pair = object[index];
        keys = Object.keys(pair);
        result[index] = [keys[0], pair[keys[0]]];
      }

      return result;
    }

    var pairs = new type('tag:yaml.org,2002:pairs', {
      kind: 'sequence',
      resolve: resolveYamlPairs,
      construct: constructYamlPairs
    });

    var _hasOwnProperty$1 = Object.prototype.hasOwnProperty;

    function resolveYamlSet(data) {
      if (data === null) return true;
      var key,
          object = data;

      for (key in object) {
        if (_hasOwnProperty$1.call(object, key)) {
          if (object[key] !== null) return false;
        }
      }

      return true;
    }

    function constructYamlSet(data) {
      return data !== null ? data : {};
    }

    var set = new type('tag:yaml.org,2002:set', {
      kind: 'mapping',
      resolve: resolveYamlSet,
      construct: constructYamlSet
    });

    var default_safe = new schema({
      include: [core],
      implicit: [timestamp, merge],
      explicit: [binary, omap, pairs, set]
    });

    function resolveJavascriptUndefined() {
      return true;
    }

    function constructJavascriptUndefined() {
      /*eslint-disable no-undefined*/
      return undefined;
    }

    function representJavascriptUndefined() {
      return '';
    }

    function isUndefined(object) {
      return typeof object === 'undefined';
    }

    var _undefined = new type('tag:yaml.org,2002:js/undefined', {
      kind: 'scalar',
      resolve: resolveJavascriptUndefined,
      construct: constructJavascriptUndefined,
      predicate: isUndefined,
      represent: representJavascriptUndefined
    });

    function resolveJavascriptRegExp(data) {
      if (data === null) return false;
      if (data.length === 0) return false;
      var regexp = data,
          tail = /\/([gim]*)$/.exec(data),
          modifiers = ''; // if regexp starts with '/' it can have modifiers and must be properly closed
      // `/foo/gim` - modifiers tail can be maximum 3 chars

      if (regexp[0] === '/') {
        if (tail) modifiers = tail[1];
        if (modifiers.length > 3) return false; // if expression starts with /, is should be properly terminated

        if (regexp[regexp.length - modifiers.length - 1] !== '/') return false;
      }

      return true;
    }

    function constructJavascriptRegExp(data) {
      var regexp = data,
          tail = /\/([gim]*)$/.exec(data),
          modifiers = ''; // `/foo/gim` - tail can be maximum 4 chars

      if (regexp[0] === '/') {
        if (tail) modifiers = tail[1];
        regexp = regexp.slice(1, regexp.length - modifiers.length - 1);
      }

      return new RegExp(regexp, modifiers);
    }

    function representJavascriptRegExp(object
    /*, style*/
    ) {
      var result = '/' + object.source + '/';
      if (object.global) result += 'g';
      if (object.multiline) result += 'm';
      if (object.ignoreCase) result += 'i';
      return result;
    }

    function isRegExp(object) {
      return Object.prototype.toString.call(object) === '[object RegExp]';
    }

    var regexp = new type('tag:yaml.org,2002:js/regexp', {
      kind: 'scalar',
      resolve: resolveJavascriptRegExp,
      construct: constructJavascriptRegExp,
      predicate: isRegExp,
      represent: representJavascriptRegExp
    });

    var esprima; // Browserified version does not have esprima
    //
    // 1. For node.js just require module as deps
    // 2. For browser try to require mudule via external AMD system.
    //    If not found - try to fallback to window.esprima. If not
    //    found too - then fail to parse.
    //

    try {
      // workaround to exclude package from browserify list.
      var _require$1 = commonjsRequire;
      esprima = _require$1('esprima');
    } catch (_) {
      /* eslint-disable no-redeclare */

      /* global window */
      if (typeof window !== 'undefined') esprima = window.esprima;
    }

    function resolveJavascriptFunction(data) {
      if (data === null) return false;

      try {
        var source = '(' + data + ')',
            ast = esprima.parse(source, {
          range: true
        });

        if (ast.type !== 'Program' || ast.body.length !== 1 || ast.body[0].type !== 'ExpressionStatement' || ast.body[0].expression.type !== 'ArrowFunctionExpression' && ast.body[0].expression.type !== 'FunctionExpression') {
          return false;
        }

        return true;
      } catch (err) {
        return false;
      }
    }

    function constructJavascriptFunction(data) {
      /*jslint evil:true*/
      var source = '(' + data + ')',
          ast = esprima.parse(source, {
        range: true
      }),
          params = [],
          body;

      if (ast.type !== 'Program' || ast.body.length !== 1 || ast.body[0].type !== 'ExpressionStatement' || ast.body[0].expression.type !== 'ArrowFunctionExpression' && ast.body[0].expression.type !== 'FunctionExpression') {
        throw new Error('Failed to resolve function');
      }

      ast.body[0].expression.params.forEach(function (param) {
        params.push(param.name);
      });
      body = ast.body[0].expression.body.range; // Esprima's ranges include the first '{' and the last '}' characters on
      // function expressions. So cut them out.

      if (ast.body[0].expression.body.type === 'BlockStatement') {
        /*eslint-disable no-new-func*/
        return new Function(params, source.slice(body[0] + 1, body[1] - 1));
      } // ES6 arrow functions can omit the BlockStatement. In that case, just return
      // the body.

      /*eslint-disable no-new-func*/


      return new Function(params, 'return ' + source.slice(body[0], body[1]));
    }

    function representJavascriptFunction(object
    /*, style*/
    ) {
      return object.toString();
    }

    function isFunction(object) {
      return Object.prototype.toString.call(object) === '[object Function]';
    }

    var _function = new type('tag:yaml.org,2002:js/function', {
      kind: 'scalar',
      resolve: resolveJavascriptFunction,
      construct: constructJavascriptFunction,
      predicate: isFunction,
      represent: representJavascriptFunction
    });

    var default_full = schema.DEFAULT = new schema({
      include: [default_safe],
      explicit: [_undefined, regexp, _function]
    });

    /*eslint-disable max-len,no-use-before-define*/


    var _hasOwnProperty$2 = Object.prototype.hasOwnProperty;
    var CONTEXT_FLOW_IN = 1;
    var CONTEXT_FLOW_OUT = 2;
    var CONTEXT_BLOCK_IN = 3;
    var CONTEXT_BLOCK_OUT = 4;
    var CHOMPING_CLIP = 1;
    var CHOMPING_STRIP = 2;
    var CHOMPING_KEEP = 3;
    var PATTERN_NON_PRINTABLE = /[\x00-\x08\x0B\x0C\x0E-\x1F\x7F-\x84\x86-\x9F\uFFFE\uFFFF]|[\uD800-\uDBFF](?![\uDC00-\uDFFF])|(?:[^\uD800-\uDBFF]|^)[\uDC00-\uDFFF]/;
    var PATTERN_NON_ASCII_LINE_BREAKS = /[\x85\u2028\u2029]/;
    var PATTERN_FLOW_INDICATORS = /[,\[\]\{\}]/;
    var PATTERN_TAG_HANDLE = /^(?:!|!!|![a-z\-]+!)$/i;
    var PATTERN_TAG_URI = /^(?:!|[^,\[\]\{\}])(?:%[0-9a-f]{2}|[0-9a-z\-#;\/\?:@&=\+\$,_\.!~\*'\(\)\[\]])*$/i;

    function _class(obj) {
      return Object.prototype.toString.call(obj);
    }

    function is_EOL(c) {
      return c === 0x0A
      /* LF */
      || c === 0x0D
      /* CR */
      ;
    }

    function is_WHITE_SPACE(c) {
      return c === 0x09
      /* Tab */
      || c === 0x20
      /* Space */
      ;
    }

    function is_WS_OR_EOL(c) {
      return c === 0x09
      /* Tab */
      || c === 0x20
      /* Space */
      || c === 0x0A
      /* LF */
      || c === 0x0D
      /* CR */
      ;
    }

    function is_FLOW_INDICATOR(c) {
      return c === 0x2C
      /* , */
      || c === 0x5B
      /* [ */
      || c === 0x5D
      /* ] */
      || c === 0x7B
      /* { */
      || c === 0x7D
      /* } */
      ;
    }

    function fromHexCode(c) {
      var lc;

      if (0x30
      /* 0 */
      <= c && c <= 0x39
      /* 9 */
      ) {
        return c - 0x30;
      }
      /*eslint-disable no-bitwise*/


      lc = c | 0x20;

      if (0x61
      /* a */
      <= lc && lc <= 0x66
      /* f */
      ) {
        return lc - 0x61 + 10;
      }

      return -1;
    }

    function escapedHexLen(c) {
      if (c === 0x78
      /* x */
      ) {
          return 2;
        }

      if (c === 0x75
      /* u */
      ) {
          return 4;
        }

      if (c === 0x55
      /* U */
      ) {
          return 8;
        }

      return 0;
    }

    function fromDecimalCode(c) {
      if (0x30
      /* 0 */
      <= c && c <= 0x39
      /* 9 */
      ) {
        return c - 0x30;
      }

      return -1;
    }

    function simpleEscapeSequence(c) {
      /* eslint-disable indent */
      return c === 0x30
      /* 0 */
      ? '\x00' : c === 0x61
      /* a */
      ? '\x07' : c === 0x62
      /* b */
      ? '\x08' : c === 0x74
      /* t */
      ? '\x09' : c === 0x09
      /* Tab */
      ? '\x09' : c === 0x6E
      /* n */
      ? '\x0A' : c === 0x76
      /* v */
      ? '\x0B' : c === 0x66
      /* f */
      ? '\x0C' : c === 0x72
      /* r */
      ? '\x0D' : c === 0x65
      /* e */
      ? '\x1B' : c === 0x20
      /* Space */
      ? ' ' : c === 0x22
      /* " */
      ? '\x22' : c === 0x2F
      /* / */
      ? '/' : c === 0x5C
      /* \ */
      ? '\x5C' : c === 0x4E
      /* N */
      ? '\x85' : c === 0x5F
      /* _ */
      ? '\xA0' : c === 0x4C
      /* L */
      ? "\u2028" : c === 0x50
      /* P */
      ? "\u2029" : '';
    }

    function charFromCodepoint(c) {
      if (c <= 0xFFFF) {
        return String.fromCharCode(c);
      } // Encode UTF-16 surrogate pair
      // https://en.wikipedia.org/wiki/UTF-16#Code_points_U.2B010000_to_U.2B10FFFF


      return String.fromCharCode((c - 0x010000 >> 10) + 0xD800, (c - 0x010000 & 0x03FF) + 0xDC00);
    }

    var simpleEscapeCheck = new Array(256); // integer, for fast access

    var simpleEscapeMap = new Array(256);

    for (var i = 0; i < 256; i++) {
      simpleEscapeCheck[i] = simpleEscapeSequence(i) ? 1 : 0;
      simpleEscapeMap[i] = simpleEscapeSequence(i);
    }

    function State(input, options) {
      this.input = input;
      this.filename = options['filename'] || null;
      this.schema = options['schema'] || default_full;
      this.onWarning = options['onWarning'] || null;
      this.legacy = options['legacy'] || false;
      this.json = options['json'] || false;
      this.listener = options['listener'] || null;
      this.implicitTypes = this.schema.compiledImplicit;
      this.typeMap = this.schema.compiledTypeMap;
      this.length = input.length;
      this.position = 0;
      this.line = 0;
      this.lineStart = 0;
      this.lineIndent = 0;
      this.documents = [];
      /*
      this.version;
      this.checkLineBreaks;
      this.tagMap;
      this.anchorMap;
      this.tag;
      this.anchor;
      this.kind;
      this.result;*/
    }

    function generateError(state, message) {
      return new exception(message, new mark(state.filename, state.input, state.position, state.line, state.position - state.lineStart));
    }

    function throwError(state, message) {
      throw generateError(state, message);
    }

    function throwWarning(state, message) {
      if (state.onWarning) {
        state.onWarning.call(null, generateError(state, message));
      }
    }

    var directiveHandlers = {
      YAML: function handleYamlDirective(state, name, args) {
        var match, major, minor;

        if (state.version !== null) {
          throwError(state, 'duplication of %YAML directive');
        }

        if (args.length !== 1) {
          throwError(state, 'YAML directive accepts exactly one argument');
        }

        match = /^([0-9]+)\.([0-9]+)$/.exec(args[0]);

        if (match === null) {
          throwError(state, 'ill-formed argument of the YAML directive');
        }

        major = parseInt(match[1], 10);
        minor = parseInt(match[2], 10);

        if (major !== 1) {
          throwError(state, 'unacceptable YAML version of the document');
        }

        state.version = args[0];
        state.checkLineBreaks = minor < 2;

        if (minor !== 1 && minor !== 2) {
          throwWarning(state, 'unsupported YAML version of the document');
        }
      },
      TAG: function handleTagDirective(state, name, args) {
        var handle, prefix;

        if (args.length !== 2) {
          throwError(state, 'TAG directive accepts exactly two arguments');
        }

        handle = args[0];
        prefix = args[1];

        if (!PATTERN_TAG_HANDLE.test(handle)) {
          throwError(state, 'ill-formed tag handle (first argument) of the TAG directive');
        }

        if (_hasOwnProperty$2.call(state.tagMap, handle)) {
          throwError(state, 'there is a previously declared suffix for "' + handle + '" tag handle');
        }

        if (!PATTERN_TAG_URI.test(prefix)) {
          throwError(state, 'ill-formed tag prefix (second argument) of the TAG directive');
        }

        state.tagMap[handle] = prefix;
      }
    };

    function captureSegment(state, start, end, checkJson) {
      var _position, _length, _character, _result;

      if (start < end) {
        _result = state.input.slice(start, end);

        if (checkJson) {
          for (_position = 0, _length = _result.length; _position < _length; _position += 1) {
            _character = _result.charCodeAt(_position);

            if (!(_character === 0x09 || 0x20 <= _character && _character <= 0x10FFFF)) {
              throwError(state, 'expected valid JSON character');
            }
          }
        } else if (PATTERN_NON_PRINTABLE.test(_result)) {
          throwError(state, 'the stream contains non-printable characters');
        }

        state.result += _result;
      }
    }

    function mergeMappings(state, destination, source, overridableKeys) {
      var sourceKeys, key, index, quantity;

      if (!common.isObject(source)) {
        throwError(state, 'cannot merge mappings; the provided source object is unacceptable');
      }

      sourceKeys = Object.keys(source);

      for (index = 0, quantity = sourceKeys.length; index < quantity; index += 1) {
        key = sourceKeys[index];

        if (!_hasOwnProperty$2.call(destination, key)) {
          destination[key] = source[key];
          overridableKeys[key] = true;
        }
      }
    }

    function storeMappingPair(state, _result, overridableKeys, keyTag, keyNode, valueNode, startLine, startPos) {
      var index, quantity; // The output is a plain object here, so keys can only be strings.
      // We need to convert keyNode to a string, but doing so can hang the process
      // (deeply nested arrays that explode exponentially using aliases).

      if (Array.isArray(keyNode)) {
        keyNode = Array.prototype.slice.call(keyNode);

        for (index = 0, quantity = keyNode.length; index < quantity; index += 1) {
          if (Array.isArray(keyNode[index])) {
            throwError(state, 'nested arrays are not supported inside keys');
          }

          if (typeof keyNode === 'object' && _class(keyNode[index]) === '[object Object]') {
            keyNode[index] = '[object Object]';
          }
        }
      } // Avoid code execution in load() via toString property
      // (still use its own toString for arrays, timestamps,
      // and whatever user schema extensions happen to have @@toStringTag)


      if (typeof keyNode === 'object' && _class(keyNode) === '[object Object]') {
        keyNode = '[object Object]';
      }

      keyNode = String(keyNode);

      if (_result === null) {
        _result = {};
      }

      if (keyTag === 'tag:yaml.org,2002:merge') {
        if (Array.isArray(valueNode)) {
          for (index = 0, quantity = valueNode.length; index < quantity; index += 1) {
            mergeMappings(state, _result, valueNode[index], overridableKeys);
          }
        } else {
          mergeMappings(state, _result, valueNode, overridableKeys);
        }
      } else {
        if (!state.json && !_hasOwnProperty$2.call(overridableKeys, keyNode) && _hasOwnProperty$2.call(_result, keyNode)) {
          state.line = startLine || state.line;
          state.position = startPos || state.position;
          throwError(state, 'duplicated mapping key');
        }

        _result[keyNode] = valueNode;
        delete overridableKeys[keyNode];
      }

      return _result;
    }

    function readLineBreak(state) {
      var ch;
      ch = state.input.charCodeAt(state.position);

      if (ch === 0x0A
      /* LF */
      ) {
          state.position++;
        } else if (ch === 0x0D
      /* CR */
      ) {
          state.position++;

          if (state.input.charCodeAt(state.position) === 0x0A
          /* LF */
          ) {
              state.position++;
            }
        } else {
        throwError(state, 'a line break is expected');
      }

      state.line += 1;
      state.lineStart = state.position;
    }

    function skipSeparationSpace(state, allowComments, checkIndent) {
      var lineBreaks = 0,
          ch = state.input.charCodeAt(state.position);

      while (ch !== 0) {
        while (is_WHITE_SPACE(ch)) {
          ch = state.input.charCodeAt(++state.position);
        }

        if (allowComments && ch === 0x23
        /* # */
        ) {
            do {
              ch = state.input.charCodeAt(++state.position);
            } while (ch !== 0x0A
            /* LF */
            && ch !== 0x0D
            /* CR */
            && ch !== 0);
          }

        if (is_EOL(ch)) {
          readLineBreak(state);
          ch = state.input.charCodeAt(state.position);
          lineBreaks++;
          state.lineIndent = 0;

          while (ch === 0x20
          /* Space */
          ) {
            state.lineIndent++;
            ch = state.input.charCodeAt(++state.position);
          }
        } else {
          break;
        }
      }

      if (checkIndent !== -1 && lineBreaks !== 0 && state.lineIndent < checkIndent) {
        throwWarning(state, 'deficient indentation');
      }

      return lineBreaks;
    }

    function testDocumentSeparator(state) {
      var _position = state.position,
          ch;
      ch = state.input.charCodeAt(_position); // Condition state.position === state.lineStart is tested
      // in parent on each call, for efficiency. No needs to test here again.

      if ((ch === 0x2D
      /* - */
      || ch === 0x2E
      /* . */
      ) && ch === state.input.charCodeAt(_position + 1) && ch === state.input.charCodeAt(_position + 2)) {
        _position += 3;
        ch = state.input.charCodeAt(_position);

        if (ch === 0 || is_WS_OR_EOL(ch)) {
          return true;
        }
      }

      return false;
    }

    function writeFoldedLines(state, count) {
      if (count === 1) {
        state.result += ' ';
      } else if (count > 1) {
        state.result += common.repeat('\n', count - 1);
      }
    }

    function readPlainScalar(state, nodeIndent, withinFlowCollection) {
      var preceding,
          following,
          captureStart,
          captureEnd,
          hasPendingContent,
          _line,
          _lineStart,
          _lineIndent,
          _kind = state.kind,
          _result = state.result,
          ch;

      ch = state.input.charCodeAt(state.position);

      if (is_WS_OR_EOL(ch) || is_FLOW_INDICATOR(ch) || ch === 0x23
      /* # */
      || ch === 0x26
      /* & */
      || ch === 0x2A
      /* * */
      || ch === 0x21
      /* ! */
      || ch === 0x7C
      /* | */
      || ch === 0x3E
      /* > */
      || ch === 0x27
      /* ' */
      || ch === 0x22
      /* " */
      || ch === 0x25
      /* % */
      || ch === 0x40
      /* @ */
      || ch === 0x60
      /* ` */
      ) {
          return false;
        }

      if (ch === 0x3F
      /* ? */
      || ch === 0x2D
      /* - */
      ) {
          following = state.input.charCodeAt(state.position + 1);

          if (is_WS_OR_EOL(following) || withinFlowCollection && is_FLOW_INDICATOR(following)) {
            return false;
          }
        }

      state.kind = 'scalar';
      state.result = '';
      captureStart = captureEnd = state.position;
      hasPendingContent = false;

      while (ch !== 0) {
        if (ch === 0x3A
        /* : */
        ) {
            following = state.input.charCodeAt(state.position + 1);

            if (is_WS_OR_EOL(following) || withinFlowCollection && is_FLOW_INDICATOR(following)) {
              break;
            }
          } else if (ch === 0x23
        /* # */
        ) {
            preceding = state.input.charCodeAt(state.position - 1);

            if (is_WS_OR_EOL(preceding)) {
              break;
            }
          } else if (state.position === state.lineStart && testDocumentSeparator(state) || withinFlowCollection && is_FLOW_INDICATOR(ch)) {
          break;
        } else if (is_EOL(ch)) {
          _line = state.line;
          _lineStart = state.lineStart;
          _lineIndent = state.lineIndent;
          skipSeparationSpace(state, false, -1);

          if (state.lineIndent >= nodeIndent) {
            hasPendingContent = true;
            ch = state.input.charCodeAt(state.position);
            continue;
          } else {
            state.position = captureEnd;
            state.line = _line;
            state.lineStart = _lineStart;
            state.lineIndent = _lineIndent;
            break;
          }
        }

        if (hasPendingContent) {
          captureSegment(state, captureStart, captureEnd, false);
          writeFoldedLines(state, state.line - _line);
          captureStart = captureEnd = state.position;
          hasPendingContent = false;
        }

        if (!is_WHITE_SPACE(ch)) {
          captureEnd = state.position + 1;
        }

        ch = state.input.charCodeAt(++state.position);
      }

      captureSegment(state, captureStart, captureEnd, false);

      if (state.result) {
        return true;
      }

      state.kind = _kind;
      state.result = _result;
      return false;
    }

    function readSingleQuotedScalar(state, nodeIndent) {
      var ch, captureStart, captureEnd;
      ch = state.input.charCodeAt(state.position);

      if (ch !== 0x27
      /* ' */
      ) {
          return false;
        }

      state.kind = 'scalar';
      state.result = '';
      state.position++;
      captureStart = captureEnd = state.position;

      while ((ch = state.input.charCodeAt(state.position)) !== 0) {
        if (ch === 0x27
        /* ' */
        ) {
            captureSegment(state, captureStart, state.position, true);
            ch = state.input.charCodeAt(++state.position);

            if (ch === 0x27
            /* ' */
            ) {
                captureStart = state.position;
                state.position++;
                captureEnd = state.position;
              } else {
              return true;
            }
          } else if (is_EOL(ch)) {
          captureSegment(state, captureStart, captureEnd, true);
          writeFoldedLines(state, skipSeparationSpace(state, false, nodeIndent));
          captureStart = captureEnd = state.position;
        } else if (state.position === state.lineStart && testDocumentSeparator(state)) {
          throwError(state, 'unexpected end of the document within a single quoted scalar');
        } else {
          state.position++;
          captureEnd = state.position;
        }
      }

      throwError(state, 'unexpected end of the stream within a single quoted scalar');
    }

    function readDoubleQuotedScalar(state, nodeIndent) {
      var captureStart, captureEnd, hexLength, hexResult, tmp, ch;
      ch = state.input.charCodeAt(state.position);

      if (ch !== 0x22
      /* " */
      ) {
          return false;
        }

      state.kind = 'scalar';
      state.result = '';
      state.position++;
      captureStart = captureEnd = state.position;

      while ((ch = state.input.charCodeAt(state.position)) !== 0) {
        if (ch === 0x22
        /* " */
        ) {
            captureSegment(state, captureStart, state.position, true);
            state.position++;
            return true;
          } else if (ch === 0x5C
        /* \ */
        ) {
            captureSegment(state, captureStart, state.position, true);
            ch = state.input.charCodeAt(++state.position);

            if (is_EOL(ch)) {
              skipSeparationSpace(state, false, nodeIndent); // TODO: rework to inline fn with no type cast?
            } else if (ch < 256 && simpleEscapeCheck[ch]) {
              state.result += simpleEscapeMap[ch];
              state.position++;
            } else if ((tmp = escapedHexLen(ch)) > 0) {
              hexLength = tmp;
              hexResult = 0;

              for (; hexLength > 0; hexLength--) {
                ch = state.input.charCodeAt(++state.position);

                if ((tmp = fromHexCode(ch)) >= 0) {
                  hexResult = (hexResult << 4) + tmp;
                } else {
                  throwError(state, 'expected hexadecimal character');
                }
              }

              state.result += charFromCodepoint(hexResult);
              state.position++;
            } else {
              throwError(state, 'unknown escape sequence');
            }

            captureStart = captureEnd = state.position;
          } else if (is_EOL(ch)) {
          captureSegment(state, captureStart, captureEnd, true);
          writeFoldedLines(state, skipSeparationSpace(state, false, nodeIndent));
          captureStart = captureEnd = state.position;
        } else if (state.position === state.lineStart && testDocumentSeparator(state)) {
          throwError(state, 'unexpected end of the document within a double quoted scalar');
        } else {
          state.position++;
          captureEnd = state.position;
        }
      }

      throwError(state, 'unexpected end of the stream within a double quoted scalar');
    }

    function readFlowCollection(state, nodeIndent) {
      var readNext = true,
          _line,
          _tag = state.tag,
          _result,
          _anchor = state.anchor,
          following,
          terminator,
          isPair,
          isExplicitPair,
          isMapping,
          overridableKeys = {},
          keyNode,
          keyTag,
          valueNode,
          ch;

      ch = state.input.charCodeAt(state.position);

      if (ch === 0x5B
      /* [ */
      ) {
          terminator = 0x5D;
          /* ] */

          isMapping = false;
          _result = [];
        } else if (ch === 0x7B
      /* { */
      ) {
          terminator = 0x7D;
          /* } */

          isMapping = true;
          _result = {};
        } else {
        return false;
      }

      if (state.anchor !== null) {
        state.anchorMap[state.anchor] = _result;
      }

      ch = state.input.charCodeAt(++state.position);

      while (ch !== 0) {
        skipSeparationSpace(state, true, nodeIndent);
        ch = state.input.charCodeAt(state.position);

        if (ch === terminator) {
          state.position++;
          state.tag = _tag;
          state.anchor = _anchor;
          state.kind = isMapping ? 'mapping' : 'sequence';
          state.result = _result;
          return true;
        } else if (!readNext) {
          throwError(state, 'missed comma between flow collection entries');
        }

        keyTag = keyNode = valueNode = null;
        isPair = isExplicitPair = false;

        if (ch === 0x3F
        /* ? */
        ) {
            following = state.input.charCodeAt(state.position + 1);

            if (is_WS_OR_EOL(following)) {
              isPair = isExplicitPair = true;
              state.position++;
              skipSeparationSpace(state, true, nodeIndent);
            }
          }

        _line = state.line;
        composeNode(state, nodeIndent, CONTEXT_FLOW_IN, false, true);
        keyTag = state.tag;
        keyNode = state.result;
        skipSeparationSpace(state, true, nodeIndent);
        ch = state.input.charCodeAt(state.position);

        if ((isExplicitPair || state.line === _line) && ch === 0x3A
        /* : */
        ) {
            isPair = true;
            ch = state.input.charCodeAt(++state.position);
            skipSeparationSpace(state, true, nodeIndent);
            composeNode(state, nodeIndent, CONTEXT_FLOW_IN, false, true);
            valueNode = state.result;
          }

        if (isMapping) {
          storeMappingPair(state, _result, overridableKeys, keyTag, keyNode, valueNode);
        } else if (isPair) {
          _result.push(storeMappingPair(state, null, overridableKeys, keyTag, keyNode, valueNode));
        } else {
          _result.push(keyNode);
        }

        skipSeparationSpace(state, true, nodeIndent);
        ch = state.input.charCodeAt(state.position);

        if (ch === 0x2C
        /* , */
        ) {
            readNext = true;
            ch = state.input.charCodeAt(++state.position);
          } else {
          readNext = false;
        }
      }

      throwError(state, 'unexpected end of the stream within a flow collection');
    }

    function readBlockScalar(state, nodeIndent) {
      var captureStart,
          folding,
          chomping = CHOMPING_CLIP,
          didReadContent = false,
          detectedIndent = false,
          textIndent = nodeIndent,
          emptyLines = 0,
          atMoreIndented = false,
          tmp,
          ch;
      ch = state.input.charCodeAt(state.position);

      if (ch === 0x7C
      /* | */
      ) {
          folding = false;
        } else if (ch === 0x3E
      /* > */
      ) {
          folding = true;
        } else {
        return false;
      }

      state.kind = 'scalar';
      state.result = '';

      while (ch !== 0) {
        ch = state.input.charCodeAt(++state.position);

        if (ch === 0x2B
        /* + */
        || ch === 0x2D
        /* - */
        ) {
            if (CHOMPING_CLIP === chomping) {
              chomping = ch === 0x2B
              /* + */
              ? CHOMPING_KEEP : CHOMPING_STRIP;
            } else {
              throwError(state, 'repeat of a chomping mode identifier');
            }
          } else if ((tmp = fromDecimalCode(ch)) >= 0) {
          if (tmp === 0) {
            throwError(state, 'bad explicit indentation width of a block scalar; it cannot be less than one');
          } else if (!detectedIndent) {
            textIndent = nodeIndent + tmp - 1;
            detectedIndent = true;
          } else {
            throwError(state, 'repeat of an indentation width identifier');
          }
        } else {
          break;
        }
      }

      if (is_WHITE_SPACE(ch)) {
        do {
          ch = state.input.charCodeAt(++state.position);
        } while (is_WHITE_SPACE(ch));

        if (ch === 0x23
        /* # */
        ) {
            do {
              ch = state.input.charCodeAt(++state.position);
            } while (!is_EOL(ch) && ch !== 0);
          }
      }

      while (ch !== 0) {
        readLineBreak(state);
        state.lineIndent = 0;
        ch = state.input.charCodeAt(state.position);

        while ((!detectedIndent || state.lineIndent < textIndent) && ch === 0x20
        /* Space */
        ) {
          state.lineIndent++;
          ch = state.input.charCodeAt(++state.position);
        }

        if (!detectedIndent && state.lineIndent > textIndent) {
          textIndent = state.lineIndent;
        }

        if (is_EOL(ch)) {
          emptyLines++;
          continue;
        } // End of the scalar.


        if (state.lineIndent < textIndent) {
          // Perform the chomping.
          if (chomping === CHOMPING_KEEP) {
            state.result += common.repeat('\n', didReadContent ? 1 + emptyLines : emptyLines);
          } else if (chomping === CHOMPING_CLIP) {
            if (didReadContent) {
              // i.e. only if the scalar is not empty.
              state.result += '\n';
            }
          } // Break this `while` cycle and go to the funciton's epilogue.


          break;
        } // Folded style: use fancy rules to handle line breaks.


        if (folding) {
          // Lines starting with white space characters (more-indented lines) are not folded.
          if (is_WHITE_SPACE(ch)) {
            atMoreIndented = true; // except for the first content line (cf. Example 8.1)

            state.result += common.repeat('\n', didReadContent ? 1 + emptyLines : emptyLines); // End of more-indented block.
          } else if (atMoreIndented) {
            atMoreIndented = false;
            state.result += common.repeat('\n', emptyLines + 1); // Just one line break - perceive as the same line.
          } else if (emptyLines === 0) {
            if (didReadContent) {
              // i.e. only if we have already read some scalar content.
              state.result += ' ';
            } // Several line breaks - perceive as different lines.

          } else {
            state.result += common.repeat('\n', emptyLines);
          } // Literal style: just add exact number of line breaks between content lines.

        } else {
          // Keep all line breaks except the header line break.
          state.result += common.repeat('\n', didReadContent ? 1 + emptyLines : emptyLines);
        }

        didReadContent = true;
        detectedIndent = true;
        emptyLines = 0;
        captureStart = state.position;

        while (!is_EOL(ch) && ch !== 0) {
          ch = state.input.charCodeAt(++state.position);
        }

        captureSegment(state, captureStart, state.position, false);
      }

      return true;
    }

    function readBlockSequence(state, nodeIndent) {
      var _line,
          _tag = state.tag,
          _anchor = state.anchor,
          _result = [],
          following,
          detected = false,
          ch;

      if (state.anchor !== null) {
        state.anchorMap[state.anchor] = _result;
      }

      ch = state.input.charCodeAt(state.position);

      while (ch !== 0) {
        if (ch !== 0x2D
        /* - */
        ) {
            break;
          }

        following = state.input.charCodeAt(state.position + 1);

        if (!is_WS_OR_EOL(following)) {
          break;
        }

        detected = true;
        state.position++;

        if (skipSeparationSpace(state, true, -1)) {
          if (state.lineIndent <= nodeIndent) {
            _result.push(null);

            ch = state.input.charCodeAt(state.position);
            continue;
          }
        }

        _line = state.line;
        composeNode(state, nodeIndent, CONTEXT_BLOCK_IN, false, true);

        _result.push(state.result);

        skipSeparationSpace(state, true, -1);
        ch = state.input.charCodeAt(state.position);

        if ((state.line === _line || state.lineIndent > nodeIndent) && ch !== 0) {
          throwError(state, 'bad indentation of a sequence entry');
        } else if (state.lineIndent < nodeIndent) {
          break;
        }
      }

      if (detected) {
        state.tag = _tag;
        state.anchor = _anchor;
        state.kind = 'sequence';
        state.result = _result;
        return true;
      }

      return false;
    }

    function readBlockMapping(state, nodeIndent, flowIndent) {
      var following,
          allowCompact,
          _line,
          _pos,
          _tag = state.tag,
          _anchor = state.anchor,
          _result = {},
          overridableKeys = {},
          keyTag = null,
          keyNode = null,
          valueNode = null,
          atExplicitKey = false,
          detected = false,
          ch;

      if (state.anchor !== null) {
        state.anchorMap[state.anchor] = _result;
      }

      ch = state.input.charCodeAt(state.position);

      while (ch !== 0) {
        following = state.input.charCodeAt(state.position + 1);
        _line = state.line; // Save the current line.

        _pos = state.position; //
        // Explicit notation case. There are two separate blocks:
        // first for the key (denoted by "?") and second for the value (denoted by ":")
        //

        if ((ch === 0x3F
        /* ? */
        || ch === 0x3A
        /* : */
        ) && is_WS_OR_EOL(following)) {
          if (ch === 0x3F
          /* ? */
          ) {
              if (atExplicitKey) {
                storeMappingPair(state, _result, overridableKeys, keyTag, keyNode, null);
                keyTag = keyNode = valueNode = null;
              }

              detected = true;
              atExplicitKey = true;
              allowCompact = true;
            } else if (atExplicitKey) {
            // i.e. 0x3A/* : */ === character after the explicit key.
            atExplicitKey = false;
            allowCompact = true;
          } else {
            throwError(state, 'incomplete explicit mapping pair; a key node is missed; or followed by a non-tabulated empty line');
          }

          state.position += 1;
          ch = following; //
          // Implicit notation case. Flow-style node as the key first, then ":", and the value.
          //
        } else if (composeNode(state, flowIndent, CONTEXT_FLOW_OUT, false, true)) {
          if (state.line === _line) {
            ch = state.input.charCodeAt(state.position);

            while (is_WHITE_SPACE(ch)) {
              ch = state.input.charCodeAt(++state.position);
            }

            if (ch === 0x3A
            /* : */
            ) {
                ch = state.input.charCodeAt(++state.position);

                if (!is_WS_OR_EOL(ch)) {
                  throwError(state, 'a whitespace character is expected after the key-value separator within a block mapping');
                }

                if (atExplicitKey) {
                  storeMappingPair(state, _result, overridableKeys, keyTag, keyNode, null);
                  keyTag = keyNode = valueNode = null;
                }

                detected = true;
                atExplicitKey = false;
                allowCompact = false;
                keyTag = state.tag;
                keyNode = state.result;
              } else if (detected) {
              throwError(state, 'can not read an implicit mapping pair; a colon is missed');
            } else {
              state.tag = _tag;
              state.anchor = _anchor;
              return true; // Keep the result of `composeNode`.
            }
          } else if (detected) {
            throwError(state, 'can not read a block mapping entry; a multiline key may not be an implicit key');
          } else {
            state.tag = _tag;
            state.anchor = _anchor;
            return true; // Keep the result of `composeNode`.
          }
        } else {
            break; // Reading is done. Go to the epilogue.
          } //
        // Common reading code for both explicit and implicit notations.
        //


        if (state.line === _line || state.lineIndent > nodeIndent) {
          if (composeNode(state, nodeIndent, CONTEXT_BLOCK_OUT, true, allowCompact)) {
            if (atExplicitKey) {
              keyNode = state.result;
            } else {
              valueNode = state.result;
            }
          }

          if (!atExplicitKey) {
            storeMappingPair(state, _result, overridableKeys, keyTag, keyNode, valueNode, _line, _pos);
            keyTag = keyNode = valueNode = null;
          }

          skipSeparationSpace(state, true, -1);
          ch = state.input.charCodeAt(state.position);
        }

        if (state.lineIndent > nodeIndent && ch !== 0) {
          throwError(state, 'bad indentation of a mapping entry');
        } else if (state.lineIndent < nodeIndent) {
          break;
        }
      } //
      // Epilogue.
      //
      // Special case: last mapping's node contains only the key in explicit notation.


      if (atExplicitKey) {
        storeMappingPair(state, _result, overridableKeys, keyTag, keyNode, null);
      } // Expose the resulting mapping.


      if (detected) {
        state.tag = _tag;
        state.anchor = _anchor;
        state.kind = 'mapping';
        state.result = _result;
      }

      return detected;
    }

    function readTagProperty(state) {
      var _position,
          isVerbatim = false,
          isNamed = false,
          tagHandle,
          tagName,
          ch;

      ch = state.input.charCodeAt(state.position);
      if (ch !== 0x21
      /* ! */
      ) return false;

      if (state.tag !== null) {
        throwError(state, 'duplication of a tag property');
      }

      ch = state.input.charCodeAt(++state.position);

      if (ch === 0x3C
      /* < */
      ) {
          isVerbatim = true;
          ch = state.input.charCodeAt(++state.position);
        } else if (ch === 0x21
      /* ! */
      ) {
          isNamed = true;
          tagHandle = '!!';
          ch = state.input.charCodeAt(++state.position);
        } else {
        tagHandle = '!';
      }

      _position = state.position;

      if (isVerbatim) {
        do {
          ch = state.input.charCodeAt(++state.position);
        } while (ch !== 0 && ch !== 0x3E
        /* > */
        );

        if (state.position < state.length) {
          tagName = state.input.slice(_position, state.position);
          ch = state.input.charCodeAt(++state.position);
        } else {
          throwError(state, 'unexpected end of the stream within a verbatim tag');
        }
      } else {
        while (ch !== 0 && !is_WS_OR_EOL(ch)) {
          if (ch === 0x21
          /* ! */
          ) {
              if (!isNamed) {
                tagHandle = state.input.slice(_position - 1, state.position + 1);

                if (!PATTERN_TAG_HANDLE.test(tagHandle)) {
                  throwError(state, 'named tag handle cannot contain such characters');
                }

                isNamed = true;
                _position = state.position + 1;
              } else {
                throwError(state, 'tag suffix cannot contain exclamation marks');
              }
            }

          ch = state.input.charCodeAt(++state.position);
        }

        tagName = state.input.slice(_position, state.position);

        if (PATTERN_FLOW_INDICATORS.test(tagName)) {
          throwError(state, 'tag suffix cannot contain flow indicator characters');
        }
      }

      if (tagName && !PATTERN_TAG_URI.test(tagName)) {
        throwError(state, 'tag name cannot contain such characters: ' + tagName);
      }

      if (isVerbatim) {
        state.tag = tagName;
      } else if (_hasOwnProperty$2.call(state.tagMap, tagHandle)) {
        state.tag = state.tagMap[tagHandle] + tagName;
      } else if (tagHandle === '!') {
        state.tag = '!' + tagName;
      } else if (tagHandle === '!!') {
        state.tag = 'tag:yaml.org,2002:' + tagName;
      } else {
        throwError(state, 'undeclared tag handle "' + tagHandle + '"');
      }

      return true;
    }

    function readAnchorProperty(state) {
      var _position, ch;

      ch = state.input.charCodeAt(state.position);
      if (ch !== 0x26
      /* & */
      ) return false;

      if (state.anchor !== null) {
        throwError(state, 'duplication of an anchor property');
      }

      ch = state.input.charCodeAt(++state.position);
      _position = state.position;

      while (ch !== 0 && !is_WS_OR_EOL(ch) && !is_FLOW_INDICATOR(ch)) {
        ch = state.input.charCodeAt(++state.position);
      }

      if (state.position === _position) {
        throwError(state, 'name of an anchor node must contain at least one character');
      }

      state.anchor = state.input.slice(_position, state.position);
      return true;
    }

    function readAlias(state) {
      var _position, alias, ch;

      ch = state.input.charCodeAt(state.position);
      if (ch !== 0x2A
      /* * */
      ) return false;
      ch = state.input.charCodeAt(++state.position);
      _position = state.position;

      while (ch !== 0 && !is_WS_OR_EOL(ch) && !is_FLOW_INDICATOR(ch)) {
        ch = state.input.charCodeAt(++state.position);
      }

      if (state.position === _position) {
        throwError(state, 'name of an alias node must contain at least one character');
      }

      alias = state.input.slice(_position, state.position);

      if (!state.anchorMap.hasOwnProperty(alias)) {
        throwError(state, 'unidentified alias "' + alias + '"');
      }

      state.result = state.anchorMap[alias];
      skipSeparationSpace(state, true, -1);
      return true;
    }

    function composeNode(state, parentIndent, nodeContext, allowToSeek, allowCompact) {
      var allowBlockStyles,
          allowBlockScalars,
          allowBlockCollections,
          indentStatus = 1,
          // 1: this>parent, 0: this=parent, -1: this<parent
      atNewLine = false,
          hasContent = false,
          typeIndex,
          typeQuantity,
          type,
          flowIndent,
          blockIndent;

      if (state.listener !== null) {
        state.listener('open', state);
      }

      state.tag = null;
      state.anchor = null;
      state.kind = null;
      state.result = null;
      allowBlockStyles = allowBlockScalars = allowBlockCollections = CONTEXT_BLOCK_OUT === nodeContext || CONTEXT_BLOCK_IN === nodeContext;

      if (allowToSeek) {
        if (skipSeparationSpace(state, true, -1)) {
          atNewLine = true;

          if (state.lineIndent > parentIndent) {
            indentStatus = 1;
          } else if (state.lineIndent === parentIndent) {
            indentStatus = 0;
          } else if (state.lineIndent < parentIndent) {
            indentStatus = -1;
          }
        }
      }

      if (indentStatus === 1) {
        while (readTagProperty(state) || readAnchorProperty(state)) {
          if (skipSeparationSpace(state, true, -1)) {
            atNewLine = true;
            allowBlockCollections = allowBlockStyles;

            if (state.lineIndent > parentIndent) {
              indentStatus = 1;
            } else if (state.lineIndent === parentIndent) {
              indentStatus = 0;
            } else if (state.lineIndent < parentIndent) {
              indentStatus = -1;
            }
          } else {
            allowBlockCollections = false;
          }
        }
      }

      if (allowBlockCollections) {
        allowBlockCollections = atNewLine || allowCompact;
      }

      if (indentStatus === 1 || CONTEXT_BLOCK_OUT === nodeContext) {
        if (CONTEXT_FLOW_IN === nodeContext || CONTEXT_FLOW_OUT === nodeContext) {
          flowIndent = parentIndent;
        } else {
          flowIndent = parentIndent + 1;
        }

        blockIndent = state.position - state.lineStart;

        if (indentStatus === 1) {
          if (allowBlockCollections && (readBlockSequence(state, blockIndent) || readBlockMapping(state, blockIndent, flowIndent)) || readFlowCollection(state, flowIndent)) {
            hasContent = true;
          } else {
            if (allowBlockScalars && readBlockScalar(state, flowIndent) || readSingleQuotedScalar(state, flowIndent) || readDoubleQuotedScalar(state, flowIndent)) {
              hasContent = true;
            } else if (readAlias(state)) {
              hasContent = true;

              if (state.tag !== null || state.anchor !== null) {
                throwError(state, 'alias node should not have any properties');
              }
            } else if (readPlainScalar(state, flowIndent, CONTEXT_FLOW_IN === nodeContext)) {
              hasContent = true;

              if (state.tag === null) {
                state.tag = '?';
              }
            }

            if (state.anchor !== null) {
              state.anchorMap[state.anchor] = state.result;
            }
          }
        } else if (indentStatus === 0) {
          // Special case: block sequences are allowed to have same indentation level as the parent.
          // http://www.yaml.org/spec/1.2/spec.html#id2799784
          hasContent = allowBlockCollections && readBlockSequence(state, blockIndent);
        }
      }

      if (state.tag !== null && state.tag !== '!') {
        if (state.tag === '?') {
          // Implicit resolving is not allowed for non-scalar types, and '?'
          // non-specific tag is only automatically assigned to plain scalars.
          //
          // We only need to check kind conformity in case user explicitly assigns '?'
          // tag, for example like this: "!<?> [0]"
          //
          if (state.result !== null && state.kind !== 'scalar') {
            throwError(state, 'unacceptable node kind for !<?> tag; it should be "scalar", not "' + state.kind + '"');
          }

          for (typeIndex = 0, typeQuantity = state.implicitTypes.length; typeIndex < typeQuantity; typeIndex += 1) {
            type = state.implicitTypes[typeIndex];

            if (type.resolve(state.result)) {
              // `state.result` updated in resolver if matched
              state.result = type.construct(state.result);
              state.tag = type.tag;

              if (state.anchor !== null) {
                state.anchorMap[state.anchor] = state.result;
              }

              break;
            }
          }
        } else if (_hasOwnProperty$2.call(state.typeMap[state.kind || 'fallback'], state.tag)) {
          type = state.typeMap[state.kind || 'fallback'][state.tag];

          if (state.result !== null && type.kind !== state.kind) {
            throwError(state, 'unacceptable node kind for !<' + state.tag + '> tag; it should be "' + type.kind + '", not "' + state.kind + '"');
          }

          if (!type.resolve(state.result)) {
            // `state.result` updated in resolver if matched
            throwError(state, 'cannot resolve a node with !<' + state.tag + '> explicit tag');
          } else {
            state.result = type.construct(state.result);

            if (state.anchor !== null) {
              state.anchorMap[state.anchor] = state.result;
            }
          }
        } else {
          throwError(state, 'unknown tag !<' + state.tag + '>');
        }
      }

      if (state.listener !== null) {
        state.listener('close', state);
      }

      return state.tag !== null || state.anchor !== null || hasContent;
    }

    function readDocument(state) {
      var documentStart = state.position,
          _position,
          directiveName,
          directiveArgs,
          hasDirectives = false,
          ch;

      state.version = null;
      state.checkLineBreaks = state.legacy;
      state.tagMap = {};
      state.anchorMap = {};

      while ((ch = state.input.charCodeAt(state.position)) !== 0) {
        skipSeparationSpace(state, true, -1);
        ch = state.input.charCodeAt(state.position);

        if (state.lineIndent > 0 || ch !== 0x25
        /* % */
        ) {
            break;
          }

        hasDirectives = true;
        ch = state.input.charCodeAt(++state.position);
        _position = state.position;

        while (ch !== 0 && !is_WS_OR_EOL(ch)) {
          ch = state.input.charCodeAt(++state.position);
        }

        directiveName = state.input.slice(_position, state.position);
        directiveArgs = [];

        if (directiveName.length < 1) {
          throwError(state, 'directive name must not be less than one character in length');
        }

        while (ch !== 0) {
          while (is_WHITE_SPACE(ch)) {
            ch = state.input.charCodeAt(++state.position);
          }

          if (ch === 0x23
          /* # */
          ) {
              do {
                ch = state.input.charCodeAt(++state.position);
              } while (ch !== 0 && !is_EOL(ch));

              break;
            }

          if (is_EOL(ch)) break;
          _position = state.position;

          while (ch !== 0 && !is_WS_OR_EOL(ch)) {
            ch = state.input.charCodeAt(++state.position);
          }

          directiveArgs.push(state.input.slice(_position, state.position));
        }

        if (ch !== 0) readLineBreak(state);

        if (_hasOwnProperty$2.call(directiveHandlers, directiveName)) {
          directiveHandlers[directiveName](state, directiveName, directiveArgs);
        } else {
          throwWarning(state, 'unknown document directive "' + directiveName + '"');
        }
      }

      skipSeparationSpace(state, true, -1);

      if (state.lineIndent === 0 && state.input.charCodeAt(state.position) === 0x2D
      /* - */
      && state.input.charCodeAt(state.position + 1) === 0x2D
      /* - */
      && state.input.charCodeAt(state.position + 2) === 0x2D
      /* - */
      ) {
          state.position += 3;
          skipSeparationSpace(state, true, -1);
        } else if (hasDirectives) {
        throwError(state, 'directives end mark is expected');
      }

      composeNode(state, state.lineIndent - 1, CONTEXT_BLOCK_OUT, false, true);
      skipSeparationSpace(state, true, -1);

      if (state.checkLineBreaks && PATTERN_NON_ASCII_LINE_BREAKS.test(state.input.slice(documentStart, state.position))) {
        throwWarning(state, 'non-ASCII line breaks are interpreted as content');
      }

      state.documents.push(state.result);

      if (state.position === state.lineStart && testDocumentSeparator(state)) {
        if (state.input.charCodeAt(state.position) === 0x2E
        /* . */
        ) {
            state.position += 3;
            skipSeparationSpace(state, true, -1);
          }

        return;
      }

      if (state.position < state.length - 1) {
        throwError(state, 'end of the stream or a document separator is expected');
      } else {
        return;
      }
    }

    function loadDocuments(input, options) {
      input = String(input);
      options = options || {};

      if (input.length !== 0) {
        // Add tailing `\n` if not exists
        if (input.charCodeAt(input.length - 1) !== 0x0A
        /* LF */
        && input.charCodeAt(input.length - 1) !== 0x0D
        /* CR */
        ) {
            input += '\n';
          } // Strip BOM


        if (input.charCodeAt(0) === 0xFEFF) {
          input = input.slice(1);
        }
      }

      var state = new State(input, options);
      var nullpos = input.indexOf('\0');

      if (nullpos !== -1) {
        state.position = nullpos;
        throwError(state, 'null byte is not allowed in input');
      } // Use 0 as string terminator. That significantly simplifies bounds check.


      state.input += '\0';

      while (state.input.charCodeAt(state.position) === 0x20
      /* Space */
      ) {
        state.lineIndent += 1;
        state.position += 1;
      }

      while (state.position < state.length - 1) {
        readDocument(state);
      }

      return state.documents;
    }

    function loadAll(input, iterator, options) {
      if (iterator !== null && typeof iterator === 'object' && typeof options === 'undefined') {
        options = iterator;
        iterator = null;
      }

      var documents = loadDocuments(input, options);

      if (typeof iterator !== 'function') {
        return documents;
      }

      for (var index = 0, length = documents.length; index < length; index += 1) {
        iterator(documents[index]);
      }
    }

    function load(input, options) {
      var documents = loadDocuments(input, options);

      if (documents.length === 0) {
        /*eslint-disable no-undefined*/
        return undefined;
      } else if (documents.length === 1) {
        return documents[0];
      }

      throw new exception('expected a single document in the stream, but found more');
    }

    function safeLoadAll(input, iterator, options) {
      if (typeof iterator === 'object' && iterator !== null && typeof options === 'undefined') {
        options = iterator;
        iterator = null;
      }

      return loadAll(input, iterator, common.extend({
        schema: default_safe
      }, options));
    }

    function safeLoad(input, options) {
      return load(input, common.extend({
        schema: default_safe
      }, options));
    }

    var loadAll_1 = loadAll;
    var load_1 = load;
    var safeLoadAll_1 = safeLoadAll;
    var safeLoad_1 = safeLoad;
    var loader = {
      loadAll: loadAll_1,
      load: load_1,
      safeLoadAll: safeLoadAll_1,
      safeLoad: safeLoad_1
    };

    /*eslint-disable no-use-before-define*/


    var _toString$2 = Object.prototype.toString;
    var _hasOwnProperty$3 = Object.prototype.hasOwnProperty;
    var CHAR_TAB = 0x09;
    /* Tab */

    var CHAR_LINE_FEED = 0x0A;
    /* LF */

    var CHAR_CARRIAGE_RETURN = 0x0D;
    /* CR */

    var CHAR_SPACE = 0x20;
    /* Space */

    var CHAR_EXCLAMATION = 0x21;
    /* ! */

    var CHAR_DOUBLE_QUOTE = 0x22;
    /* " */

    var CHAR_SHARP = 0x23;
    /* # */

    var CHAR_PERCENT = 0x25;
    /* % */

    var CHAR_AMPERSAND = 0x26;
    /* & */

    var CHAR_SINGLE_QUOTE = 0x27;
    /* ' */

    var CHAR_ASTERISK = 0x2A;
    /* * */

    var CHAR_COMMA = 0x2C;
    /* , */

    var CHAR_MINUS = 0x2D;
    /* - */

    var CHAR_COLON = 0x3A;
    /* : */

    var CHAR_EQUALS = 0x3D;
    /* = */

    var CHAR_GREATER_THAN = 0x3E;
    /* > */

    var CHAR_QUESTION = 0x3F;
    /* ? */

    var CHAR_COMMERCIAL_AT = 0x40;
    /* @ */

    var CHAR_LEFT_SQUARE_BRACKET = 0x5B;
    /* [ */

    var CHAR_RIGHT_SQUARE_BRACKET = 0x5D;
    /* ] */

    var CHAR_GRAVE_ACCENT = 0x60;
    /* ` */

    var CHAR_LEFT_CURLY_BRACKET = 0x7B;
    /* { */

    var CHAR_VERTICAL_LINE = 0x7C;
    /* | */

    var CHAR_RIGHT_CURLY_BRACKET = 0x7D;
    /* } */

    var ESCAPE_SEQUENCES = {};
    ESCAPE_SEQUENCES[0x00] = '\\0';
    ESCAPE_SEQUENCES[0x07] = '\\a';
    ESCAPE_SEQUENCES[0x08] = '\\b';
    ESCAPE_SEQUENCES[0x09] = '\\t';
    ESCAPE_SEQUENCES[0x0A] = '\\n';
    ESCAPE_SEQUENCES[0x0B] = '\\v';
    ESCAPE_SEQUENCES[0x0C] = '\\f';
    ESCAPE_SEQUENCES[0x0D] = '\\r';
    ESCAPE_SEQUENCES[0x1B] = '\\e';
    ESCAPE_SEQUENCES[0x22] = '\\"';
    ESCAPE_SEQUENCES[0x5C] = '\\\\';
    ESCAPE_SEQUENCES[0x85] = '\\N';
    ESCAPE_SEQUENCES[0xA0] = '\\_';
    ESCAPE_SEQUENCES[0x2028] = '\\L';
    ESCAPE_SEQUENCES[0x2029] = '\\P';
    var DEPRECATED_BOOLEANS_SYNTAX = ['y', 'Y', 'yes', 'Yes', 'YES', 'on', 'On', 'ON', 'n', 'N', 'no', 'No', 'NO', 'off', 'Off', 'OFF'];

    function compileStyleMap(schema, map) {
      var result, keys, index, length, tag, style, type;
      if (map === null) return {};
      result = {};
      keys = Object.keys(map);

      for (index = 0, length = keys.length; index < length; index += 1) {
        tag = keys[index];
        style = String(map[tag]);

        if (tag.slice(0, 2) === '!!') {
          tag = 'tag:yaml.org,2002:' + tag.slice(2);
        }

        type = schema.compiledTypeMap['fallback'][tag];

        if (type && _hasOwnProperty$3.call(type.styleAliases, style)) {
          style = type.styleAliases[style];
        }

        result[tag] = style;
      }

      return result;
    }

    function encodeHex(character) {
      var string, handle, length;
      string = character.toString(16).toUpperCase();

      if (character <= 0xFF) {
        handle = 'x';
        length = 2;
      } else if (character <= 0xFFFF) {
        handle = 'u';
        length = 4;
      } else if (character <= 0xFFFFFFFF) {
        handle = 'U';
        length = 8;
      } else {
        throw new exception('code point within a string may not be greater than 0xFFFFFFFF');
      }

      return '\\' + handle + common.repeat('0', length - string.length) + string;
    }

    function State$1(options) {
      this.schema = options['schema'] || default_full;
      this.indent = Math.max(1, options['indent'] || 2);
      this.noArrayIndent = options['noArrayIndent'] || false;
      this.skipInvalid = options['skipInvalid'] || false;
      this.flowLevel = common.isNothing(options['flowLevel']) ? -1 : options['flowLevel'];
      this.styleMap = compileStyleMap(this.schema, options['styles'] || null);
      this.sortKeys = options['sortKeys'] || false;
      this.lineWidth = options['lineWidth'] || 80;
      this.noRefs = options['noRefs'] || false;
      this.noCompatMode = options['noCompatMode'] || false;
      this.condenseFlow = options['condenseFlow'] || false;
      this.implicitTypes = this.schema.compiledImplicit;
      this.explicitTypes = this.schema.compiledExplicit;
      this.tag = null;
      this.result = '';
      this.duplicates = [];
      this.usedDuplicates = null;
    } // Indents every line in a string. Empty lines (\n only) are not indented.


    function indentString(string, spaces) {
      var ind = common.repeat(' ', spaces),
          position = 0,
          next = -1,
          result = '',
          line,
          length = string.length;

      while (position < length) {
        next = string.indexOf('\n', position);

        if (next === -1) {
          line = string.slice(position);
          position = length;
        } else {
          line = string.slice(position, next + 1);
          position = next + 1;
        }

        if (line.length && line !== '\n') result += ind;
        result += line;
      }

      return result;
    }

    function generateNextLine(state, level) {
      return '\n' + common.repeat(' ', state.indent * level);
    }

    function testImplicitResolving(state, str) {
      var index, length, type;

      for (index = 0, length = state.implicitTypes.length; index < length; index += 1) {
        type = state.implicitTypes[index];

        if (type.resolve(str)) {
          return true;
        }
      }

      return false;
    } // [33] s-white ::= s-space | s-tab


    function isWhitespace(c) {
      return c === CHAR_SPACE || c === CHAR_TAB;
    } // Returns true if the character can be printed without escaping.
    // From YAML 1.2: "any allowed characters known to be non-printable
    // should also be escaped. [However,] This isn’t mandatory"
    // Derived from nb-char - \t - #x85 - #xA0 - #x2028 - #x2029.


    function isPrintable(c) {
      return 0x00020 <= c && c <= 0x00007E || 0x000A1 <= c && c <= 0x00D7FF && c !== 0x2028 && c !== 0x2029 || 0x0E000 <= c && c <= 0x00FFFD && c !== 0xFEFF
      /* BOM */
      || 0x10000 <= c && c <= 0x10FFFF;
    } // [34] ns-char ::= nb-char - s-white
    // [27] nb-char ::= c-printable - b-char - c-byte-order-mark
    // [26] b-char  ::= b-line-feed | b-carriage-return
    // [24] b-line-feed       ::=     #xA    /* LF */
    // [25] b-carriage-return ::=     #xD    /* CR */
    // [3]  c-byte-order-mark ::=     #xFEFF


    function isNsChar(c) {
      return isPrintable(c) && !isWhitespace(c) // byte-order-mark
      && c !== 0xFEFF // b-char
      && c !== CHAR_CARRIAGE_RETURN && c !== CHAR_LINE_FEED;
    } // Simplified test for values allowed after the first character in plain style.


    function isPlainSafe(c, prev) {
      // Uses a subset of nb-char - c-flow-indicator - ":" - "#"
      // where nb-char ::= c-printable - b-char - c-byte-order-mark.
      return isPrintable(c) && c !== 0xFEFF // - c-flow-indicator
      && c !== CHAR_COMMA && c !== CHAR_LEFT_SQUARE_BRACKET && c !== CHAR_RIGHT_SQUARE_BRACKET && c !== CHAR_LEFT_CURLY_BRACKET && c !== CHAR_RIGHT_CURLY_BRACKET // - ":" - "#"
      // /* An ns-char preceding */ "#"
      && c !== CHAR_COLON && (c !== CHAR_SHARP || prev && isNsChar(prev));
    } // Simplified test for values allowed as the first character in plain style.


    function isPlainSafeFirst(c) {
      // Uses a subset of ns-char - c-indicator
      // where ns-char = nb-char - s-white.
      return isPrintable(c) && c !== 0xFEFF && !isWhitespace(c) // - s-white
      // - (c-indicator ::=
      // “-” | “?” | “:” | “,” | “[” | “]” | “{” | “}”
      && c !== CHAR_MINUS && c !== CHAR_QUESTION && c !== CHAR_COLON && c !== CHAR_COMMA && c !== CHAR_LEFT_SQUARE_BRACKET && c !== CHAR_RIGHT_SQUARE_BRACKET && c !== CHAR_LEFT_CURLY_BRACKET && c !== CHAR_RIGHT_CURLY_BRACKET // | “#” | “&” | “*” | “!” | “|” | “=” | “>” | “'” | “"”
      && c !== CHAR_SHARP && c !== CHAR_AMPERSAND && c !== CHAR_ASTERISK && c !== CHAR_EXCLAMATION && c !== CHAR_VERTICAL_LINE && c !== CHAR_EQUALS && c !== CHAR_GREATER_THAN && c !== CHAR_SINGLE_QUOTE && c !== CHAR_DOUBLE_QUOTE // | “%” | “@” | “`”)
      && c !== CHAR_PERCENT && c !== CHAR_COMMERCIAL_AT && c !== CHAR_GRAVE_ACCENT;
    } // Determines whether block indentation indicator is required.


    function needIndentIndicator(string) {
      var leadingSpaceRe = /^\n* /;
      return leadingSpaceRe.test(string);
    }

    var STYLE_PLAIN = 1,
        STYLE_SINGLE = 2,
        STYLE_LITERAL = 3,
        STYLE_FOLDED = 4,
        STYLE_DOUBLE = 5; // Determines which scalar styles are possible and returns the preferred style.
    // lineWidth = -1 => no limit.
    // Pre-conditions: str.length > 0.
    // Post-conditions:
    //    STYLE_PLAIN or STYLE_SINGLE => no \n are in the string.
    //    STYLE_LITERAL => no lines are suitable for folding (or lineWidth is -1).
    //    STYLE_FOLDED => a line > lineWidth and can be folded (and lineWidth != -1).

    function chooseScalarStyle(string, singleLineOnly, indentPerLevel, lineWidth, testAmbiguousType) {
      var i;
      var char, prev_char;
      var hasLineBreak = false;
      var hasFoldableLine = false; // only checked if shouldTrackWidth

      var shouldTrackWidth = lineWidth !== -1;
      var previousLineBreak = -1; // count the first line correctly

      var plain = isPlainSafeFirst(string.charCodeAt(0)) && !isWhitespace(string.charCodeAt(string.length - 1));

      if (singleLineOnly) {
        // Case: no block styles.
        // Check for disallowed characters to rule out plain and single.
        for (i = 0; i < string.length; i++) {
          char = string.charCodeAt(i);

          if (!isPrintable(char)) {
            return STYLE_DOUBLE;
          }

          prev_char = i > 0 ? string.charCodeAt(i - 1) : null;
          plain = plain && isPlainSafe(char, prev_char);
        }
      } else {
        // Case: block styles permitted.
        for (i = 0; i < string.length; i++) {
          char = string.charCodeAt(i);

          if (char === CHAR_LINE_FEED) {
            hasLineBreak = true; // Check if any line can be folded.

            if (shouldTrackWidth) {
              hasFoldableLine = hasFoldableLine || // Foldable line = too long, and not more-indented.
              i - previousLineBreak - 1 > lineWidth && string[previousLineBreak + 1] !== ' ';
              previousLineBreak = i;
            }
          } else if (!isPrintable(char)) {
            return STYLE_DOUBLE;
          }

          prev_char = i > 0 ? string.charCodeAt(i - 1) : null;
          plain = plain && isPlainSafe(char, prev_char);
        } // in case the end is missing a \n


        hasFoldableLine = hasFoldableLine || shouldTrackWidth && i - previousLineBreak - 1 > lineWidth && string[previousLineBreak + 1] !== ' ';
      } // Although every style can represent \n without escaping, prefer block styles
      // for multiline, since they're more readable and they don't add empty lines.
      // Also prefer folding a super-long line.


      if (!hasLineBreak && !hasFoldableLine) {
        // Strings interpretable as another type have to be quoted;
        // e.g. the string 'true' vs. the boolean true.
        return plain && !testAmbiguousType(string) ? STYLE_PLAIN : STYLE_SINGLE;
      } // Edge case: block indentation indicator can only have one digit.


      if (indentPerLevel > 9 && needIndentIndicator(string)) {
        return STYLE_DOUBLE;
      } // At this point we know block styles are valid.
      // Prefer literal style unless we want to fold.


      return hasFoldableLine ? STYLE_FOLDED : STYLE_LITERAL;
    } // Note: line breaking/folding is implemented for only the folded style.
    // NB. We drop the last trailing newline (if any) of a returned block scalar
    //  since the dumper adds its own newline. This always works:
    //    • No ending newline => unaffected; already using strip "-" chomping.
    //    • Ending newline    => removed then restored.
    //  Importantly, this keeps the "+" chomp indicator from gaining an extra line.


    function writeScalar(state, string, level, iskey) {
      state.dump = function () {
        if (string.length === 0) {
          return "''";
        }

        if (!state.noCompatMode && DEPRECATED_BOOLEANS_SYNTAX.indexOf(string) !== -1) {
          return "'" + string + "'";
        }

        var indent = state.indent * Math.max(1, level); // no 0-indent scalars
        // As indentation gets deeper, let the width decrease monotonically
        // to the lower bound min(state.lineWidth, 40).
        // Note that this implies
        //  state.lineWidth ≤ 40 + state.indent: width is fixed at the lower bound.
        //  state.lineWidth > 40 + state.indent: width decreases until the lower bound.
        // This behaves better than a constant minimum width which disallows narrower options,
        // or an indent threshold which causes the width to suddenly increase.

        var lineWidth = state.lineWidth === -1 ? -1 : Math.max(Math.min(state.lineWidth, 40), state.lineWidth - indent); // Without knowing if keys are implicit/explicit, assume implicit for safety.

        var singleLineOnly = iskey // No block styles in flow mode.
        || state.flowLevel > -1 && level >= state.flowLevel;

        function testAmbiguity(string) {
          return testImplicitResolving(state, string);
        }

        switch (chooseScalarStyle(string, singleLineOnly, state.indent, lineWidth, testAmbiguity)) {
          case STYLE_PLAIN:
            return string;

          case STYLE_SINGLE:
            return "'" + string.replace(/'/g, "''") + "'";

          case STYLE_LITERAL:
            return '|' + blockHeader(string, state.indent) + dropEndingNewline(indentString(string, indent));

          case STYLE_FOLDED:
            return '>' + blockHeader(string, state.indent) + dropEndingNewline(indentString(foldString(string, lineWidth), indent));

          case STYLE_DOUBLE:
            return '"' + escapeString(string) + '"';

          default:
            throw new exception('impossible error: invalid scalar style');
        }
      }();
    } // Pre-conditions: string is valid for a block scalar, 1 <= indentPerLevel <= 9.


    function blockHeader(string, indentPerLevel) {
      var indentIndicator = needIndentIndicator(string) ? String(indentPerLevel) : ''; // note the special case: the string '\n' counts as a "trailing" empty line.

      var clip = string[string.length - 1] === '\n';
      var keep = clip && (string[string.length - 2] === '\n' || string === '\n');
      var chomp = keep ? '+' : clip ? '' : '-';
      return indentIndicator + chomp + '\n';
    } // (See the note for writeScalar.)


    function dropEndingNewline(string) {
      return string[string.length - 1] === '\n' ? string.slice(0, -1) : string;
    } // Note: a long line without a suitable break point will exceed the width limit.
    // Pre-conditions: every char in str isPrintable, str.length > 0, width > 0.


    function foldString(string, width) {
      // In folded style, $k$ consecutive newlines output as $k+1$ newlines—
      // unless they're before or after a more-indented line, or at the very
      // beginning or end, in which case $k$ maps to $k$.
      // Therefore, parse each chunk as newline(s) followed by a content line.
      var lineRe = /(\n+)([^\n]*)/g; // first line (possibly an empty line)

      var result = function () {
        var nextLF = string.indexOf('\n');
        nextLF = nextLF !== -1 ? nextLF : string.length;
        lineRe.lastIndex = nextLF;
        return foldLine(string.slice(0, nextLF), width);
      }(); // If we haven't reached the first content line yet, don't add an extra \n.


      var prevMoreIndented = string[0] === '\n' || string[0] === ' ';
      var moreIndented; // rest of the lines

      var match;

      while (match = lineRe.exec(string)) {
        var prefix = match[1],
            line = match[2];
        moreIndented = line[0] === ' ';
        result += prefix + (!prevMoreIndented && !moreIndented && line !== '' ? '\n' : '') + foldLine(line, width);
        prevMoreIndented = moreIndented;
      }

      return result;
    } // Greedy line breaking.
    // Picks the longest line under the limit each time,
    // otherwise settles for the shortest line over the limit.
    // NB. More-indented lines *cannot* be folded, as that would add an extra \n.


    function foldLine(line, width) {
      if (line === '' || line[0] === ' ') return line; // Since a more-indented line adds a \n, breaks can't be followed by a space.

      var breakRe = / [^ ]/g; // note: the match index will always be <= length-2.

      var match; // start is an inclusive index. end, curr, and next are exclusive.

      var start = 0,
          end,
          curr = 0,
          next = 0;
      var result = ''; // Invariants: 0 <= start <= length-1.
      //   0 <= curr <= next <= max(0, length-2). curr - start <= width.
      // Inside the loop:
      //   A match implies length >= 2, so curr and next are <= length-2.

      while (match = breakRe.exec(line)) {
        next = match.index; // maintain invariant: curr - start <= width

        if (next - start > width) {
          end = curr > start ? curr : next; // derive end <= length-2

          result += '\n' + line.slice(start, end); // skip the space that was output as \n

          start = end + 1; // derive start <= length-1
        }

        curr = next;
      } // By the invariants, start <= length-1, so there is something left over.
      // It is either the whole string or a part starting from non-whitespace.


      result += '\n'; // Insert a break if the remainder is too long and there is a break available.

      if (line.length - start > width && curr > start) {
        result += line.slice(start, curr) + '\n' + line.slice(curr + 1);
      } else {
        result += line.slice(start);
      }

      return result.slice(1); // drop extra \n joiner
    } // Escapes a double-quoted string.


    function escapeString(string) {
      var result = '';
      var char, nextChar;
      var escapeSeq;

      for (var i = 0; i < string.length; i++) {
        char = string.charCodeAt(i); // Check for surrogate pairs (reference Unicode 3.0 section "3.7 Surrogates").

        if (char >= 0xD800 && char <= 0xDBFF
        /* high surrogate */
        ) {
            nextChar = string.charCodeAt(i + 1);

            if (nextChar >= 0xDC00 && nextChar <= 0xDFFF
            /* low surrogate */
            ) {
                // Combine the surrogate pair and store it escaped.
                result += encodeHex((char - 0xD800) * 0x400 + nextChar - 0xDC00 + 0x10000); // Advance index one extra since we already used that char here.

                i++;
                continue;
              }
          }

        escapeSeq = ESCAPE_SEQUENCES[char];
        result += !escapeSeq && isPrintable(char) ? string[i] : escapeSeq || encodeHex(char);
      }

      return result;
    }

    function writeFlowSequence(state, level, object) {
      var _result = '',
          _tag = state.tag,
          index,
          length;

      for (index = 0, length = object.length; index < length; index += 1) {
        // Write only valid elements.
        if (writeNode(state, level, object[index], false, false)) {
          if (index !== 0) _result += ',' + (!state.condenseFlow ? ' ' : '');
          _result += state.dump;
        }
      }

      state.tag = _tag;
      state.dump = '[' + _result + ']';
    }

    function writeBlockSequence(state, level, object, compact) {
      var _result = '',
          _tag = state.tag,
          index,
          length;

      for (index = 0, length = object.length; index < length; index += 1) {
        // Write only valid elements.
        if (writeNode(state, level + 1, object[index], true, true)) {
          if (!compact || index !== 0) {
            _result += generateNextLine(state, level);
          }

          if (state.dump && CHAR_LINE_FEED === state.dump.charCodeAt(0)) {
            _result += '-';
          } else {
            _result += '- ';
          }

          _result += state.dump;
        }
      }

      state.tag = _tag;
      state.dump = _result || '[]'; // Empty sequence if no valid values.
    }

    function writeFlowMapping(state, level, object) {
      var _result = '',
          _tag = state.tag,
          objectKeyList = Object.keys(object),
          index,
          length,
          objectKey,
          objectValue,
          pairBuffer;

      for (index = 0, length = objectKeyList.length; index < length; index += 1) {
        pairBuffer = '';
        if (index !== 0) pairBuffer += ', ';
        if (state.condenseFlow) pairBuffer += '"';
        objectKey = objectKeyList[index];
        objectValue = object[objectKey];

        if (!writeNode(state, level, objectKey, false, false)) {
          continue; // Skip this pair because of invalid key;
        }

        if (state.dump.length > 1024) pairBuffer += '? ';
        pairBuffer += state.dump + (state.condenseFlow ? '"' : '') + ':' + (state.condenseFlow ? '' : ' ');

        if (!writeNode(state, level, objectValue, false, false)) {
          continue; // Skip this pair because of invalid value.
        }

        pairBuffer += state.dump; // Both key and value are valid.

        _result += pairBuffer;
      }

      state.tag = _tag;
      state.dump = '{' + _result + '}';
    }

    function writeBlockMapping(state, level, object, compact) {
      var _result = '',
          _tag = state.tag,
          objectKeyList = Object.keys(object),
          index,
          length,
          objectKey,
          objectValue,
          explicitPair,
          pairBuffer; // Allow sorting keys so that the output file is deterministic

      if (state.sortKeys === true) {
        // Default sorting
        objectKeyList.sort();
      } else if (typeof state.sortKeys === 'function') {
        // Custom sort function
        objectKeyList.sort(state.sortKeys);
      } else if (state.sortKeys) {
        // Something is wrong
        throw new exception('sortKeys must be a boolean or a function');
      }

      for (index = 0, length = objectKeyList.length; index < length; index += 1) {
        pairBuffer = '';

        if (!compact || index !== 0) {
          pairBuffer += generateNextLine(state, level);
        }

        objectKey = objectKeyList[index];
        objectValue = object[objectKey];

        if (!writeNode(state, level + 1, objectKey, true, true, true)) {
          continue; // Skip this pair because of invalid key.
        }

        explicitPair = state.tag !== null && state.tag !== '?' || state.dump && state.dump.length > 1024;

        if (explicitPair) {
          if (state.dump && CHAR_LINE_FEED === state.dump.charCodeAt(0)) {
            pairBuffer += '?';
          } else {
            pairBuffer += '? ';
          }
        }

        pairBuffer += state.dump;

        if (explicitPair) {
          pairBuffer += generateNextLine(state, level);
        }

        if (!writeNode(state, level + 1, objectValue, true, explicitPair)) {
          continue; // Skip this pair because of invalid value.
        }

        if (state.dump && CHAR_LINE_FEED === state.dump.charCodeAt(0)) {
          pairBuffer += ':';
        } else {
          pairBuffer += ': ';
        }

        pairBuffer += state.dump; // Both key and value are valid.

        _result += pairBuffer;
      }

      state.tag = _tag;
      state.dump = _result || '{}'; // Empty mapping if no valid pairs.
    }

    function detectType(state, object, explicit) {
      var _result, typeList, index, length, type, style;

      typeList = explicit ? state.explicitTypes : state.implicitTypes;

      for (index = 0, length = typeList.length; index < length; index += 1) {
        type = typeList[index];

        if ((type.instanceOf || type.predicate) && (!type.instanceOf || typeof object === 'object' && object instanceof type.instanceOf) && (!type.predicate || type.predicate(object))) {
          state.tag = explicit ? type.tag : '?';

          if (type.represent) {
            style = state.styleMap[type.tag] || type.defaultStyle;

            if (_toString$2.call(type.represent) === '[object Function]') {
              _result = type.represent(object, style);
            } else if (_hasOwnProperty$3.call(type.represent, style)) {
              _result = type.represent[style](object, style);
            } else {
              throw new exception('!<' + type.tag + '> tag resolver accepts not "' + style + '" style');
            }

            state.dump = _result;
          }

          return true;
        }
      }

      return false;
    } // Serializes `object` and writes it to global `result`.
    // Returns true on success, or false on invalid object.
    //


    function writeNode(state, level, object, block, compact, iskey) {
      state.tag = null;
      state.dump = object;

      if (!detectType(state, object, false)) {
        detectType(state, object, true);
      }

      var type = _toString$2.call(state.dump);

      if (block) {
        block = state.flowLevel < 0 || state.flowLevel > level;
      }

      var objectOrArray = type === '[object Object]' || type === '[object Array]',
          duplicateIndex,
          duplicate;

      if (objectOrArray) {
        duplicateIndex = state.duplicates.indexOf(object);
        duplicate = duplicateIndex !== -1;
      }

      if (state.tag !== null && state.tag !== '?' || duplicate || state.indent !== 2 && level > 0) {
        compact = false;
      }

      if (duplicate && state.usedDuplicates[duplicateIndex]) {
        state.dump = '*ref_' + duplicateIndex;
      } else {
        if (objectOrArray && duplicate && !state.usedDuplicates[duplicateIndex]) {
          state.usedDuplicates[duplicateIndex] = true;
        }

        if (type === '[object Object]') {
          if (block && Object.keys(state.dump).length !== 0) {
            writeBlockMapping(state, level, state.dump, compact);

            if (duplicate) {
              state.dump = '&ref_' + duplicateIndex + state.dump;
            }
          } else {
            writeFlowMapping(state, level, state.dump);

            if (duplicate) {
              state.dump = '&ref_' + duplicateIndex + ' ' + state.dump;
            }
          }
        } else if (type === '[object Array]') {
          var arrayLevel = state.noArrayIndent && level > 0 ? level - 1 : level;

          if (block && state.dump.length !== 0) {
            writeBlockSequence(state, arrayLevel, state.dump, compact);

            if (duplicate) {
              state.dump = '&ref_' + duplicateIndex + state.dump;
            }
          } else {
            writeFlowSequence(state, arrayLevel, state.dump);

            if (duplicate) {
              state.dump = '&ref_' + duplicateIndex + ' ' + state.dump;
            }
          }
        } else if (type === '[object String]') {
          if (state.tag !== '?') {
            writeScalar(state, state.dump, level, iskey);
          }
        } else {
          if (state.skipInvalid) return false;
          throw new exception('unacceptable kind of an object to dump ' + type);
        }

        if (state.tag !== null && state.tag !== '?') {
          state.dump = '!<' + state.tag + '> ' + state.dump;
        }
      }

      return true;
    }

    function getDuplicateReferences(object, state) {
      var objects = [],
          duplicatesIndexes = [],
          index,
          length;
      inspectNode(object, objects, duplicatesIndexes);

      for (index = 0, length = duplicatesIndexes.length; index < length; index += 1) {
        state.duplicates.push(objects[duplicatesIndexes[index]]);
      }

      state.usedDuplicates = new Array(length);
    }

    function inspectNode(object, objects, duplicatesIndexes) {
      var objectKeyList, index, length;

      if (object !== null && typeof object === 'object') {
        index = objects.indexOf(object);

        if (index !== -1) {
          if (duplicatesIndexes.indexOf(index) === -1) {
            duplicatesIndexes.push(index);
          }
        } else {
          objects.push(object);

          if (Array.isArray(object)) {
            for (index = 0, length = object.length; index < length; index += 1) {
              inspectNode(object[index], objects, duplicatesIndexes);
            }
          } else {
            objectKeyList = Object.keys(object);

            for (index = 0, length = objectKeyList.length; index < length; index += 1) {
              inspectNode(object[objectKeyList[index]], objects, duplicatesIndexes);
            }
          }
        }
      }
    }

    function dump(input, options) {
      options = options || {};
      var state = new State$1(options);
      if (!state.noRefs) getDuplicateReferences(input, state);
      if (writeNode(state, 0, input, true, true)) return state.dump + '\n';
      return '';
    }

    function safeDump(input, options) {
      return dump(input, common.extend({
        schema: default_safe
      }, options));
    }

    var dump_1 = dump;
    var safeDump_1 = safeDump;
    var dumper = {
      dump: dump_1,
      safeDump: safeDump_1
    };

    function deprecated(name) {
      return function () {
        throw new Error('Function ' + name + ' is deprecated and cannot be used.');
      };
    }

    var Type$1 = type;
    var Schema$1 = schema;
    var FAILSAFE_SCHEMA = failsafe;
    var JSON_SCHEMA = json;
    var CORE_SCHEMA = core;
    var DEFAULT_SAFE_SCHEMA = default_safe;
    var DEFAULT_FULL_SCHEMA = default_full;
    var load$1 = loader.load;
    var loadAll$1 = loader.loadAll;
    var safeLoad$1 = loader.safeLoad;
    var safeLoadAll$1 = loader.safeLoadAll;
    var dump$1 = dumper.dump;
    var safeDump$1 = dumper.safeDump;
    var YAMLException$1 = exception; // Deprecated schema names from JS-YAML 2.0.x

    var MINIMAL_SCHEMA = failsafe;
    var SAFE_SCHEMA = default_safe;
    var DEFAULT_SCHEMA = default_full; // Deprecated functions from JS-YAML 1.x.x

    var scan = deprecated('scan');
    var parse = deprecated('parse');
    var compose = deprecated('compose');
    var addConstructor = deprecated('addConstructor');
    var jsYaml = {
      Type: Type$1,
      Schema: Schema$1,
      FAILSAFE_SCHEMA: FAILSAFE_SCHEMA,
      JSON_SCHEMA: JSON_SCHEMA,
      CORE_SCHEMA: CORE_SCHEMA,
      DEFAULT_SAFE_SCHEMA: DEFAULT_SAFE_SCHEMA,
      DEFAULT_FULL_SCHEMA: DEFAULT_FULL_SCHEMA,
      load: load$1,
      loadAll: loadAll$1,
      safeLoad: safeLoad$1,
      safeLoadAll: safeLoadAll$1,
      dump: dump$1,
      safeDump: safeDump$1,
      YAMLException: YAMLException$1,
      MINIMAL_SCHEMA: MINIMAL_SCHEMA,
      SAFE_SCHEMA: SAFE_SCHEMA,
      DEFAULT_SCHEMA: DEFAULT_SCHEMA,
      scan: scan,
      parse: parse,
      compose: compose,
      addConstructor: addConstructor
    };

    var jsYaml$1 = jsYaml;

    function ownKeys(object, enumerableOnly) { var keys = Object.keys(object); if (Object.getOwnPropertySymbols) { var symbols = Object.getOwnPropertySymbols(object); if (enumerableOnly) symbols = symbols.filter(function (sym) { return Object.getOwnPropertyDescriptor(object, sym).enumerable; }); keys.push.apply(keys, symbols); } return keys; }

    function _objectSpread(target) { for (var i = 1; i < arguments.length; i++) { var source = arguments[i] != null ? arguments[i] : {}; if (i % 2) { ownKeys(Object(source), true).forEach(function (key) { defineProperty(target, key, source[key]); }); } else if (Object.getOwnPropertyDescriptors) { Object.defineProperties(target, Object.getOwnPropertyDescriptors(source)); } else { ownKeys(Object(source)).forEach(function (key) { Object.defineProperty(target, key, Object.getOwnPropertyDescriptor(source, key)); }); } } return target; }
    /**
     * Redirect - object used to redirect some requests
     * e.g.
     * {
     *      title: 1x1-transparent.gif
     *      comment: http://probablyprogramming.com/2009/03/15/the-tiniest-gif-ever
     *      contentType: image/gif;base64
     *      content: R0lGODlhAQABAAAAACH5BAEKAAEALAAAAAABAAEAAAICTAEAOw==
     * }
     * @typedef {Object} Redirect
     * @property {string} title
     * @property {string} comment
     * @property {string} content
     * @property {string} contentType
     */

    var Redirects = /*#__PURE__*/function () {
      /**
       * Converts rawYaml into JS object with sources titles used as keys
       * @param rawYaml
       * @returns {Object<Redirect>} - return object with titles in the keys and RedirectSources
       * in the values
       */
      function Redirects(rawYaml) {
        classCallCheck(this, Redirects);

        try {
          var arrOfRedirects = jsYaml$1.safeLoad(rawYaml);
          this.redirects = arrOfRedirects.reduce(function (acc, redirect) {
            return _objectSpread(_objectSpread({}, acc), {}, defineProperty({}, redirect.title, redirect));
          }, {});
        } catch (e) {
          // eslint-disable-next-line no-console
          console.log("Was unable to load YAML into JS due to: ".concat(e.message));
          throw e;
        }
      }
      /**
       * Returns redirect source object
       * @param {string} title
       * @return {Redirect}
       */


      createClass(Redirects, [{
        key: "getRedirect",
        value: function getRedirect(title) {
          var _this = this;

          if (Object.prototype.hasOwnProperty.call(this.redirects, title)) {
            return this.redirects[title];
          } // look title among aliases


          var values = Object.keys(this.redirects).map(function (key) {
            return _this.redirects[key];
          });
          return values.find(function (redirect) {
            var aliases = redirect.aliases;

            if (!aliases) {
              return false;
            }

            return aliases.indexOf(title) > -1;
          });
        }
      }]);

      return Redirects;
    }();

    /**
     * Finds redirect resource by it's name
     * @param {string} name - redirect name
     */

    var getRedirectByName = function getRedirectByName(name) {
      var redirects = Object.keys(redirectsList).map(function (key) {
        return redirectsList[key];
      });
      return redirects.find(function (r) {
        return r.names && r.names.indexOf(name) > -1;
      });
    };
    /**
     * @typedef {Object} Source - redirect properties
     * @property {string} name redirect name
     * @property {Array<string>} args Arguments for redirect function
     * @property {'extension'|'test'} [engine] -
     * Defines the final form of redirect string presentation
     * @property {boolean} [verbose] flag to enable printing to console debug information
     */

    /**
     * Returns redirect code by param
     * @param {Source} source
     * @returns {string} redirect code
     */


    var getRedirectCode = function getRedirectCode(source) {
      var redirect = getRedirectByName(source.name);
      var result = attachDependencies(redirect);
      result = addCall(redirect, result); // redirect code for different sources is checked in tests
      // so it should be just a code without any source and props passed

      result = source.engine === 'test' ? wrapInNonameFunc(result) : passSourceAndProps(source, result);
      return result;
    };

    var redirectsCjs = {
      Redirects: Redirects,
      getCode: getRedirectCode,
      isAdgRedirectRule: validator.isAdgRedirectRule,
      isValidAdgRedirectRule: validator.isValidAdgRedirectRule,
      isAdgRedirectCompatibleWithUbo: validator.isAdgRedirectCompatibleWithUbo,
      isUboRedirectCompatibleWithAdg: validator.isUboRedirectCompatibleWithAdg,
      isAbpRedirectCompatibleWithAdg: validator.isAbpRedirectCompatibleWithAdg,
      convertUboRedirectToAdg: convertUboRedirectToAdg,
      convertAbpRedirectToAdg: convertAbpRedirectToAdg,
      convertRedirectToAdg: convertRedirectToAdg,
      convertAdgRedirectToUbo: convertAdgRedirectToUbo
    };

    /**
     * @typedef {Object} Source - scriptlet properties
     * @property {string} name Scriptlet name
     * @property {Array<string>} args Arguments for scriptlet function
     * @property {'extension'|'corelibs'|'test'} engine -
     * Defines the final form of scriptlet string presentation
     * @property {string} [version]
     * @property {boolean} [verbose] flag to enable printing to console debug information
     * @property {string} [ruleText] Source rule text is used for debugging purposes
     * @property {string} [domainName] domain name where scriptlet is applied; for debugging purposes
     */

    /**
     * Returns scriptlet code by param
     * @param {Source} source
     * @returns {string} scriptlet code
     */

    function getScriptletCode(source) {
      if (!validator.isValidScriptletName(source.name)) {
        return null;
      }

      var scriptlet = validator.getScriptletByName(source.name);
      var result = attachDependencies(scriptlet);
      result = addCall(scriptlet, result);
      result = source.engine === 'corelibs' || source.engine === 'test' ? wrapInNonameFunc(result) : passSourceAndProps(source, result);
      return result;
    }
    /**
     * Scriptlets variable
     *
     * @returns {Object} object with methods:
     * `invoke` method receives one argument with `Source` type
     * `validate` method receives one argument with `String` type
     */


    var scriptletsObject = function () {
      return {
        invoke: getScriptletCode,
        isValidScriptletName: validator.isValidScriptletName,
        isValidScriptletRule: isValidScriptletRule,
        isAdgScriptletRule: validator.isAdgScriptletRule,
        isUboScriptletRule: validator.isUboScriptletRule,
        isAbpSnippetRule: validator.isAbpSnippetRule,
        convertUboToAdg: convertUboScriptletToAdg,
        convertAbpToAdg: convertAbpSnippetToAdg,
        convertScriptletToAdg: convertScriptletToAdg,
        convertAdgToUbo: convertAdgScriptletToUbo,
        redirects: redirectsCjs
      };
    }();

    /**
     * Expose scriptlets to global
     */
    // eslint-disable-next-line no-undef

    scriptlets = scriptletsObject;

}());

/**
 * -------------------------------------------
 * |                                         |
 * |  If you want to add your own scriptlet  |
 * |  please put your code below             |
 * |                                         |
 * -------------------------------------------
 */<|MERGE_RESOLUTION|>--- conflicted
+++ resolved
@@ -4572,6 +4572,12 @@
     };
     /**
      * Converts Adg redirect rule to Ubo one
+     * 1. Checks if there is Ubo analog for Adg rule
+     * 2. Parses the rule and chechs if there are any source type modifiers which are required by Ubo
+     *    and if there are no one we add it manually to the end.
+     *    Source types are chosen according to redirect name
+     *    e.g. ||ad.com^$redirect=<name>,important  ->>  ||ad.com^$redirect=<name>,important,script
+     * 3. Replaces Adg redirect name by Ubo analog
      * @param {string} rule
      * @returns {string}
      */
@@ -4580,21 +4586,6 @@
       if (!validator.isAdgRedirectCompatibleWithUbo(rule)) {
         throw new Error("Unable to convert for uBO - unsupported redirect in rule: ".concat(rule));
       }
-<<<<<<< HEAD
-=======
-
-      if (!validator.hasValidContentType(rule)) {
-        throw new Error("Unable to convert for uBO - source type is not specified in rule: ".concat(rule));
-      } else {
-        var firstPartOfRule = substringBefore(rule, '$');
-        var uboModifiers = validator.parseModifiers(rule);
-        var adgModifiers = uboModifiers.map(function (el) {
-          if (el.indexOf(validator.REDIRECT_RULE_TYPES.ADG.marker) > -1) {
-            var adgName = substringAfter(el, validator.REDIRECT_RULE_TYPES.ADG.marker);
-            var uboName = validator.REDIRECT_RULE_TYPES.ADG.compatibility[adgName];
-            return "".concat(validator.REDIRECT_RULE_TYPES.UBO.marker).concat(uboName);
-          }
->>>>>>> 9a2d2f24
 
       var basePart = substringBefore(rule, '$');
       var adgModifiers = validator.parseModifiers(rule);
