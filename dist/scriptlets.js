--- conflicted
+++ resolved
@@ -218,11 +218,7 @@
       window.onerror = onErrorHandler(rid).bind();
     }
     abortOnPropertyRead.names = ['abort-on-property-read', 'ubo-abort-on-property-read.js', 'abp-abort-on-property-read'];
-<<<<<<< HEAD
-    abortOnPropertyRead.injections = [randomId, setPropertyAccess, getPropertyInChain, onErrorHandler];
-=======
-    abortOnPropertyRead.injections = [randomId, setPropertyAccess, getPropertyInChain, stringToFunc];
->>>>>>> c49b6d83
+    abortOnPropertyRead.injections = [randomId, setPropertyAccess, getPropertyInChain, stringToFunc, onErrorHandler];
 
     /**
      * Abort property writing
@@ -277,11 +273,7 @@
       window.onerror = onErrorHandler(rid).bind();
     }
     abortOnPropertyWrite.names = ['abort-on-property-write', 'ubo-abort-on-property-write.js', 'abp-abort-on-property-write'];
-<<<<<<< HEAD
-    abortOnPropertyWrite.injections = [randomId, setPropertyAccess, getPropertyInChain, onErrorHandler];
-=======
-    abortOnPropertyWrite.injections = [randomId, setPropertyAccess, getPropertyInChain, stringToFunc];
->>>>>>> c49b6d83
+    abortOnPropertyWrite.injections = [randomId, setPropertyAccess, getPropertyInChain, stringToFunc, onErrorHandler];
 
     /* eslint-disable no-new-func */
     /**
@@ -386,6 +378,7 @@
     preventWindowOpen.names = ['prevent-window-open', 'ubo-window.open-defuser.js'];
     preventWindowOpen.injections = [toRegExp, stringToFunc];
 
+    /* eslint-disable no-new-func */
     function abortCurrentInlineScript(source, property) {
       var search = arguments.length > 2 && arguments[2] !== undefined ? arguments[2] : null;
       var regex = search ? toRegExp(search) : null;
@@ -453,11 +446,7 @@
       window.onerror = onErrorHandler(rid).bind();
     }
     abortCurrentInlineScript.names = ['abort-current-inline-script', 'ubo-abort-current-inline-script.js', 'abp-abort-current-inline-script'];
-<<<<<<< HEAD
-    abortCurrentInlineScript.injections = [randomId, setPropertyAccess, getPropertyInChain, toRegExp, onErrorHandler];
-=======
-    abortCurrentInlineScript.injections = [randomId, setPropertyAccess, getPropertyInChain, toRegExp, stringToFunc];
->>>>>>> c49b6d83
+    abortCurrentInlineScript.injections = [randomId, setPropertyAccess, getPropertyInChain, toRegExp, stringToFunc, onErrorHandler];
 
     /* eslint-disable no-new-func */
     function setConstant(source, property, value) {
