--- conflicted
+++ resolved
@@ -1,11 +1,7 @@
 
 /**
  * AdGuard Scriptlets
-<<<<<<< HEAD
- * Version 1.4.54
-=======
  * Version 1.5.0
->>>>>>> 055733f5
  */
 
 (function () {
@@ -7508,11 +7504,7 @@
 
     /* eslint-disable consistent-return, no-eval */
     /**
-<<<<<<< HEAD
      * @scriptlet prevent-bab2
-=======
-     * @redirect prevent-bab2
->>>>>>> 055733f5
      *
      * @description
      * Prevents BlockAdblock script from detecting an ad blocker.
@@ -7557,7 +7549,6 @@
     'nobab2.js'];
     preventBab2.injections = [hit];
 
-<<<<<<< HEAD
     /* eslint-disable func-names, no-underscore-dangle */
     /**
      * @redirect google-ima3
@@ -8144,8 +8135,6 @@
     GoogleIma3.names = ['google-ima3'];
     GoogleIma3.injections = [hit, noopFunc];
 
-=======
->>>>>>> 055733f5
     var redirectsList = /*#__PURE__*/Object.freeze({
         __proto__: null,
         noeval: noeval,
@@ -8165,12 +8154,8 @@
         Fingerprintjs: Fingerprintjs,
         Gemius: Gemius,
         ATInternetSmartTag: ATInternetSmartTag,
-<<<<<<< HEAD
         preventBab2: preventBab2,
         GoogleIma3: GoogleIma3
-=======
-        preventBab2: preventBab2
->>>>>>> 055733f5
     });
 
     function _classCallCheck(instance, Constructor) {
