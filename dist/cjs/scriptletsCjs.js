
/**
 * AdGuard Scriptlets
 * Version 1.2.5
 */

/**
 * Generate random six symbols id
 */
function randomId() {
  return Math.random().toString(36).substr(2, 9);
}

/**
 * Set getter and setter to property if it's configurable
 * @param {Object} object target object with property
 * @param {string} property property name
 * @param {Object} descriptor contains getter and setter functions
 * @returns {boolean} is operation successful
 */
function setPropertyAccess(object, property, descriptor) {
  var currentDescriptor = Object.getOwnPropertyDescriptor(object, property);

  if (currentDescriptor && !currentDescriptor.configurable) {
    return false;
  }

  Object.defineProperty(object, property, descriptor);
  return true;
}

/**
 * @typedef Chain
 * @property {Object} base
 * @property {string} prop
 * @property {string} [chain]
 */

/**
 * Check if the property exists in the base object (recursively)
 *
 * If property doesn't exist in base object,
 * defines this property (for addProp = true)
 * and returns base, property name and remaining part of property chain
 *
 * @param {Object} base
 * @param {string} chain
 * @param {boolean} [addProp=true]
 * defines is nonexistent base property should be assigned as 'undefined'
 * @param {boolean} [lookThrough=false]
 * should the method look through it's props in order to wildcard
 * @param {Array} [output=[]] result acc
 * @returns {Chain[]} array of objects
 */
function getPropertyInChain(base, chain) {
  var addProp = arguments.length > 2 && arguments[2] !== undefined ? arguments[2] : true;
  var lookThrough = arguments.length > 3 && arguments[3] !== undefined ? arguments[3] : false;
  var output = arguments.length > 4 && arguments[4] !== undefined ? arguments[4] : [];
  var pos = chain.indexOf('.');

  if (pos === -1) {
    // for paths like 'a.b.*' every final nested prop should be processed
    if (chain === '*') {
      Object.keys(base).forEach(function (key) {
        output.push({
          base: base,
          prop: key
        });
      });
    } else {
      output.push({
        base: base,
        prop: chain
      });
    }

    return output;
  }

  var prop = chain.slice(0, pos);
  var shouldLookThrough = prop === '[]' && Array.isArray(base) || prop === '*' && base instanceof Object;

  if (shouldLookThrough) {
    var nextProp = chain.slice(pos + 1);
    var baseKeys = Object.keys(base); // if there is a wildcard prop in input chain (e.g. 'ad.*.src' for 'ad.0.src ad.1.src'),
    // each one of base keys should be considered as a potential chain prop in final path

    baseKeys.forEach(function (key) {
      var item = base[key];
      getPropertyInChain(item, nextProp, addProp, lookThrough, output);
    });
  }

  var nextBase = base[prop];
  chain = chain.slice(pos + 1);

  if (nextBase !== undefined) {
    getPropertyInChain(nextBase, chain, addProp, lookThrough, output);
  }

  if (addProp) {
    Object.defineProperty(base, prop, {
      configurable: true
    });
    output.push({
      base: nextBase,
      prop: prop,
      chain: chain
    });
  }

  return output;
}

/**
 * Escapes special chars in string
 * @param {string} str
 * @returns {string}
 */
var escapeRegExp = function escapeRegExp(str) {
  return str.replace(/[.*+?^${}()|[\]\\]/g, '\\$&');
};
/**
 * Converts search string to the regexp
 * TODO think about nested dependencies, but be careful with dependency loops
 * @param {string} str search string
 * @returns {RegExp}
 */

var toRegExp = function toRegExp(str) {
  if (str[0] === '/' && str[str.length - 1] === '/') {
    return new RegExp(str.slice(1, -1));
  }

  var escaped = str.replace(/[.*+?^${}()|[\]\\]/g, '\\$&');
  return new RegExp(escaped);
};
/**
 * Get string before regexp first match
 * @param {string} str
 * @param {RegExp} rx
 */

var getBeforeRegExp = function getBeforeRegExp(str, rx) {
  var index = str.search(rx);
  return str.substring(0, index);
};
var startsWith = function startsWith(str, prefix) {
  return str && str.indexOf(prefix) === 0;
};
var endsWith = function endsWith(str, prefix) {
  return str && str.indexOf(prefix) === str.length - 1;
};
var substringAfter = function substringAfter(str, separator) {
  if (!str) {
    return str;
  }

  var index = str.indexOf(separator);
  return index < 0 ? '' : str.substring(index + separator.length);
};
var substringBefore = function substringBefore(str, separator) {
  if (!str || !separator) {
    return str;
  }

  var index = str.indexOf(separator);
  return index < 0 ? str : str.substring(0, index);
};
/**
 * Wrap str in single qoutes and replaces single quotes to doudle one
 * @param {string} str
 */

var wrapInSingleQuotes = function wrapInSingleQuotes(str) {
  if (str[0] === '\'' && str[str.length - 1] === '\'' || str[0] === '"' && str[str.length - 1] === '"') {
    str = str.substring(1, str.length - 1);
  } // eslint-disable-next-line no-useless-escape


  str = str.replace(/\'/g, '"');
  return "'".concat(str, "'");
};
/**
 * Returns substring enclosed in the widest braces
 * @param {string} str
 */

var getStringInBraces = function getStringInBraces(str) {
  var firstIndex = str.indexOf('(');
  var lastIndex = str.lastIndexOf(')');
  return str.substring(firstIndex + 1, lastIndex);
};

/**
 * Generates function which silents global errors on page generated by scriptlet
 * If error doesn't belong to our error we transfer it to the native onError handler
 * @param {string} rid - unique identifier of scriptlet
 * @return {onError}
 */
function createOnErrorHandler(rid) {
  // eslint-disable-next-line consistent-return
  var nativeOnError = window.onerror;
  return function onError(error) {
    if (typeof error === 'string' && error.indexOf(rid) !== -1) {
      return true;
    }

    if (nativeOnError instanceof Function) {
      for (var _len = arguments.length, args = new Array(_len > 1 ? _len - 1 : 0), _key = 1; _key < _len; _key++) {
        args[_key - 1] = arguments[_key];
      }

      return nativeOnError.apply(this, [error].concat(args));
    }

    return false;
  };
}

/**
 * Noop function
 */
var noopFunc = function noopFunc() {};
/**
 * Function returns null
 */

var noopNull = function noopNull() {
  return null;
};
/**
 * Function returns true
 */

var trueFunc = function trueFunc() {
  return true;
};
/**
 * Function returns false
 */

var falseFunc = function falseFunc() {
  return false;
};
/**
 * Function returns this
 */

function noopThis() {
  return this;
}
/**
 * Function returns empty array
 */

var noopArray = function noopArray() {
  return [];
};
/**
 * Function returns empty string
 */

var noopStr = function noopStr() {
  return '';
};

/* eslint-disable no-console, no-underscore-dangle */

/**
 * Hit used only for debug purposes now
 * @param {Source} source
 * @param {string} [message] - optional message;
 * use LOG_MARKER = 'log: ' at the start of a message
 * for logging scriptlets
 */
var hit = function hit(source, message) {
  if (source.verbose !== true) {
    return;
  }

  try {
    var log = console.log.bind(console);
    var trace = console.trace.bind(console);
    var prefix = source.ruleText || '';

    if (source.domainName) {
      var AG_SCRIPTLET_MARKER = '#%#//';
      var UBO_SCRIPTLET_MARKER = '##+js';
      var ruleStartIndex;

      if (source.ruleText.indexOf(AG_SCRIPTLET_MARKER) > -1) {
        ruleStartIndex = source.ruleText.indexOf(AG_SCRIPTLET_MARKER);
      } else if (source.ruleText.indexOf(UBO_SCRIPTLET_MARKER) > -1) {
        ruleStartIndex = source.ruleText.indexOf(UBO_SCRIPTLET_MARKER);
      } // delete all domains from ruleText and leave just rule part


      var rulePart = source.ruleText.slice(ruleStartIndex); // prepare applied scriptlet rule for specific domain

      prefix = "".concat(source.domainName).concat(rulePart);
    } // Used to check if scriptlet uses 'hit' function for logging


    var LOG_MARKER = 'log: ';

    if (message) {
      if (message.indexOf(LOG_MARKER) === -1) {
        log("".concat(prefix, " message:\n").concat(message));
      } else {
        log(message.slice(LOG_MARKER.length));
      }
    }

    log("".concat(prefix, " trace start"));

    if (trace) {
      trace();
    }

    log("".concat(prefix, " trace end"));
  } catch (e) {// try catch for Edge 15
    // In according to this issue https://developer.microsoft.com/en-us/microsoft-edge/platform/issues/14495220/
    // console.log throws an error
  } // This is necessary for unit-tests only!


  if (typeof window.__debug === 'function') {
    window.__debug(source);
  }
};

/**
 * DOM tree changes observer. Used for 'remove-attr' and 'remove-class' scriptlets
 * @param {Function} callback
 * @param {Boolean} observeAttrs - optional parameter - should observer check attibutes changes
 */
var observeDOMChanges = function observeDOMChanges(callback) {
  var observeAttrs = arguments.length > 1 && arguments[1] !== undefined ? arguments[1] : false;
  var attrsToObserv = arguments.length > 2 && arguments[2] !== undefined ? arguments[2] : [];

  /**
   * Returns a wrapper, passing the call to 'method' at maximum once per 'delay' milliseconds.
   * Those calls that fall into the "cooldown" period, are ignored
   * @param {Function} method
   * @param {Number} delay - milliseconds
   */
  var throttle = function throttle(method, delay) {
    var wait = false;
    var savedArgs;

    var wrapper = function wrapper() {
      for (var _len = arguments.length, args = new Array(_len), _key = 0; _key < _len; _key++) {
        args[_key] = arguments[_key];
      }

      if (wait) {
        savedArgs = args;
        return;
      }

      method.apply(void 0, args);
      wait = true;
      setTimeout(function () {
        wait = false;

        if (savedArgs) {
          wrapper(savedArgs);
          savedArgs = null;
        }
      }, delay);
    };

    return wrapper;
  };
  /**
   * 'delay' in milliseconds for 'throttle' method
   */


  var THROTTLE_DELAY_MS = 20;
  /**
   * Used for remove-class
   */
  // eslint-disable-next-line no-use-before-define

  var observer = new MutationObserver(throttle(callbackWrapper, THROTTLE_DELAY_MS));

  var connect = function connect() {
    if (attrsToObserv.length > 0) {
      observer.observe(document.documentElement, {
        childList: true,
        subtree: true,
        attributes: observeAttrs,
        attributeFilter: attrsToObserv
      });
    } else {
      observer.observe(document.documentElement, {
        childList: true,
        subtree: true,
        attributes: observeAttrs
      });
    }
  };

  var disconnect = function disconnect() {
    observer.disconnect();
  };

  function callbackWrapper() {
    disconnect();
    callback();
    connect();
  }

  connect();
};

/**
 * Checks if the stackTrace contains stackRegexp
 * // https://github.com/AdguardTeam/Scriptlets/issues/82
 * @param {string} stackRegexp - stack regexp
 * @param {string} stackTrace - script error stack trace
 * @returns {boolean}
 */
var matchStackTrace = function matchStackTrace(stackRegexp, stackTrace) {
  var refinedStackTrace = stackTrace.split('\n').slice(2) // get rid of our own functions in the stack trace
  .map(function (line) {
    return line.trim();
  }) // trim the lines
  .join('\n');
  return stackRegexp.test(refinedStackTrace);
};

/**
 * This file must export all used dependencies
 */

var dependencies = /*#__PURE__*/Object.freeze({
    __proto__: null,
    randomId: randomId,
    setPropertyAccess: setPropertyAccess,
    getPropertyInChain: getPropertyInChain,
    escapeRegExp: escapeRegExp,
    toRegExp: toRegExp,
    getBeforeRegExp: getBeforeRegExp,
    startsWith: startsWith,
    endsWith: endsWith,
    substringAfter: substringAfter,
    substringBefore: substringBefore,
    wrapInSingleQuotes: wrapInSingleQuotes,
    getStringInBraces: getStringInBraces,
    createOnErrorHandler: createOnErrorHandler,
    noopFunc: noopFunc,
    noopNull: noopNull,
    trueFunc: trueFunc,
    falseFunc: falseFunc,
    noopThis: noopThis,
    noopArray: noopArray,
    noopStr: noopStr,
    hit: hit,
    observeDOMChanges: observeDOMChanges,
    matchStackTrace: matchStackTrace
});

/**
 * Concat dependencies to scriptlet code
 * @param {string} scriptlet string view of scriptlet
 */

function attachDependencies(scriptlet) {
  var _scriptlet$injections = scriptlet.injections,
      injections = _scriptlet$injections === void 0 ? [] : _scriptlet$injections;
  return injections.reduce(function (accum, dep) {
    return "".concat(accum, "\n").concat(dependencies[dep.name]);
  }, scriptlet.toString());
}
/**
 * Add scriptlet call to existing code
 * @param {Function} scriptlet
 * @param {string} code
 */

function addCall(scriptlet, code) {
  return "".concat(code, ";\n        const updatedArgs = args ? [].concat(source).concat(args) : [source];\n        ").concat(scriptlet.name, ".apply(this, updatedArgs);\n    ");
}
/**
 * Wrap function into IIFE (Immediately invoked function expression)
 *
 * @param {Source} source - object with scriptlet properties
 * @param {string} code - scriptlet source code with dependencies
 *
 * @returns {string} full scriptlet code
 *
 * @example
 * const source = {
 *      args: ["aaa", "bbb"],
 *      name: 'noeval',
 * };
 * const code = "function noeval(source, args) { alert(source); } noeval.apply(this, args);"
 * const result = wrapInIIFE(source, code);
 *
 * // result
 * `(function(source, args) {
 *      function noeval(source) { alert(source); }
 *      noeval.apply(this, args);
 * )({"args": ["aaa", "bbb"], "name":"noeval"}, ["aaa", "bbb"])`
 */

function passSourceAndProps(source, code) {
  if (source.hit) {
    source.hit = source.hit.toString();
  }

  var sourceString = JSON.stringify(source);
  var argsString = source.args ? "[".concat(source.args.map(JSON.stringify), "]") : undefined;
  var params = argsString ? "".concat(sourceString, ", ").concat(argsString) : sourceString;
  return "(function(source, args){\n".concat(code, "\n})(").concat(params, ");");
}
/**
 * Wrap code in no name function
 * @param {string} code which must be wrapped
 */

function wrapInNonameFunc(code) {
  return "function(source, args){\n".concat(code, "\n}");
}

function _arrayWithHoles(arr) {
  if (Array.isArray(arr)) return arr;
}

var arrayWithHoles = _arrayWithHoles;

function _iterableToArrayLimit(arr, i) {
  if (typeof Symbol === "undefined" || !(Symbol.iterator in Object(arr))) return;
  var _arr = [];
  var _n = true;
  var _d = false;
  var _e = undefined;

  try {
    for (var _i = arr[Symbol.iterator](), _s; !(_n = (_s = _i.next()).done); _n = true) {
      _arr.push(_s.value);

      if (i && _arr.length === i) break;
    }
  } catch (err) {
    _d = true;
    _e = err;
  } finally {
    try {
      if (!_n && _i["return"] != null) _i["return"]();
    } finally {
      if (_d) throw _e;
    }
  }

  return _arr;
}

var iterableToArrayLimit = _iterableToArrayLimit;

function _arrayLikeToArray(arr, len) {
  if (len == null || len > arr.length) len = arr.length;

  for (var i = 0, arr2 = new Array(len); i < len; i++) {
    arr2[i] = arr[i];
  }

  return arr2;
}

var arrayLikeToArray = _arrayLikeToArray;

function _unsupportedIterableToArray(o, minLen) {
  if (!o) return;
  if (typeof o === "string") return arrayLikeToArray(o, minLen);
  var n = Object.prototype.toString.call(o).slice(8, -1);
  if (n === "Object" && o.constructor) n = o.constructor.name;
  if (n === "Map" || n === "Set") return Array.from(o);
  if (n === "Arguments" || /^(?:Ui|I)nt(?:8|16|32)(?:Clamped)?Array$/.test(n)) return arrayLikeToArray(o, minLen);
}

var unsupportedIterableToArray = _unsupportedIterableToArray;

function _nonIterableRest() {
  throw new TypeError("Invalid attempt to destructure non-iterable instance.\nIn order to be iterable, non-array objects must have a [Symbol.iterator]() method.");
}

var nonIterableRest = _nonIterableRest;

function _slicedToArray(arr, i) {
  return arrayWithHoles(arr) || iterableToArrayLimit(arr, i) || unsupportedIterableToArray(arr, i) || nonIterableRest();
}

var slicedToArray = _slicedToArray;

function _defineProperty(obj, key, value) {
  if (key in obj) {
    Object.defineProperty(obj, key, {
      value: value,
      enumerable: true,
      configurable: true,
      writable: true
    });
  } else {
    obj[key] = value;
  }

  return obj;
}

var defineProperty = _defineProperty;

/**
 * Iterate over iterable argument and evaluate current state with transitions
 * @param {string} init first transition name
 * @param {Array|Collection|string} iterable
 * @param {Object} transitions transtion functions
 * @param {any} args arguments which should be passed to transition functions
 */
function iterateWithTransitions(iterable, transitions, init, args) {
  var state = init || Object.keys(transitions)[0];

  for (var i = 0; i < iterable.length; i += 1) {
    state = transitions[state](iterable, i, args);
  }

  return state;
}
/**
 * AdGuard scriptlet rule mask
 */


var ADG_SCRIPTLET_MASK = '#//scriptlet';
/**
 * Helper to accumulate an array of strings char by char
 */

var wordSaver = function wordSaver() {
  var str = '';
  var strs = [];

  var saveSymb = function saveSymb(s) {
    str += s;
    return str;
  };

  var saveStr = function saveStr() {
    strs.push(str);
    str = '';
  };

  var getAll = function getAll() {
    return [].concat(strs);
  };

  return {
    saveSymb: saveSymb,
    saveStr: saveStr,
    getAll: getAll
  };
};

var substringAfter$1 = function substringAfter(str, separator) {
  if (!str) {
    return str;
  }

  var index = str.indexOf(separator);
  return index < 0 ? '' : str.substring(index + separator.length);
};
/**
 * Parse and validate scriptlet rule
 * @param {*} ruleText
 * @returns {{name: string, args: Array<string>}}
 */


var parseRule = function parseRule(ruleText) {
  var _transitions;

  ruleText = substringAfter$1(ruleText, ADG_SCRIPTLET_MASK);
  /**
   * Transition names
   */

  var TRANSITION = {
    OPENED: 'opened',
    PARAM: 'param',
    CLOSED: 'closed'
  };
  /**
   * Transition function: the current index position in start, end or between params
   * @param {string} rule
   * @param {number} index
   * @param {Object} Object
   * @property {Object} Object.sep contains prop symb with current separator char
   */

  var opened = function opened(rule, index, _ref) {
    var sep = _ref.sep;
    var char = rule[index];
    var transition;

    switch (char) {
      case ' ':
      case '(':
      case ',':
        {
          transition = TRANSITION.OPENED;
          break;
        }

      case '\'':
      case '"':
        {
          sep.symb = char;
          transition = TRANSITION.PARAM;
          break;
        }

      case ')':
        {
          transition = index === rule.length - 1 ? TRANSITION.CLOSED : TRANSITION.OPENED;
          break;
        }

      default:
        {
          throw new Error('The rule is not a scriptlet');
        }
    }

    return transition;
  };
  /**
   * Transition function: the current index position inside param
   * @param {string} rule
   * @param {number} index
   * @param {Object} Object
   * @property {Object} Object.sep contains prop `symb` with current separator char
   * @property {Object} Object.saver helper which allow to save strings by car by char
   */


  var param = function param(rule, index, _ref2) {
    var saver = _ref2.saver,
        sep = _ref2.sep;
    var char = rule[index];

    switch (char) {
      case '\'':
      case '"':
        {
          var preIndex = index - 1;
          var before = rule[preIndex];

          if (char === sep.symb && before !== '\\') {
            sep.symb = null;
            saver.saveStr();
            return TRANSITION.OPENED;
          }
        }
      // eslint-disable-next-line no-fallthrough

      default:
        {
          saver.saveSymb(char);
          return TRANSITION.PARAM;
        }
    }
  };

  var transitions = (_transitions = {}, defineProperty(_transitions, TRANSITION.OPENED, opened), defineProperty(_transitions, TRANSITION.PARAM, param), defineProperty(_transitions, TRANSITION.CLOSED, function () {}), _transitions);
  var sep = {
    symb: null
  };
  var saver = wordSaver();
  var state = iterateWithTransitions(ruleText, transitions, TRANSITION.OPENED, {
    sep: sep,
    saver: saver
  });

  if (state !== 'closed') {
    throw new Error("Invalid scriptlet rule ".concat(ruleText));
  }

  var args = saver.getAll();
  return {
    name: args[0],
    args: args.slice(1)
  };
};

/* eslint-disable max-len */

/**
 * @scriptlet abort-on-property-read
 *
 * @description
 * Aborts a script when it attempts to **read** the specified property.
 *
 * Related UBO scriptlet:
 * https://github.com/gorhill/uBlock/wiki/Resources-Library#abort-on-property-readjs-
 *
 * Related ABP source:
 * https://github.com/adblockplus/adblockpluscore/blob/6b2a309054cc23432102b85d13f12559639ef495/lib/content/snippets.js#L864
 *
 * **Syntax**
 * ```
 * example.org#%#//scriptlet('abort-on-property-read', property[, stack])
 * ```
 *
 * - `property` - required, path to a property (joined with `.` if needed). The property must be attached to `window`
 * - `stack` - optional, string or regular expression that must match the current function call stack trace
 *
 * **Examples**
 * ```
 * ! Aborts script when it tries to access `window.alert`
 * example.org#%#//scriptlet('abort-on-property-read', 'alert')
 *
 * ! Aborts script when it tries to access `navigator.language`
 * example.org#%#//scriptlet('abort-on-property-read', 'navigator.language')
 *
 * ! Aborts script when it tries to access `window.adblock` and it's error stack trace contains `test.js`
 * example.org#%#//scriptlet('abort-on-property-read', 'adblock', 'test.js')
 * ```
 */

/* eslint-enable max-len */

function abortOnPropertyRead(source, property, stack) {
  var stackRegexp = stack ? toRegExp(stack) : toRegExp('/.?/');

  if (!property || !matchStackTrace(stackRegexp, new Error().stack)) {
    return;
  }

  var rid = randomId();

  var abort = function abort() {
    hit(source);
    throw new ReferenceError(rid);
  };

  var setChainPropAccess = function setChainPropAccess(owner, property) {
    var chainInfo = getPropertyInChain(owner, property)[0];
    var base = chainInfo.base;
    var prop = chainInfo.prop,
        chain = chainInfo.chain;

    if (chain) {
      var setter = function setter(a) {
        base = a;

        if (a instanceof Object) {
          setChainPropAccess(a, chain);
        }
      };

      Object.defineProperty(owner, prop, {
        get: function get() {
          return base;
        },
        set: setter
      });
      return;
    }

    setPropertyAccess(base, prop, {
      get: abort,
      set: function set() {}
    });
  };

  setChainPropAccess(window, property);
  window.onerror = createOnErrorHandler(rid).bind();
}
abortOnPropertyRead.names = ['abort-on-property-read', 'abort-on-property-read.js', 'ubo-abort-on-property-read.js', 'aopr.js', 'ubo-aopr.js', 'abp-abort-on-property-read'];
abortOnPropertyRead.injections = [randomId, toRegExp, setPropertyAccess, getPropertyInChain, createOnErrorHandler, hit, matchStackTrace];

/* eslint-disable max-len */

/**
 * @scriptlet abort-on-property-write
 *
 * @description
 * Aborts a script when it attempts to **write** the specified property.
 *
 * Related UBO scriptlet:
 * https://github.com/gorhill/uBlock/wiki/Resources-Library#abort-on-property-writejs-
 *
 * Related ABP source:
 * https://github.com/adblockplus/adblockpluscore/blob/6b2a309054cc23432102b85d13f12559639ef495/lib/content/snippets.js#L896
 *
 * **Syntax**
 * ```
 * example.org#%#//scriptlet('abort-on-property-write', property[, stack])
 * ```
 *
 * - `property` - required, path to a property (joined with `.` if needed). The property must be attached to `window`
 * - `stack` - optional, string or regular expression that must match the current function call stack trace
 *
 * **Examples**
 * ```
 * ! Aborts script when it tries to set `window.adblock` value
 * example.org#%#//scriptlet('abort-on-property-write', 'adblock')
 *
 * ! Aborts script when it tries to set `window.adblock` value and it's error stack trace contains `checking.js`
 * example.org#%#//scriptlet('abort-on-property-write', 'adblock', 'checking.js')
 * ```
 */

/* eslint-enable max-len */

function abortOnPropertyWrite(source, property, stack) {
  var stackRegexp = stack ? toRegExp(stack) : toRegExp('/.?/');

  if (!property || !matchStackTrace(stackRegexp, new Error().stack)) {
    return;
  }

  var rid = randomId();

  var abort = function abort() {
    hit(source);
    throw new ReferenceError(rid);
  };

  var setChainPropAccess = function setChainPropAccess(owner, property) {
    var chainInfo = getPropertyInChain(owner, property)[0];
    var base = chainInfo.base;
    var prop = chainInfo.prop,
        chain = chainInfo.chain;

    if (chain) {
      var setter = function setter(a) {
        base = a;

        if (a instanceof Object) {
          setChainPropAccess(a, chain);
        }
      };

      Object.defineProperty(owner, prop, {
        get: function get() {
          return base;
        },
        set: setter
      });
      return;
    }

    setPropertyAccess(base, prop, {
      set: abort
    });
  };

  setChainPropAccess(window, property);
  window.onerror = createOnErrorHandler(rid).bind();
}
abortOnPropertyWrite.names = ['abort-on-property-write', 'abort-on-property-write.js', 'ubo-abort-on-property-write.js', 'aopw.js', 'ubo-aopw.js', 'abp-abort-on-property-write'];
abortOnPropertyWrite.injections = [randomId, setPropertyAccess, getPropertyInChain, createOnErrorHandler, hit, toRegExp, matchStackTrace];

/* eslint-disable max-len */

/**
 * @scriptlet prevent-setTimeout
 *
 * @description
 * Prevents a `setTimeout` call if:
 * 1) the text of the callback is matching the specified search string/regexp which does not start with `!`;
 * otherwise mismatched calls should be defused;
 * 2) the timeout is matching the specified delay; otherwise mismatched calls should be defused.
 *
 * Related UBO scriptlet:
 * https://github.com/gorhill/uBlock/wiki/Resources-Library#no-settimeout-ifjs-
 *
 * **Syntax**
 * ```
 * example.org#%#//scriptlet('prevent-setTimeout'[, search[, delay]])
 * ```
 *
 * Call with no arguments will log calls to setTimeout while debugging (`log-setTimeout` superseding),
 * so production filter lists' rules definitely require at least one of the parameters:
 * - `search` - optional, string or regular expression.
 * If starts with `!`, scriptlet will not match the stringified callback but all other will be defused.
 * If do not start with `!`, the stringified callback will be matched.
 * If not set, prevents all `setTimeout` calls due to specified `delay`.
 * - `delay` - optional, must be an integer.
 * If starts with `!`, scriptlet will not match the delay but all other will be defused.
 * If do not start with `!`, the delay passed to the `setTimeout` call will be matched.
 *
 * **Examples**
 * 1. Prevents `setTimeout` calls if the callback matches `/\.test/` regardless of the delay.
 *     ```bash
 *     example.org#%#//scriptlet('prevent-setTimeout', '/\.test/')
 *     ```
 *
 *     For instance, the following call will be prevented:
 *     ```javascript
 *     setTimeout(function () {
 *         window.test = "value";
 *     }, 100);
 *     ```
 *
 * 2. Prevents `setTimeout` calls if the callback does not contain `value`.
 *     ```
 *     example.org#%#//scriptlet('prevent-setTimeout', '!value')
 *     ```
 *
 *     For instance, only the first of the following calls will be prevented:
 *     ```javascript
 *     setTimeout(function () {
 *         window.test = "test -- prevented";
 *     }, 300);
 *     setTimeout(function () {
 *         window.test = "value -- executed";
 *     }, 400);
 *     setTimeout(function () {
 *         window.value = "test -- executed";
 *     }, 500);
 *     ```
 *
 * 3. Prevents `setTimeout` calls if the callback contains `value` and the delay is not set to `300`.
 *     ```
 *     example.org#%#//scriptlet('prevent-setTimeout', 'value', '!300')
 *     ```
 *
 *     For instance, only the first of the following calls will not be prevented:
 *     ```javascript
 *     setTimeout(function () {
 *         window.test = "value 1 -- executed";
 *     }, 300);
 *     setTimeout(function () {
 *         window.test = "value 2 -- prevented";
 *     }, 400);
 *     setTimeout(function () {
 *         window.test = "value 3 -- prevented";
 *     }, 500);
 *     ```
 *
 * 4. Prevents `setTimeout` calls if the callback does not contain `value` and the delay is not set to `300`.
 *     ```
 *     example.org#%#//scriptlet('prevent-setTimeout', '!value', '!300')
 *     ```
 *
 *     For instance, only the second of the following calls will be prevented:
 *     ```javascript
 *     setTimeout(function () {
 *         window.test = "test -- executed";
 *     }, 300);
 *     setTimeout(function () {
 *         window.test = "test -- prevented";
 *     }, 400);
 *     setTimeout(function () {
 *         window.test = "value -- executed";
 *     }, 400);
 *     setTimeout(function () {
 *         window.value = "test -- executed";
 *     }, 500);
 *     ```
 */

/* eslint-enable max-len */

function preventSetTimeout(source, match, delay) {
  var nativeTimeout = window.setTimeout;
  var nativeIsNaN = Number.isNaN || window.isNaN; // eslint-disable-line compat/compat

  var log = console.log.bind(console); // eslint-disable-line no-console
  // logs setTimeouts to console if no arguments have been specified

  var shouldLog = typeof match === 'undefined' && typeof delay === 'undefined';
  var INVERT_MARKER = '!';
  var isNotMatch = startsWith(match, INVERT_MARKER);

  if (isNotMatch) {
    match = match.slice(1);
  }

  var isNotDelay = startsWith(delay, INVERT_MARKER);

  if (isNotDelay) {
    delay = delay.slice(1);
  }

  delay = parseInt(delay, 10);
  delay = nativeIsNaN(delay) ? null : delay;
  match = match ? toRegExp(match) : toRegExp('/.?/');

  var timeoutWrapper = function timeoutWrapper(callback, timeout) {
    var shouldPrevent = false;

    if (shouldLog) {
      hit(source);
      log("setTimeout(\"".concat(callback.toString(), "\", ").concat(timeout, ")"));
    } else if (!delay) {
      shouldPrevent = match.test(callback.toString()) !== isNotMatch;
    } else if (match === '/.?/') {
      shouldPrevent = timeout === delay !== isNotDelay;
    } else {
      shouldPrevent = match.test(callback.toString()) !== isNotMatch && timeout === delay !== isNotDelay;
    }

    if (shouldPrevent) {
      hit(source);
      return nativeTimeout(noopFunc, timeout);
    }

    for (var _len = arguments.length, args = new Array(_len > 2 ? _len - 2 : 0), _key = 2; _key < _len; _key++) {
      args[_key - 2] = arguments[_key];
    }

    return nativeTimeout.apply(window, [callback, timeout].concat(args));
  };

  window.setTimeout = timeoutWrapper;
}
preventSetTimeout.names = ['prevent-setTimeout', 'no-setTimeout-if.js', // new implementation of setTimeout-defuser.js
'ubo-no-setTimeout-if.js', 'setTimeout-defuser.js', // old name should be supported as well
'ubo-setTimeout-defuser.js', 'nostif.js', // new short name of no-setTimeout-if
'ubo-nostif.js', 'std.js', // old short scriptlet name
'ubo-std.js'];
preventSetTimeout.injections = [toRegExp, startsWith, hit, noopFunc];

/* eslint-disable max-len */

/**
 * @scriptlet prevent-setInterval
 *
 * @description
 * Prevents a `setInterval` call if:
 * 1) the text of the callback is matching the specified `search` string/regexp which does not start with `!`;
 * otherwise mismatched calls should be defused;
 * 2) the interval is matching the specified `delay`; otherwise mismatched calls should be defused.
 *
 * Related UBO scriptlet:
 * https://github.com/gorhill/uBlock/wiki/Resources-Library#no-setinterval-ifjs-
 *
 * **Syntax**
 * ```
 * example.org#%#//scriptlet('prevent-setInterval'[, search[, delay]])
 * ```
 *
 * Call with no arguments will log calls to setInterval while debugging (`log-setInterval` superseding),
 * so production filter lists' rules definitely require at least one of the parameters:
 * - `search` - optional, string or regular expression.
 * If starts with `!`, scriptlet will not match the stringified callback but all other will be defused.
 * If do not start with `!`, the stringified callback will be matched.
 * If not set, prevents all `setInterval` calls due to specified `delay`.
 * - `delay` - optional, must be an integer.
 * If starts with `!`, scriptlet will not match the delay but all other will be defused.
 * If do not start with `!`, the delay passed to the `setInterval` call will be matched.
 *
 *  **Examples**
 * 1. Prevents `setInterval` calls if the callback matches `/\.test/` regardless of the delay.
 *     ```bash
 *     example.org#%#//scriptlet('prevent-setInterval', '/\.test/')
 *     ```
 *
 *     For instance, the following call will be prevented:
 *     ```javascript
 *     setInterval(function () {
 *         window.test = "value";
 *     }, 100);
 *     ```
 *
 * 2. Prevents `setInterval` calls if the callback does not contain `value`.
 *     ```
 *     example.org#%#//scriptlet('prevent-setInterval', '!value')
 *     ```
 *
 *     For instance, only the first of the following calls will be prevented:
 *     ```javascript
 *     setInterval(function () {
 *         window.test = "test -- prevented";
 *     }, 300);
 *     setInterval(function () {
 *         window.test = "value -- executed";
 *     }, 400);
 *     setInterval(function () {
 *         window.value = "test -- executed";
 *     }, 500);
 *     ```
 *
 * 3. Prevents `setInterval` calls if the callback contains `value` and the delay is not set to `300`.
 *     ```
 *     example.org#%#//scriptlet('prevent-setInterval', 'value', '!300')
 *     ```
 *
 *     For instance, only the first of the following calls will not be prevented:
 *     ```javascript
 *     setInterval(function () {
 *         window.test = "value 1 -- executed";
 *     }, 300);
 *     setInterval(function () {
 *         window.test = "value 2 -- prevented";
 *     }, 400);
 *     setInterval(function () {
 *         window.test = "value 3 -- prevented";
 *     }, 500);
 *     ```
 *
 * 4. Prevents `setInterval` calls if the callback does not contain `value` and the delay is not set to `300`.
 *     ```
 *     example.org#%#//scriptlet('prevent-setInterval', '!value', '!300')
 *     ```
 *
 *     For instance, only the second of the following calls will be prevented:
 *     ```javascript
 *     setInterval(function () {
 *         window.test = "test -- executed";
 *     }, 300);
 *     setInterval(function () {
 *         window.test = "test -- prevented";
 *     }, 400);
 *     setInterval(function () {
 *         window.test = "value -- executed";
 *     }, 400);
 *     setInterval(function () {
 *         window.value = "test -- executed";
 *     }, 500);
 *     ```
 */

/* eslint-enable max-len */

function preventSetInterval(source, match, delay) {
  var nativeInterval = window.setInterval;
  var nativeIsNaN = Number.isNaN || window.isNaN; // eslint-disable-line compat/compat

  var log = console.log.bind(console); // eslint-disable-line no-console
  // logs setIntervals to console if no arguments have been specified

  var shouldLog = typeof match === 'undefined' && typeof delay === 'undefined';
  var INVERT_MARKER = '!';
  var isNotMatch = startsWith(match, INVERT_MARKER);

  if (isNotMatch) {
    match = match.slice(1);
  }

  var isNotDelay = startsWith(delay, INVERT_MARKER);

  if (isNotDelay) {
    delay = delay.slice(1);
  }

  delay = parseInt(delay, 10);
  delay = nativeIsNaN(delay) ? null : delay;
  match = match ? toRegExp(match) : toRegExp('/.?/');

  var intervalWrapper = function intervalWrapper(callback, interval) {
    var shouldPrevent = false;

    if (shouldLog) {
      hit(source);
      log("setInterval(\"".concat(callback.toString(), "\", ").concat(interval, ")"));
    } else if (!delay) {
      shouldPrevent = match.test(callback.toString()) !== isNotMatch;
    } else if (match === '/.?/') {
      shouldPrevent = interval === delay !== isNotDelay;
    } else {
      shouldPrevent = match.test(callback.toString()) !== isNotMatch && interval === delay !== isNotDelay;
    }

    if (shouldPrevent) {
      hit(source);
      return nativeInterval(noopFunc, interval);
    }

    for (var _len = arguments.length, args = new Array(_len > 2 ? _len - 2 : 0), _key = 2; _key < _len; _key++) {
      args[_key - 2] = arguments[_key];
    }

    return nativeInterval.apply(window, [callback, interval].concat(args));
  };

  window.setInterval = intervalWrapper;
}
preventSetInterval.names = ['prevent-setInterval', 'no-setInterval-if.js', // new implementation of setInterval-defuser.js
'ubo-no-setInterval-if.js', 'setInterval-defuser.js', // old name should be supported as well
'ubo-setInterval-defuser.js', 'nosiif.js', // new short name of no-setInterval-if
'ubo-nosiif.js', 'sid.js', // old short scriptlet name
'ubo-sid.js'];
preventSetInterval.injections = [toRegExp, startsWith, hit, noopFunc];

/* eslint-disable max-len */

/**
 * @scriptlet prevent-window-open
 *
 * @description
 * Prevents `window.open` calls when URL either matches or not matches the specified string/regexp. Using it without parameters prevents all `window.open` calls.
 *
 * Related UBO scriptlet:
 * https://github.com/gorhill/uBlock/wiki/Resources-Library#windowopen-defuserjs-
 *
 * **Syntax**
 * ```
 * example.org#%#//scriptlet('prevent-window-open'[, match[, search[, replacement]]])
 * ```
 *
 * - `match` - optional, defaults to "matching", any positive number or nothing for "matching", 0 or empty string for "not matching"
 * - `search` - optional, string or regexp for matching the URL passed to `window.open` call; defaults to search all `window.open` call
 * - `replacement` - optional, string to return prop value or property instead of window.open; defaults to return noopFunc
 *
 * **Example**
 * 1. Prevent all `window.open` calls:
 * ```
 *     example.org#%#//scriptlet('prevent-window-open')
 * ```
 *
 * 2. Prevent `window.open` for all URLs containing `example`:
 * ```
 *     example.org#%#//scriptlet('prevent-window-open', '1', 'example')
 * ```
 *
 * 3. Prevent `window.open` for all URLs matching RegExp `/example\./`:
 * ```
 *     example.org#%#//scriptlet('prevent-window-open', '1', '/example\./')
 * ```
 *
 * 4. Prevent `window.open` for all URLs **NOT** containing `example`:
 * ```
 *     example.org#%#//scriptlet('prevent-window-open', '0', 'example')
 * ```
 * 5. Prevent all `window.open` calls and return 'trueFunc' instead of it if website checks it:
 * ```
 *     example.org#%#//scriptlet('prevent-window-open', , , 'trueFunc')
 * ```
 * 6. Prevent all `window.open` and returns callback
 * which returns object with property 'propName'=noopFunc
 * as a property of window.open if website checks it:
 * ```
 *     example.org#%#//scriptlet('prevent-window-open', '1', , '{propName=noopFunc}')
 * ```
 */

/* eslint-enable max-len */

function preventWindowOpen(source) {
  var match = arguments.length > 1 && arguments[1] !== undefined ? arguments[1] : 1;
  var search = arguments.length > 2 ? arguments[2] : undefined;
  var replacement = arguments.length > 3 ? arguments[3] : undefined;
  // Default value of 'match' is needed to prevent all `window.open` calls
  // if the scriptlet is used without parameters
  var nativeOpen = window.open; // unary plus converts 'match' to a number
  // e.g.: +'1' -> 1; +false -> 0

  match = +match > 0;
  search = search ? toRegExp(search) : toRegExp('/.?/'); // eslint-disable-next-line consistent-return

  var openWrapper = function openWrapper(str) {
    if (match !== search.test(str)) {
      for (var _len = arguments.length, args = new Array(_len > 1 ? _len - 1 : 0), _key = 1; _key < _len; _key++) {
        args[_key - 1] = arguments[_key];
      }

      return nativeOpen.apply(window, [str].concat(args));
    }

    hit(source);
    var result; // defaults to return noopFunc instead of window.open

    if (!replacement) {
      result = noopFunc;
    } else if (replacement === 'trueFunc') {
      result = trueFunc;
    } else if (replacement.indexOf('=') > -1) {
      // We should return noopFunc instead of window.open
      // but with some property if website checks it (examples 5, 6)
      // https://github.com/AdguardTeam/Scriptlets/issues/71
      var isProp = startsWith(replacement, '{') && endsWith(replacement, '}');

      if (isProp) {
        var propertyPart = replacement.slice(1, -1);
        var propertyName = substringBefore(propertyPart, '=');
        var propertyValue = substringAfter(propertyPart, '=');

        if (propertyValue === 'noopFunc') {
          result = function result() {
            var resObj = {};
            resObj[propertyName] = noopFunc;
            return resObj;
          };
        }
      }
    }

    return result;
  };

  window.open = openWrapper;
}
preventWindowOpen.names = ['prevent-window-open', 'window.open-defuser.js', 'ubo-window.open-defuser.js'];
preventWindowOpen.injections = [toRegExp, startsWith, endsWith, substringBefore, substringAfter, hit, noopFunc, trueFunc];

/* eslint-disable max-len */

/**
 * @scriptlet abort-current-inline-script
 *
 * @description
 * Aborts an inline script when it attempts to **read** the specified property
 * AND when the contents of the `<script>` element contains the specified
 * text or matches the regular expression.
 *
 * Related UBO scriptlet:
 * https://github.com/gorhill/uBlock/wiki/Resources-Library#abort-current-inline-scriptjs-
 *
 * Related ABP source:
 * https://github.com/adblockplus/adblockpluscore/blob/6b2a309054cc23432102b85d13f12559639ef495/lib/content/snippets.js#L928
 *
 * **Syntax**
 * ```
 * example.org#%#//scriptlet('abort-current-inline-script', property[, search])
 * ```
 *
 * - `property` - required, path to a property (joined with `.` if needed). The property must be attached to `window`
 * - `search` - optional, string or regular expression that must match the inline script contents. If not set, abort all inline scripts which are trying to access the specified property
 *
 * > Note please that for inline script with addEventListener in it
 * `property` should be set as `EventTarget.prototype.addEventListener`,
 * not just `addEventListener`.
 *
 * **Examples**
 * 1. Aborts all inline scripts trying to access `window.alert`
 *     ```
 *     example.org#%#//scriptlet('abort-current-inline-script', 'alert')
 *     ```
 *
 * 2. Aborts inline scripts which are trying to access `window.alert` and contain `Hello, world`.
 *     ```
 *     example.org#%#//scriptlet('abort-current-inline-script', 'alert', 'Hello, world')
 *     ```
 *
 *     For instance, the following script will be aborted
 *     ```html
 *     <script>alert("Hello, world");</script>
 *     ```
 *
 * 3. Aborts inline scripts which are trying to access `window.alert` and match this regexp: `/Hello.+world/`.
 *     ```
 *     example.org#%#//scriptlet('abort-current-inline-script', 'alert', '/Hello.+world/')
 *     ```
 *
 *     For instance, the following scripts will be aborted:
 *     ```html
 *     <script>alert("Hello, big world");</script>
 *     ```
 *     ```html
 *     <script>alert("Hello, little world");</script>
 *     ```
 *
 *     This script will not be aborted:
 *     ```html
 *     <script>alert("Hi, little world");</script>
 *     ```
 */

/* eslint-enable max-len */

function abortCurrentInlineScript(source, property, search) {
  var searchRegexp = search ? toRegExp(search) : toRegExp('/.?/');
  var rid = randomId();

  var getCurrentScript = function getCurrentScript() {
    if (!document.currentScript) {
      // eslint-disable-line compat/compat
      var scripts = document.getElementsByTagName('script');
      return scripts[scripts.length - 1];
    }

    return document.currentScript; // eslint-disable-line compat/compat
  };

  var ourScript = getCurrentScript();

  var abort = function abort() {
    var scriptEl = getCurrentScript();

    if (!scriptEl) {
      return;
    }

    var content = scriptEl.textContent; // We are using Node.prototype.textContent property descriptor
    // to get the real script content
    // even when document.currentScript.textContent is replaced.
    // https://github.com/AdguardTeam/Scriptlets/issues/57#issuecomment-593638991

    try {
      var textContentGetter = Object.getOwnPropertyDescriptor(Node.prototype, 'textContent').get;
      content = textContentGetter.call(scriptEl);
    } catch (e) {} // eslint-disable-line no-empty


    if (scriptEl instanceof HTMLScriptElement && content.length > 0 && scriptEl !== ourScript && searchRegexp.test(content)) {
      hit(source);
      throw new ReferenceError(rid);
    }
  };

  var setChainPropAccess = function setChainPropAccess(owner, property) {
    var chainInfo = getPropertyInChain(owner, property)[0];
    var base = chainInfo.base;
    var prop = chainInfo.prop,
        chain = chainInfo.chain; // The scriptlet might be executed before the chain property has been created
    // (for instance, document.body before the HTML body was loaded).
    // In this case we're checking whether the base element exists or not
    // and if not, we simply exit without overriding anything.
    // e.g. https://github.com/AdguardTeam/Scriptlets/issues/57#issuecomment-575841092

    if (base instanceof Object === false && base === null) {
      var props = property.split('.');
      var propIndex = props.indexOf(prop);
      var baseName = props[propIndex - 1];
      console.log("The scriptlet had been executed before the ".concat(baseName, " was loaded.")); // eslint-disable-line no-console

      return;
    }

    if (chain) {
      var setter = function setter(a) {
        base = a;

        if (a instanceof Object) {
          setChainPropAccess(a, chain);
        }
      };

      Object.defineProperty(owner, prop, {
        get: function get() {
          return base;
        },
        set: setter
      });
      return;
    }

    var currentValue = base[prop];
    setPropertyAccess(base, prop, {
      set: function set(value) {
        abort();
        currentValue = value;
      },
      get: function get() {
        abort();
        return currentValue;
      }
    });
  };

  setChainPropAccess(window, property);
  window.onerror = createOnErrorHandler(rid).bind();
}
abortCurrentInlineScript.names = ['abort-current-inline-script', 'abort-current-inline-script.js', 'ubo-abort-current-inline-script.js', 'acis.js', 'ubo-acis.js', 'abp-abort-current-inline-script'];
abortCurrentInlineScript.injections = [randomId, setPropertyAccess, getPropertyInChain, toRegExp, createOnErrorHandler, hit];

/* eslint-disable max-len */

/**
 * @scriptlet set-constant
 *
 * @description
 * Creates a constant property and assigns it one of the values from the predefined list.
 *
 * > Actually, it's not a constant. Please note, that it can be rewritten with a value of a different type.
 *
 * Related UBO scriptlet:
 * https://github.com/gorhill/uBlock/wiki/Resources-Library#set-constantjs-
 *
 * **Syntax**
 * ```
 * example.org#%#//scriptlet('set-constant', property, value[, stack])
 * ```
 *
 * - `property` - required, path to a property (joined with `.` if needed). The property must be attached to `window`.
 * - `value` - required. Possible values:
 *     - positive decimal integer `<= 32767`
 *     - one of the predefined constants:
 *         - `undefined`
 *         - `false`
 *         - `true`
 *         - `null`
 *         - `noopFunc` - function with empty body
 *         - `trueFunc` - function returning true
 *         - `falseFunc` - function returning false
 *         - `''` - empty string
 *         - `-1` - number value `-1`
 * - `stack` - optional, string or regular expression that must match the current function call stack trace
 *
 * **Examples**
 * ```
 * ! window.firstConst === false // this comparision will return false
 * example.org#%#//scriptlet('set-constant', 'firstConst', 'false')
 *
 * ! window.second() === trueFunc // 'second' call will return true
 * example.org#%#//scriptlet('set-constant', 'secondConst', 'trueFunc')
 *
 * ! document.third() === falseFunc  // 'third' call will return false if the method is related to checking.js
 * example.org#%#//scriptlet('set-constant', 'secondConst', 'trueFunc', 'checking.js')
 * ```
 */

/* eslint-enable max-len */

function setConstant(source, property, value, stack) {
  var stackRegexp = stack ? toRegExp(stack) : toRegExp('/.?/');

  if (!property || !matchStackTrace(stackRegexp, new Error().stack)) {
    return;
  }

  var nativeIsNaN = Number.isNaN || window.isNaN; // eslint-disable-line compat/compat

  var constantValue;

  if (value === 'undefined') {
    constantValue = undefined;
  } else if (value === 'false') {
    constantValue = false;
  } else if (value === 'true') {
    constantValue = true;
  } else if (value === 'null') {
    constantValue = null;
  } else if (value === 'noopFunc') {
    constantValue = noopFunc;
  } else if (value === 'trueFunc') {
    constantValue = trueFunc;
  } else if (value === 'falseFunc') {
    constantValue = falseFunc;
  } else if (/^\d+$/.test(value)) {
    constantValue = parseFloat(value);

    if (nativeIsNaN(constantValue)) {
      return;
    }

    if (Math.abs(constantValue) > 0x7FFF) {
      return;
    }
  } else if (value === '-1') {
    constantValue = -1;
  } else if (value === '') {
    constantValue = '';
  } else {
    return;
  }

  var canceled = false;

  var mustCancel = function mustCancel(value) {
    if (canceled) {
      return canceled;
    }

    canceled = value !== undefined && constantValue !== undefined && typeof value !== typeof constantValue;
    return canceled;
  };

  var setChainPropAccess = function setChainPropAccess(owner, property) {
    var chainInfo = getPropertyInChain(owner, property)[0];
    var base = chainInfo.base;
    var prop = chainInfo.prop,
        chain = chainInfo.chain;

    if (chain) {
      var setter = function setter(a) {
        base = a;

        if (a instanceof Object) {
          setChainPropAccess(a, chain);
        }
      };

      Object.defineProperty(owner, prop, {
        get: function get() {
          return base;
        },
        set: setter
      });
      return;
    }

    if (mustCancel(base[prop])) {
      return;
    }

    hit(source);
    setPropertyAccess(base, prop, {
      get: function get() {
        return constantValue;
      },
      set: function set(a) {
        if (mustCancel(a)) {
          constantValue = a;
        }
      }
    });
  };

  setChainPropAccess(window, property);
}
setConstant.names = ['set-constant', 'set-constant.js', 'ubo-set-constant.js', 'set.js', 'ubo-set.js'];
setConstant.injections = [getPropertyInChain, setPropertyAccess, toRegExp, matchStackTrace, hit, noopFunc, trueFunc, falseFunc];

/* eslint-disable max-len */

/**
 * @scriptlet remove-cookie
 *
 * @description
 * Removes current page cookies by passed string matching with name. For current domain and subdomains. Runs on load and before unload.
 *
 * Related UBO scriptlet:
 * https://github.com/gorhill/uBlock/wiki/Resources-Library#cookie-removerjs-
 *
 * **Syntax**
 * ```
 * example.org#%#//scriptlet('remove-cookie'[, match])
 * ```
 *
 * - `match` - optional, string or regex matching the cookie name. If not specified all accessible cookies will be removed.
 *
 * **Examples**
 * 1. Removes all cookies:
 * ```
 *     example.org#%#//scriptlet('remove-cookie')
 * ```
 *
 * 2. Removes cookies which name contains `example` string.
 * ```
 *     example.org#%#//scriptlet('remove-cookie', 'example')
 * ```
 *
 *     For instance this cookie will be removed
 *     ```javascript
 *     document.cookie = '__example=randomValue';
 *     ```
 */

/* eslint-enable max-len */

function removeCookie(source, match) {
  var regex = match ? toRegExp(match) : toRegExp('/.?/');

  var removeCookieFromHost = function removeCookieFromHost(cookieName, hostName) {
    var cookieSpec = "".concat(cookieName, "=");
    var domain1 = "; domain=".concat(hostName);
    var domain2 = "; domain=.".concat(hostName);
    var path = '; path=/';
    var expiration = '; expires=Thu, 01 Jan 1970 00:00:00 GMT';
    document.cookie = cookieSpec + expiration;
    document.cookie = cookieSpec + domain1 + expiration;
    document.cookie = cookieSpec + domain2 + expiration;
    document.cookie = cookieSpec + path + expiration;
    document.cookie = cookieSpec + domain1 + path + expiration;
    document.cookie = cookieSpec + domain2 + path + expiration;
    hit(source);
  };

  var rmCookie = function rmCookie() {
    document.cookie.split(';').forEach(function (cookieStr) {
      var pos = cookieStr.indexOf('=');

      if (pos === -1) {
        return;
      }

      var cookieName = cookieStr.slice(0, pos).trim();

      if (!regex.test(cookieName)) {
        return;
      }

      var hostParts = document.location.hostname.split('.');

      for (var i = 0; i <= hostParts.length - 1; i += 1) {
        var hostName = hostParts.slice(i).join('.');

        if (hostName) {
          removeCookieFromHost(cookieName, hostName);
        }
      }
    });
  };

  rmCookie();
  window.addEventListener('beforeunload', rmCookie);
}
removeCookie.names = ['remove-cookie', 'cookie-remover.js', 'ubo-cookie-remover.js'];
removeCookie.injections = [toRegExp, hit];

/* eslint-disable max-len */

/**
 * @scriptlet prevent-addEventListener
 *
 * @description
 * Prevents adding event listeners for the specified events and callbacks.
 *
 * Related UBO scriptlet:
 * https://github.com/gorhill/uBlock/wiki/Resources-Library#addeventlistener-defuserjs-
 *
 * **Syntax**
 * ```
 * example.org#%#//scriptlet('prevent-addEventListener'[, eventSearch[, functionSearch]])
 * ```
 *
 * - `eventSearch` - optional, string or regex matching the event name. If not specified, the scriptlets prevents all event listeners
 * - `functionSearch` - optional, string or regex matching the event listener function body. If not set, the scriptlet prevents all event listeners with event name matching `eventSearch`
 *
 * **Examples**
 * 1. Prevent all `click` listeners:
 * ```
 *     example.org#%#//scriptlet('prevent-addEventListener', 'click')
 * ```

2. Prevent 'click' listeners with the callback body containing `searchString`.
 * ```
 *     example.org#%#//scriptlet('prevent-addEventListener', 'click', 'searchString')
 * ```
 *
 *     For instance, this listener will not be called:
 * ```javascript
 *     el.addEventListener('click', () => {
 *         window.test = 'searchString';
 *     });
 * ```
 */

/* eslint-enable max-len */

function preventAddEventListener(source, eventSearch, funcSearch) {
  var eventSearchRegexp = eventSearch ? toRegExp(eventSearch) : toRegExp('/.?/');
  var funcSearchRegexp = funcSearch ? toRegExp(funcSearch) : toRegExp('/.?/');
  var nativeAddEventListener = window.EventTarget.prototype.addEventListener;

  function addEventListenerWrapper(eventName, callback) {
    // The scriptlet might cause a website broke
    // if the website uses test addEventListener with callback = null
    // https://github.com/AdguardTeam/Scriptlets/issues/76
    var funcToCheck = callback;

    if (callback && typeof callback === 'function') {
      funcToCheck = callback.toString();
    }

    if (eventSearchRegexp.test(eventName.toString()) && funcSearchRegexp.test(funcToCheck)) {
      hit(source);
      return undefined;
    }

    for (var _len = arguments.length, args = new Array(_len > 2 ? _len - 2 : 0), _key = 2; _key < _len; _key++) {
      args[_key - 2] = arguments[_key];
    }

    return nativeAddEventListener.apply(this, [eventName, callback].concat(args));
  }

  window.EventTarget.prototype.addEventListener = addEventListenerWrapper;
}
preventAddEventListener.names = ['prevent-addEventListener', 'addEventListener-defuser.js', 'ubo-addEventListener-defuser.js', 'aeld.js', 'ubo-aeld.js'];
preventAddEventListener.injections = [toRegExp, hit];

/* eslint-disable consistent-return, no-eval */
/**
 * @scriptlet prevent-bab
 *
 * @description
 * Prevents BlockAdblock script from detecting an ad blocker.
 *
 * Related UBO scriptlet:
 * https://github.com/gorhill/uBlock/wiki/Resources-Library#bab-defuserjs-
 *
 * **Syntax**
 * ```
 * example.org#%#//scriptlet('prevent-bab')
 * ```
 */

function preventBab(source) {
  var _this = this;

  var nativeSetTimeout = window.setTimeout;
  var babRegex = /\.bab_elementid.$/;

  window.setTimeout = function (callback) {
    if (typeof callback !== 'string' || !babRegex.test(callback)) {
      for (var _len = arguments.length, args = new Array(_len > 1 ? _len - 1 : 0), _key = 1; _key < _len; _key++) {
        args[_key - 1] = arguments[_key];
      }

      return nativeSetTimeout.call.apply(nativeSetTimeout, [_this, callback].concat(args));
    }

    hit(source);
  };

  var signatures = [['blockadblock'], ['babasbm'], [/getItem\('babn'\)/], ['getElementById', 'String.fromCharCode', 'ABCDEFGHIJKLMNOPQRSTUVWXYZabcdefghijklmnopqrstuvwxyz0123456789', 'charAt', 'DOMContentLoaded', 'AdBlock', 'addEventListener', 'doScroll', 'fromCharCode', '<<2|r>>4', 'sessionStorage', 'clientWidth', 'localStorage', 'Math', 'random']];

  var check = function check(str) {
    for (var i = 0; i < signatures.length; i += 1) {
      var tokens = signatures[i];
      var match = 0;

      for (var j = 0; j < tokens.length; j += 1) {
        var token = tokens[j];
        var found = token instanceof RegExp ? token.test(str) : str.indexOf(token) > -1;

        if (found) {
          match += 1;
        }
      }

      if (match / tokens.length >= 0.8) {
        return true;
      }
    }

    return false;
  };

  var nativeEval = window.eval;

  window.eval = function (str) {
    if (!check(str)) {
      return nativeEval(str);
    }

    hit(source);
    var bodyEl = document.body;

    if (bodyEl) {
      bodyEl.style.removeProperty('visibility');
    }

    var el = document.getElementById('babasbmsgx');

    if (el) {
      el.parentNode.removeChild(el);
    }
  };
}
preventBab.names = ['prevent-bab', 'nobab.js', 'ubo-nobab.js', 'bab-defuser.js', 'ubo-bab-defuser.js'];
preventBab.injections = [hit];

/* eslint-disable no-unused-vars, no-extra-bind, func-names */
/* eslint-disable max-len */

/**
 * @scriptlet nowebrtc
 *
 * @description
 * Disables WebRTC by overriding `RTCPeerConnection`. The overriden function will log every attempt to create a new connection.
 *
 * Related UBO scriptlet:
 * https://github.com/gorhill/uBlock/wiki/Resources-Library#nowebrtcjs-
 *
 * **Syntax**
 * ```
 * example.org#%#//scriptlet('nowebrtc')
 * ```
 */

/* eslint-enable max-len */

function nowebrtc(source) {
  var propertyName = '';

  if (window.RTCPeerConnection) {
    propertyName = 'RTCPeerConnection';
  } else if (window.webkitRTCPeerConnection) {
    propertyName = 'webkitRTCPeerConnection';
  }

  if (propertyName === '') {
    return;
  }

  var rtcReplacement = function rtcReplacement(config) {
    hit(source, "Document tried to create an RTCPeerConnection: ".concat(config));
  };

  rtcReplacement.prototype = {
    close: noopFunc,
    createDataChannel: noopFunc,
    createOffer: noopFunc,
    setRemoteDescription: noopFunc
  };
  var rtc = window[propertyName];
  window[propertyName] = rtcReplacement;

  if (rtc.prototype) {
    rtc.prototype.createDataChannel = function (a, b) {
      return {
        close: noopFunc,
        send: noopFunc
      };
    }.bind(null);
  }
}
nowebrtc.names = ['nowebrtc', 'nowebrtc.js', 'ubo-nowebrtc.js'];
nowebrtc.injections = [hit, noopFunc];

/* eslint-disable no-console */
/**
 * @scriptlet log-addEventListener
 *
 * @description
 * Logs all addEventListener calls to the console.
 *
 * Related UBO scriptlet:
 * https://github.com/gorhill/uBlock/wiki/Resources-Library#addeventlistener-loggerjs-
 *
 * **Syntax**
 * ```
 * example.org#%#//scriptlet('log-addEventListener')
 * ```
 */

function logAddEventListener(source) {
  var log = console.log.bind(console);
  var nativeAddEventListener = window.EventTarget.prototype.addEventListener;

  function addEventListenerWrapper(eventName, callback) {
    hit(source); // The scriptlet might cause a website broke
    // if the website uses test addEventListener with callback = null
    // https://github.com/AdguardTeam/Scriptlets/issues/76

    var callbackToLog = callback;

    if (callback && typeof callback === 'function') {
      callbackToLog = callback.toString();
    }

    log("addEventListener(\"".concat(eventName, "\", ").concat(callbackToLog, ")"));

    for (var _len = arguments.length, args = new Array(_len > 2 ? _len - 2 : 0), _key = 2; _key < _len; _key++) {
      args[_key - 2] = arguments[_key];
    }

    return nativeAddEventListener.apply(this, [eventName, callback].concat(args));
  }

  window.EventTarget.prototype.addEventListener = addEventListenerWrapper;
}
logAddEventListener.names = ['log-addEventListener', 'addEventListener-logger.js', 'ubo-addEventListener-logger.js', 'aell.js', 'ubo-aell.js'];
logAddEventListener.injections = [hit];

/* eslint-disable no-console, no-eval */
/**
 * @scriptlet log-eval
 *
 * @description
 * Logs all `eval()` or `new Function()` calls to the console.
 *
 * **Syntax**
 * ```
 * example.org#%#//scriptlet('log-eval')
 * ```
 */

function logEval(source) {
  var log = console.log.bind(console); // wrap eval function

  var nativeEval = window.eval;

  function evalWrapper(str) {
    hit(source);
    log("eval(\"".concat(str, "\")"));
    return nativeEval(str);
  }

  window.eval = evalWrapper; // wrap new Function

  var nativeFunction = window.Function;

  function FunctionWrapper() {
    hit(source);

    for (var _len = arguments.length, args = new Array(_len), _key = 0; _key < _len; _key++) {
      args[_key] = arguments[_key];
    }

    log("new Function(".concat(args.join(', '), ")"));
    return nativeFunction.apply(this, [].concat(args));
  }

  FunctionWrapper.prototype = Object.create(nativeFunction.prototype);
  FunctionWrapper.prototype.constructor = FunctionWrapper;
  window.Function = FunctionWrapper;
}
logEval.names = ['log-eval'];
logEval.injections = [hit];

/**
 * @scriptlet log
 *
 * @description
 * A simple scriptlet which only purpose is to print arguments to console.
 * This scriptlet can be helpful for debugging and troubleshooting other scriptlets.
 *
 * **Example**
 * ```
 * example.org#%#//scriptlet('log', 'arg1', 'arg2')
 * ```
 */
function log() {
  for (var _len = arguments.length, args = new Array(_len), _key = 0; _key < _len; _key++) {
    args[_key] = arguments[_key];
  }

  console.log(args); // eslint-disable-line no-console
}
log.names = ['log'];

/* eslint-disable no-eval, no-extra-bind */
/**
 * @scriptlet noeval
 *
 * @description
 * Prevents page to use eval.
 * Notifies about attempts in the console
 *
 * Related UBO scriptlet:
 * https://github.com/gorhill/uBlock/wiki/Resources-Library#noevaljs-
 *
 * It also can be used as `$redirect` rules sometimes.
 * See [redirect description](../wiki/about-redirects.md#noeval).
 *
 * **Syntax**
 * ```
 * example.org#%#//scriptlet('noeval')
 * ```
 */

function noeval(source) {
  window.eval = function evalWrapper(s) {
    hit(source, "AdGuard has prevented eval:\n".concat(s));
  }.bind();
}
noeval.names = ['noeval', 'noeval.js', 'silent-noeval.js', 'ubo-noeval.js', 'ubo-silent-noeval.js'];
noeval.injections = [hit];

/* eslint-disable no-eval, no-extra-bind, func-names */
/**
 * @scriptlet prevent-eval-if
 *
 * @description
 * Prevents page to use eval matching payload.
 *
 * Related UBO scriptlet:
 * https://github.com/gorhill/uBlock/wiki/Resources-Library#noeval-ifjs-
 *
 * **Syntax**
 * ```
 * example.org#%#//scriptlet('prevent-eval-if'[, search])
 * ```
 *
 * - `search` - optional, string or regexp for matching stringified eval payload.
 * If 'search is not specified — all stringified eval payload will be matched
 *
 * **Examples**
 * ```
 * ! Prevents eval if it matches 'test'
 * example.org#%#//scriptlet('prevent-eval-if', 'test')
 * ```
 *
 * @param {string|RegExp} [search] string or regexp matching stringified eval payload
 */

function preventEvalIf(source, search) {
  search = search ? toRegExp(search) : toRegExp('/.?/');
  var nativeEval = window.eval;

  window.eval = function (payload) {
    if (!search.test(payload.toString())) {
      return nativeEval.call(window, payload);
    }

    hit(source, payload);
    return undefined;
  }.bind(window);
}
preventEvalIf.names = ['prevent-eval-if', 'noeval-if.js', 'ubo-noeval-if.js'];
preventEvalIf.injections = [toRegExp, hit];

/* eslint-disable no-console, func-names, no-multi-assign */
/**
 * @scriptlet prevent-fab-3.2.0
 *
 * @description
 * Prevents execution of the FAB script v3.2.0.
 *
 * Related UBO scriptlet:
 * https://github.com/gorhill/uBlock/wiki/Resources-Library#fuckadblockjs-320-
 *
 * **Syntax**
 * ```
 * example.org#%#//scriptlet('prevent-fab-3.2.0')
 * ```
 */

function preventFab(source) {
  hit(source); // redefines Fab function for adblock detection

  var Fab = function Fab() {};

  Fab.prototype.check = noopFunc;
  Fab.prototype.clearEvent = noopFunc;
  Fab.prototype.emitEvent = noopFunc;

  Fab.prototype.on = function (a, b) {
    if (!a) {
      b();
    }

    return this;
  };

  Fab.prototype.onDetected = noopThis;

  Fab.prototype.onNotDetected = function (a) {
    a();
    return this;
  };

  Fab.prototype.setOption = noopFunc;
  var fab = new Fab();
  var getSetFab = {
    get: function get() {
      return Fab;
    },
    set: function set() {}
  };
  var getsetfab = {
    get: function get() {
      return fab;
    },
    set: function set() {}
  }; // redefined Fab data properties which if 'FuckAdBlock' variable exists

  if (Object.prototype.hasOwnProperty.call(window, 'FuckAdBlock')) {
    window.FuckAdBlock = Fab;
  } else {
    // or redefined Fab accessor properties
    Object.defineProperty(window, 'FuckAdBlock', getSetFab);
  }

  if (Object.prototype.hasOwnProperty.call(window, 'BlockAdBlock')) {
    window.BlockAdBlock = Fab;
  } else {
    Object.defineProperty(window, 'BlockAdBlock', getSetFab);
  }

  if (Object.prototype.hasOwnProperty.call(window, 'SniffAdBlock')) {
    window.SniffAdBlock = Fab;
  } else {
    Object.defineProperty(window, 'SniffAdBlock', getSetFab);
  }

  if (Object.prototype.hasOwnProperty.call(window, 'fuckAdBlock')) {
    window.fuckAdBlock = fab;
  } else {
    Object.defineProperty(window, 'fuckAdBlock', getsetfab);
  }

  if (Object.prototype.hasOwnProperty.call(window, 'blockAdBlock')) {
    window.blockAdBlock = fab;
  } else {
    Object.defineProperty(window, 'blockAdBlock', getsetfab);
  }

  if (Object.prototype.hasOwnProperty.call(window, 'sniffAdBlock')) {
    window.sniffAdBlock = fab;
  } else {
    Object.defineProperty(window, 'sniffAdBlock', getsetfab);
  }
}
preventFab.names = ['prevent-fab-3.2.0', 'nofab.js', 'ubo-nofab.js', 'fuckadblock.js-3.2.0', 'ubo-fuckadblock.js-3.2.0'];
preventFab.injections = [hit, noopFunc, noopThis];

/* eslint-disable no-console, func-names, no-multi-assign */
/**
 * @scriptlet set-popads-dummy
 *
 * @description
 * Sets static properties PopAds and popns.
 *
 * Related UBO scriptlet:
 * https://github.com/gorhill/uBlock/wiki/Resources-Library#popads-dummyjs-
 *
 * **Syntax**
 * ```
 * example.org#%#//scriptlet('set-popads-dummy')
 * ```
 */

function setPopadsDummy(source) {
  delete window.PopAds;
  delete window.popns;
  Object.defineProperties(window, {
    PopAds: {
      get: function get() {
        hit(source);
        return {};
      }
    },
    popns: {
      get: function get() {
        hit(source);
        return {};
      }
    }
  });
}
setPopadsDummy.names = ['set-popads-dummy', 'popads-dummy.js', 'ubo-popads-dummy.js'];
setPopadsDummy.injections = [hit];

/**
 * @scriptlet prevent-popads-net
 *
 * @description
 * Aborts on property write (PopAds, popns), throws reference error with random id.
 *
 * Related UBO scriptlet:
 * https://github.com/gorhill/uBlock/wiki/Resources-Library#popadsnetjs-
 *
 * **Syntax**
 * ```
 * example.org#%#//scriptlet('prevent-popads-net')
 * ```
 */

function preventPopadsNet(source) {
  var rid = randomId();

  var throwError = function throwError() {
    throw new ReferenceError(rid);
  };

  delete window.PopAds;
  delete window.popns;
  Object.defineProperties(window, {
    PopAds: {
      set: throwError
    },
    popns: {
      set: throwError
    }
  });
  window.onerror = createOnErrorHandler(rid).bind();
  hit(source);
}
preventPopadsNet.names = ['prevent-popads-net', 'popads.net.js', 'ubo-popads.net.js'];
preventPopadsNet.injections = [createOnErrorHandler, randomId, hit];

/* eslint-disable func-names */
/**
 * @scriptlet prevent-adfly
 *
 * @description
 * Prevents anti-adblock scripts on adfly short links.
 *
 * Related UBO scriptlet:
 * https://github.com/gorhill/uBlock/wiki/Resources-Library#adfly-defuserjs-
 *
 * **Syntax**
 * ```
 * example.org#%#//scriptlet('prevent-adfly')
 * ```
 */

function preventAdfly(source) {
  var isDigit = function isDigit(data) {
    return /^\d$/.test(data);
  };

  var handler = function handler(encodedURL) {
    var evenChars = '';
    var oddChars = '';

    for (var i = 0; i < encodedURL.length; i += 1) {
      if (i % 2 === 0) {
        evenChars += encodedURL.charAt(i);
      } else {
        oddChars = encodedURL.charAt(i) + oddChars;
      }
    }

    var data = (evenChars + oddChars).split('');

    for (var _i = 0; _i < data.length; _i += 1) {
      if (isDigit(data[_i])) {
        for (var ii = _i + 1; ii < data.length; ii += 1) {
          if (isDigit(data[ii])) {
            // eslint-disable-next-line no-bitwise
            var temp = parseInt(data[_i], 10) ^ parseInt(data[ii], 10);

            if (temp < 10) {
              data[_i] = temp.toString();
            }

            _i = ii;
            break;
          }
        }
      }
    }

    data = data.join('');
    var decodedURL = window.atob(data).slice(16, -16);
    /* eslint-disable compat/compat */

    if (window.stop) {
      window.stop();
    }
    /* eslint-enable compat/compat */


    window.onbeforeunload = null;
    window.location.href = decodedURL;
  };

  var val; // Do not apply handler more than one time

  var applyHandler = true;
  var result = setPropertyAccess(window, 'ysmm', {
    configurable: false,
    set: function set(value) {
      if (applyHandler) {
        applyHandler = false;

        try {
          if (typeof value === 'string') {
            handler(value);
          }
        } catch (err) {} // eslint-disable-line no-empty

      }

      val = value;
    },
    get: function get() {
      return val;
    }
  });

  if (result) {
    hit(source);
  } else {
    window.console.error('Failed to set up prevent-adfly scriptlet');
  }
}
preventAdfly.names = ['prevent-adfly', 'adfly-defuser.js', 'ubo-adfly-defuser.js'];
preventAdfly.injections = [setPropertyAccess, hit];

/* eslint-disable max-len */

/**
 * @scriptlet debug-on-property-read
 *
 * @description
 * This scriptlet is basically the same as [abort-on-property-read](#abort-on-property-read), but instead of aborting it starts the debugger.
 *
 * **It is not supposed to be used in production filter lists!**
 *
 * **Syntax**
 * ```
 * ! Aborts script when it tries to access `window.alert`
 * example.org#%#//scriptlet('debug-on-property-read', 'alert')
 * ```
 */

/* eslint-enable max-len */

function debugOnPropertyRead(source, property, stack) {
  var stackRegexp = stack ? toRegExp(stack) : toRegExp('/.?/');

  if (!property || !matchStackTrace(stackRegexp, new Error().stack)) {
    return;
  }

  var rid = randomId();

  var abort = function abort() {
    hit(source);
    debugger; // eslint-disable-line no-debugger
  };

  var setChainPropAccess = function setChainPropAccess(owner, property) {
    var chainInfo = getPropertyInChain(owner, property)[0];
    var base = chainInfo.base;
    var prop = chainInfo.prop,
        chain = chainInfo.chain;

    if (chain) {
      var setter = function setter(a) {
        base = a;

        if (a instanceof Object) {
          setChainPropAccess(a, chain);
        }
      };

      Object.defineProperty(owner, prop, {
        get: function get() {
          return base;
        },
        set: setter
      });
      return;
    }

    setPropertyAccess(base, prop, {
      get: abort,
      set: noopFunc
    });
  };

  setChainPropAccess(window, property);
  window.onerror = createOnErrorHandler(rid).bind();
}
debugOnPropertyRead.names = ['debug-on-property-read'];
debugOnPropertyRead.injections = [randomId, setPropertyAccess, getPropertyInChain, createOnErrorHandler, hit, toRegExp, matchStackTrace, noopFunc];

/* eslint-disable max-len */

/**
 * @scriptlet debug-on-property-write
 *
 * @description
 * This scriptlet is basically the same as [abort-on-property-write](#abort-on-property-write), but instead of aborting it starts the debugger.
 *
 * **It is not supposed to be used in production filter lists!**
 *
 * **Syntax**
 * ```
 * ! Aborts script when it tries to write in property `window.test`
 * example.org#%#//scriptlet('debug-on-property-write', 'test')
 * ```
 */

/* eslint-enable max-len */

function debugOnPropertyWrite(source, property, stack) {
  var stackRegexp = stack ? toRegExp(stack) : toRegExp('/.?/');

  if (!property || !matchStackTrace(stackRegexp, new Error().stack)) {
    return;
  }

  var rid = randomId();

  var abort = function abort() {
    hit(source);
    debugger; // eslint-disable-line no-debugger
  };

  var setChainPropAccess = function setChainPropAccess(owner, property) {
    var chainInfo = getPropertyInChain(owner, property)[0];
    var base = chainInfo.base;
    var prop = chainInfo.prop,
        chain = chainInfo.chain;

    if (chain) {
      var setter = function setter(a) {
        base = a;

        if (a instanceof Object) {
          setChainPropAccess(a, chain);
        }
      };

      Object.defineProperty(owner, prop, {
        get: function get() {
          return base;
        },
        set: setter
      });
      return;
    }

    setPropertyAccess(base, prop, {
      set: abort
    });
  };

  setChainPropAccess(window, property);
  window.onerror = createOnErrorHandler(rid).bind();
}
debugOnPropertyWrite.names = ['debug-on-property-write'];
debugOnPropertyWrite.injections = [randomId, setPropertyAccess, getPropertyInChain, createOnErrorHandler, hit, toRegExp, matchStackTrace];

/* eslint-disable max-len */

/**
 * @scriptlet debug-current-inline-script
 *
 * @description
 * This scriptlet is basically the same as [abort-current-inline-script](#abort-current-inline-script), but instead of aborting it starts the debugger.
 *
 * **It is not supposed to be used in production filter lists!**
 *
 * **Syntax**
 *```
 * ! Aborts script when it tries to access `window.alert`
 * example.org#%#//scriptlet('debug-current-inline-script', 'alert')
 * ```
 */

/* eslint-enable max-len */

function debugCurrentInlineScript(source, property) {
  var search = arguments.length > 2 && arguments[2] !== undefined ? arguments[2] : null;
  var regex = search ? toRegExp(search) : null;
  var rid = randomId();

  var getCurrentScript = function getCurrentScript() {
    if (!document.currentScript) {
      // eslint-disable-line compat/compat
      var scripts = document.getElementsByTagName('script');
      return scripts[scripts.length - 1];
    }

    return document.currentScript; // eslint-disable-line compat/compat
  };

  var ourScript = getCurrentScript();

  var abort = function abort() {
    var scriptEl = getCurrentScript();

    if (scriptEl instanceof HTMLScriptElement && scriptEl.textContent.length > 0 && scriptEl !== ourScript && (!regex || regex.test(scriptEl.textContent))) {
      hit(source);
      debugger; // eslint-disable-line no-debugger
    }
  };

  var setChainPropAccess = function setChainPropAccess(owner, property) {
    var chainInfo = getPropertyInChain(owner, property)[0];
    var base = chainInfo.base;
    var prop = chainInfo.prop,
        chain = chainInfo.chain;

    if (chain) {
      var setter = function setter(a) {
        base = a;

        if (a instanceof Object) {
          setChainPropAccess(a, chain);
        }
      };

      Object.defineProperty(owner, prop, {
        get: function get() {
          return base;
        },
        set: setter
      });
      return;
    }

    var currentValue = base[prop];
    setPropertyAccess(base, prop, {
      set: function set(value) {
        abort();
        currentValue = value;
      },
      get: function get() {
        abort();
        return currentValue;
      }
    });
  };

  setChainPropAccess(window, property);
  window.onerror = createOnErrorHandler(rid).bind();
}
debugCurrentInlineScript.names = ['debug-current-inline-script'];
debugCurrentInlineScript.injections = [randomId, setPropertyAccess, getPropertyInChain, toRegExp, createOnErrorHandler, hit];

/* eslint-disable max-len */

/**
 * @scriptlet remove-attr
 *
 * @description
 * Removes the specified attributes from DOM nodes. This scriptlet runs once when the page loads
 * and after that periodically in order to DOM tree changes.
 *
 * Related UBO scriptlet:
 * https://github.com/gorhill/uBlock/wiki/Resources-Library#remove-attrjs-
 *
 * **Syntax**
 * ```
 * example.org#%#//scriptlet('remove-attr', attrs[, selector])
 * ```
 *
 * - `attrs` — required, attribute or list of attributes joined by '|'
 * - `selector` — optional, CSS selector, specifies DOM nodes from which the attributes will be removed
 *
 * **Examples**
 * 1.  Removes by attribute
 *     ```
 *     example.org#%#//scriptlet('remove-attr', 'example|test')
 *     ```
 *
 *     ```html
 *     <!-- before  -->
 *     <div example="true" test="true">Some text</div>
 *
 *     <!-- after -->
 *     <div>Some text</div>
 *     ```
 *
 * 2. Removes with specified selector
 *     ```
 *     example.org#%#//scriptlet('remove-attr', 'example', 'div[class="inner"]')
 *     ```
 *
 *     ```html
 *     <!-- before -->
 *     <div class="wrapper" example="true">
 *         <div class="inner" example="true">Some text</div>
 *     </div>
 *
 *     <!-- after -->
 *     <div class="wrapper" example="true">
 *         <div class="inner">Some text</div>
 *     </div>
 *     ```
 */

/* eslint-enable max-len */

function removeAttr(source, attrs, selector) {
  if (!attrs) {
    return;
  }

  attrs = attrs.split(/\s*\|\s*/);

  if (!selector) {
    selector = "[".concat(attrs.join('],['), "]");
  }

  var rmattr = function rmattr() {
    var nodes = [].slice.call(document.querySelectorAll(selector));
    var removed = false;
    nodes.forEach(function (node) {
      attrs.forEach(function (attr) {
        node.removeAttribute(attr);
        removed = true;
      });
    });

    if (removed) {
      hit(source);
    }
  };

  rmattr(); // 'true' for observing attributes

  observeDOMChanges(rmattr, true);
}
removeAttr.names = ['remove-attr', 'remove-attr.js', 'ubo-remove-attr.js', 'ra.js', 'ubo-ra.js'];
removeAttr.injections = [hit, observeDOMChanges];

/* eslint-disable max-len */

/**
 * @scriptlet remove-class
 *
 * @description
 * Removes the specified classes from DOM nodes. This scriptlet runs once after the page loads
 * and after that periodically in order to DOM tree changes.
 *
 * Related UBO scriptlet:
 * https://github.com/gorhill/uBlock/wiki/Resources-Library#remove-classjs-
 *
 * **Syntax**
 * ```
 * example.org#%#//scriptlet('remove-class', classes[, selector])
 * ```
 *
 * - `classes` — required, class or list of classes separated by '|'
 * - `selector` — optional, CSS selector, specifies DOM nodes from which the classes will be removed.
 * If there is no `selector`, each class of `classes` independently will be removed from all nodes which has one
 *
 * **Examples**
 * 1.  Removes by classes
 *     ```
 *     example.org#%#//scriptlet('remove-class', 'example|test')
 *     ```
 *
 *     ```html
 *     <!-- before  -->
 *     <div id="first" class="nice test">Some text</div>
 *     <div id="second" class="rare example for test">Some text</div>
 *     <div id="third" class="testing better example">Some text</div>
 *
 *     <!-- after -->
 *     <div id="first" class="nice">Some text</div>
 *     <div id="second" class="rare for">Some text</div>
 *     <div id="third" class="testing better">Some text</div>
 *     ```
 *
 * 2. Removes with specified selector
 *     ```
 *     example.org#%#//scriptlet('remove-class', 'branding', 'div[class^="inner"]')
 *     ```
 *
 *     ```html
 *     <!-- before -->
 *     <div class="wrapper true branding">
 *         <div class="inner bad branding">Some text</div>
 *     </div>
 *
 *     <!-- after -->
 *     <div class="wrapper true branding">
 *         <div class="inner bad">Some text</div>
 *     </div>
 *     ```
 */

/* eslint-enable max-len */

function removeClass(source, classNames, selector) {
  if (!classNames) {
    return;
  }

  classNames = classNames.split(/\s*\|\s*/);
  var selectors = [];

  if (!selector) {
    selectors = classNames.map(function (className) {
      return ".".concat(className);
    });
  }

  var removeClassHandler = function removeClassHandler() {
    var nodes = new Set();

    if (selector) {
      var foundedNodes = [].slice.call(document.querySelectorAll(selector));
      foundedNodes.forEach(function (n) {
        return nodes.add(n);
      });
    } else if (selectors.length > 0) {
      selectors.forEach(function (s) {
        var elements = document.querySelectorAll(s);

        for (var i = 0; i < elements.length; i += 1) {
          var element = elements[i];
          nodes.add(element);
        }
      });
    }

    var removed = false;
    nodes.forEach(function (node) {
      classNames.forEach(function (className) {
        if (node.classList.contains(className)) {
          node.classList.remove(className);
          removed = true;
        }
      });
    });

    if (removed) {
      hit(source);
    }
  };

  removeClassHandler();
  var CLASS_ATTR_NAME = ['class']; // 'true' for observing attributes
  // 'class' for observing only classes

  observeDOMChanges(removeClassHandler, true, CLASS_ATTR_NAME);
}
removeClass.names = ['remove-class', 'remove-class.js', 'ubo-remove-class.js', 'rc.js', 'ubo-rc.js'];
removeClass.injections = [hit, observeDOMChanges];

/**
 * @scriptlet disable-newtab-links
 *
 * @description
 * Prevents opening new tabs and windows if there is `target` attribute in element.
 *
 * Related UBO scriptlet:
 * https://github.com/gorhill/uBlock/wiki/Resources-Library#disable-newtab-linksjs-
 *
 * **Syntax**
 * ```
 * example.org#%#//scriptlet('disable-newtab-links')
 * ```
 */

function disableNewtabLinks(source) {
  document.addEventListener('click', function (ev) {
    var target = ev.target;

    while (target !== null) {
      if (target.localName === 'a' && target.hasAttribute('target')) {
        ev.stopPropagation();
        ev.preventDefault();
        hit(source);
        break;
      }

      target = target.parentNode;
    }
  });
}
disableNewtabLinks.names = ['disable-newtab-links', 'disable-newtab-links.js', 'ubo-disable-newtab-links.js'];
disableNewtabLinks.injections = [hit];

/* eslint-disable max-len */

/**
 * @scriptlet adjust-setInterval
 *
 * @description
 * Adjusts interval for specified setInterval() callbacks.
 *
 * Related UBO scriptlet:
 * https://github.com/gorhill/uBlock/wiki/Resources-Library#nano-setinterval-boosterjs-
 *
 * **Syntax**
 * ```
 * example.org#%#//scriptlet('adjust-setInterval'[, match [, interval[, boost]]])
 * ```
 *
 * - `match` - optional, string/regular expression, matching in stringified callback function
 * - `interval` - optional, defaults to 1000, decimal integer, matching setInterval delay
 * - `boost` - optional, default to 0.05, float, capped at 50 times for up and down (0.02...50), interval multiplier
 *
 * **Examples**
 * 1. Adjust all setInterval() x20 times where interval equal 1000ms:
 *     ```
 *     example.org#%#//scriptlet('adjust-setInterval')
 *     ```
 *
 * 2. Adjust all setInterval() x20 times where callback mathed with `example` and interval equal 1000ms
 *     ```
 *     example.org#%#//scriptlet('adjust-setInterval', 'example')
 *     ```
 *
 * 3. Adjust all setInterval() x20 times where callback mathed with `example` and interval equal 400ms
 *     ```
 *     example.org#%#//scriptlet('adjust-setInterval', 'example', '400')
 *     ```
 *
 * 4. Slow down setInterval() x2 times where callback matched with `example` and interval equal 1000ms
 *     ```
 *     example.org#%#//scriptlet('adjust-setInterval', 'example', '', '2')
 *     ```
 * 5.  Adjust all setInterval() x50 times where interval equal 2000ms
 *     ```
 *     example.org#%#//scriptlet('adjust-setInterval', '', '2000', '0.02')
 *     ```
 */

/* eslint-enable max-len */

function adjustSetInterval(source, match, interval, boost) {
  var nativeInterval = window.setInterval;
  var nativeIsNaN = Number.isNaN || window.isNaN; // eslint-disable-line compat/compat

  var nativeIsFinite = Number.isFinite || window.isFinite; // eslint-disable-line compat/compat

  interval = parseInt(interval, 10);
  interval = nativeIsNaN(interval) ? 1000 : interval;
  boost = parseFloat(boost);
  boost = nativeIsNaN(boost) || !nativeIsFinite(boost) ? 0.05 : boost;
  match = match ? toRegExp(match) : toRegExp('/.?/');

  if (boost < 0.02) {
    boost = 0.02;
  }

  if (boost > 50) {
    boost = 50;
  }

  var intervalWrapper = function intervalWrapper(cb, d) {
    if (d === interval && match.test(cb.toString())) {
      d *= boost;
      hit(source);
    }

    for (var _len = arguments.length, args = new Array(_len > 2 ? _len - 2 : 0), _key = 2; _key < _len; _key++) {
      args[_key - 2] = arguments[_key];
    }

    return nativeInterval.apply(window, [cb, d].concat(args));
  };

  window.setInterval = intervalWrapper;
}
adjustSetInterval.names = ['adjust-setInterval', 'nano-setInterval-booster.js', 'ubo-nano-setInterval-booster.js', 'nano-sib.js', 'ubo-nano-sib.js'];
adjustSetInterval.injections = [toRegExp, hit];

/* eslint-disable max-len */

/**
 * @scriptlet adjust-setTimeout
 *
 * @description
 * Adjusts timeout for specified setTimout() callbacks.
 *
 * Related UBO scriptlet:
 * https://github.com/gorhill/uBlock/wiki/Resources-Library#nano-settimeout-boosterjs-
 *
 * **Syntax**
 * ```
 * example.org#%#//scriptlet('adjust-setTimeout'[, match [, timeout[, boost]]])
 * ```
 *
 * - `match` - optional, string/regular expression, matching in stringified callback function
 * - `timeout` - optional, defaults to 1000, decimal integer, matching setTimout delay
 * - `boost` - optional, default to 0.05, float, capped at 50 times for up and down (0.02...50), timeout multiplier
 *
 * **Examples**
 * 1. Adjust all setTimeout() x20 times where timeout equal 1000ms:
 *     ```
 *     example.org#%#//scriptlet('adjust-setTimeout')
 *     ```
 *
 * 2. Adjust all setTimeout() x20 times where callback mathed with `example` and timeout equal 1000ms
 *     ```
 *     example.org#%#//scriptlet('adjust-setTimeout', 'example')
 *     ```
 *
 * 3. Adjust all setTimeout() x20 times where callback mathed with `example` and timeout equal 400ms
 *     ```
 *     example.org#%#//scriptlet('adjust-setTimeout', 'example', '400')
 *     ```
 *
 * 4. Slow down setTimeout() x2 times where callback matched with `example` and timeout equal 1000ms
 *     ```
 *     example.org#%#//scriptlet('adjust-setTimeout', 'example', '', '2')
 *     ```
 * 5.  Adjust all setTimeout() x50 times where timeout equal 2000ms
 *     ```
 *     example.org#%#//scriptlet('adjust-setTimeout', '', '2000', '0.02')
 *     ```
 */

/* eslint-enable max-len */

function adjustSetTimeout(source, match, timeout, boost) {
  var nativeTimeout = window.setTimeout;
  var nativeIsNaN = Number.isNaN || window.isNaN; // eslint-disable-line compat/compat

  var nativeIsFinite = Number.isFinite || window.isFinite; // eslint-disable-line compat/compat

  timeout = parseInt(timeout, 10);
  timeout = nativeIsNaN(timeout) ? 1000 : timeout;
  boost = parseFloat(boost);
  boost = nativeIsNaN(boost) || !nativeIsFinite(boost) ? 0.05 : boost;
  match = match ? toRegExp(match) : toRegExp('/.?/');

  if (boost < 0.02) {
    boost = 0.02;
  }

  if (boost > 50) {
    boost = 50;
  }

  var timeoutWrapper = function timeoutWrapper(cb, d) {
    if (d === timeout && match.test(cb.toString())) {
      d *= boost;
      hit(source);
    }

    for (var _len = arguments.length, args = new Array(_len > 2 ? _len - 2 : 0), _key = 2; _key < _len; _key++) {
      args[_key - 2] = arguments[_key];
    }

    return nativeTimeout.apply(window, [cb, d].concat(args));
  };

  window.setTimeout = timeoutWrapper;
}
adjustSetTimeout.names = ['adjust-setTimeout', 'nano-setTimeout-booster.js', 'ubo-nano-setTimeout-booster.js', 'nano-stb.js', 'ubo-nano-stb.js'];
adjustSetTimeout.injections = [toRegExp, hit];

/* eslint-disable max-len */

/**
 * @scriptlet dir-string
 *
 * @description
 * Wraps the `console.dir` API to call the `toString` method of the argument.
 * There are several adblock circumvention systems that detect browser devtools
 * and hide themselves. Therefore, if we force them to think
 * that devtools are open (using this scrciptlet),
 * it will automatically disable the adblock circumvention script.
 *
 * Related ABP source:
 * https://github.com/adblockplus/adblockpluscore/blob/6b2a309054cc23432102b85d13f12559639ef495/lib/content/snippets.js#L766
 *
 * **Syntax**
 * ```
 * example.org#%#//scriptlet('dir-string'[, times])
 * ```
 * - `times` - optional, the number of times to call the `toString` method of the argument to `console.dir`
 *
 * **Example**
 * ```
 * ! Run 2 times
 * example.org#%#//scriptlet('dir-string', '2')
 * ```
 */

/* eslint-enable max-len */

function dirString(source, times) {
  var _console = console,
      dir = _console.dir;
  times = parseInt(times, 10);

  function dirWrapper(object) {
    // eslint-disable-next-line no-unused-vars
    var temp;

    for (var i = 0; i < times; i += 1) {
      // eslint-disable-next-line no-unused-expressions
      temp = "".concat(object);
    }

    if (typeof dir === 'function') {
      dir.call(this, object);
    }

    hit(source, temp);
  } // eslint-disable-next-line no-console


  console.dir = dirWrapper;
}
dirString.names = ['dir-string', 'abp-dir-string'];
dirString.injections = [hit];

/* eslint-disable max-len */

/**
 * @scriptlet json-prune
 *
 * @description
 * Removes specified properties from the result of calling JSON.parse and returns the caller
 *
 * Related UBO scriptlet:
 * https://github.com/gorhill/uBlock/wiki/Resources-Library#json-prunejs-
 *
 * Related ABP source:
 * https://github.com/adblockplus/adblockpluscore/blob/master/lib/content/snippets.js#L1285
 *
 * **Syntax**
 * ```
 * example.org#%#//scriptlet('json-prune'[, propsToRemove [, obligatoryProps [, stack]]])
 * ```
 *
 * - `propsToRemove` - optional, string of space-separated properties to remove
 * - `obligatoryProps` - optional, string of space-separated properties which must be all present for the pruning to occur
 * - `stack` - optional, string or regular expression that must match the current function call stack trace
 *
 * > Note please that you can use wildcard `*` for chain property name.
 * e.g. 'ad.*.src' instead of 'ad.0.src ad.1.src ad.2.src ...'
 *
 * > Note please that you can use wildcard `*` for chain property name.
 * e.g. 'ad.*.src' instead of 'ad.0.src ad.1.src ad.2.src ...'
 *
 * **Examples**
 * 1. Removes property `example` from the results of JSON.parse call
 *     ```
 *     example.org#%#//scriptlet('json-prune', 'example')
 *     ```
 *
 *     For instance, the following call will return `{ one: 1}`
 *
 *     ```html
 *     JSON.parse('{"one":1,"example":true}')
 *     ```
 *
 * 2. If there are no specified properties in the result of JSON.parse call, pruning will NOT occur
 *     ```
 *     example.org#%#//scriptlet('json-prune', 'one', 'obligatoryProp')
 *     ```
 *
 *     For instance, the following call will return `{ one: 1, two: 2}`
 *
 *     ```html
 *     JSON.parse('{"one":1,"two":2}')
 *     ```
 *
 * 3. A property in a list of properties can be a chain of properties
 *
 *     ```
 *     example.org#%#//scriptlet('json-prune', 'a.b', 'adpath.url.first')
 *     ```
 *
<<<<<<< HEAD
 * 4. Removes property `content.ad` from the results of JSON.parse call it's error stack trace contains `test.js`
 *     ```
 *     example.org#%#//scriptlet('json-prune', 'content.ad', '', 'test.js')
 *     ```
 *
 * 5. A property in a list of properties can be a chain of properties with wildcard in it
=======
 * 4. A property in a list of properties can be a chain of properties with wildcard in it
>>>>>>> f055fd12
 *
 *     ```
 *     example.org#%#//scriptlet('json-prune', 'content.*.media.src', 'content.*.media.preroll')
 *     ```
 *
<<<<<<< HEAD
 * 6. Call with no arguments will log the current hostname and json payload at the console
=======
 * 5. Call with no arguments will log the current hostname and json payload at the console
>>>>>>> f055fd12
 *     ```
 *     example.org#%#//scriptlet('json-prune')
 *     ```
 */

/* eslint-enable max-len */

function jsonPrune(source, propsToRemove, requiredInitialProps, stack) {
  var stackRegexp = stack ? toRegExp(stack) : toRegExp('/.?/');

  if (!matchStackTrace(stackRegexp, new Error().stack)) {
    return;
  } // eslint-disable-next-line no-console


  var log = console.log.bind(console);
  var prunePaths = propsToRemove !== undefined && propsToRemove !== '' ? propsToRemove.split(/ +/) : [];
  var requiredPaths = requiredInitialProps !== undefined && requiredInitialProps !== '' ? requiredInitialProps.split(/ +/) : [];

  function isPruningNeeded(root) {
    if (!root) {
      return false;
    }

    var shouldProcess;
<<<<<<< HEAD

    for (var i = 0; i < requiredPaths.length; i += 1) {
      var requiredPath = requiredPaths[i];
      var lastNestedPropName = requiredPath.split('.').pop();
      var hasWildcard = requiredPath.indexOf('.*.') > -1 || requiredPath.indexOf('*.') > -1 || requiredPath.indexOf('.*') > -1; // if the path has wildcard, getPropertyInChain should 'look through' chain props

      var details = getPropertyInChain(root, requiredPath, false, hasWildcard); // start value of 'shouldProcess' due to checking below

=======

    for (var i = 0; i < requiredPaths.length; i += 1) {
      var requiredPath = requiredPaths[i];
      var lastNestedPropName = requiredPath.split('.').pop();
      var hasWildcard = requiredPath.indexOf('.*.') > -1 || requiredPath.indexOf('*.') > -1 || requiredPath.indexOf('.*') > -1; // if the path has wildcard, getPropertyInChain should 'look through' chain props

      var details = getPropertyInChain(root, requiredPath, false, hasWildcard); // start value of 'shouldProcess' due to checking below

>>>>>>> f055fd12
      shouldProcess = !hasWildcard;

      for (var _i = 0; _i < details.length; _i += 1) {
        if (hasWildcard) {
          // if there is a wildcard,
          // at least one (||) of props chain should be present in object
          shouldProcess = !(details[_i].base[lastNestedPropName] === undefined) || shouldProcess;
        } else {
          // otherwise each one (&&) of them should be there
          shouldProcess = !(details[_i].base[lastNestedPropName] === undefined) && shouldProcess;
        }
      }
    }

    return shouldProcess;
  }

  var nativeParse = JSON.parse;

  var parseWrapper = function parseWrapper() {
    for (var _len = arguments.length, args = new Array(_len), _key = 0; _key < _len; _key++) {
      args[_key] = arguments[_key];
    }

    var root = nativeParse.apply(window, args);

    if (prunePaths.length === 0) {
      log(window.location.hostname, root);
      return root;
    }

    if (isPruningNeeded(root) === false) {
      return root;
    } // if pruning is needed, we check every input pathToRemove
    // and delete it if root has it


    prunePaths.forEach(function (path) {
      var ownerObjArr = getPropertyInChain(root, path, false, true);
      ownerObjArr.forEach(function (ownerObj) {
        if (ownerObj !== undefined && ownerObj.base) {
          delete ownerObj.base[ownerObj.prop];
        }
      });
    });
    hit(source);
    return root;
  };

  JSON.parse = parseWrapper;
}
jsonPrune.names = ['json-prune', 'json-prune.js', 'ubo-json-prune.js'];
jsonPrune.injections = [hit, toRegExp, matchStackTrace, getPropertyInChain];

/* eslint-disable max-len */

/**
 * @scriptlet prevent-requestAnimationFrame
 *
 * @description
 * Prevents a `requestAnimationFrame` call
 * if the text of the callback is matching the specified search string which does not start with `!`;
 * otherwise mismatched calls should be defused.
 *
 * Related UBO scriptlet:
 * https://github.com/gorhill/uBlock/wiki/Resources-Library#no-requestanimationframe-ifjs-
 *
 * **Syntax**
 * ```
 * example.org#%#//scriptlet('prevent-requestAnimationFrame'[, search])
 * ```
 *
 * - `search` - optional, string or regular expression.
 * If starts with `!`, scriptlet will not match the stringified callback but all other will be defused.
 * If do not start with `!`, the stringified callback will be matched.
 *
 * Call with no argument will log all requestAnimationFrame calls while debugging.
 * So do not use the scriptlet without any parameter in production filter lists.
 *
 * **Examples**
 * 1. Prevents `requestAnimationFrame` calls if the callback matches `/\.test/`.
 *     ```bash
 *     example.org#%#//scriptlet('prevent-requestAnimationFrame', '/\.test/')
 *     ```
 *
 *     For instance, the following call will be prevented:
 *     ```javascript
 *     var times = 0;
 *     requestAnimationFrame(function change() {
 *         window.test = 'new value';
 *         if (times < 2) {
 *             times += 1;
 *             requestAnimationFrame(change);
 *         }
 *     });
 *     ```
 * 2. Prevents `requestAnimationFrame` calls if **does not match** 'check'.
 *     ```bash
 *     example.org#%#//scriptlet('prevent-requestAnimationFrame', '!check')
 *     ```
 *
 *     For instance, only the first call will be prevented:
 *
 *     ```javascript
 *     var timesFirst = 0;
 *     requestAnimationFrame(function changeFirst() {
 *         window.check = 'should not be prevented';
 *         if (timesFirst < 2) {
 *             timesFirst += 1;
 *             requestAnimationFrame(changeFirst);
 *         }
 *     });
 *
 *     var timesSecond = 0;
 *     requestAnimationFrame(function changeSecond() {
 *         window.second = 'should be prevented';
 *         if (timesSecond < 2) {
 *             timesSecond += 1;
 *             requestAnimationFrame(changeSecond);
 *         }
 *     });
 *     ```
 */

/* eslint-enable max-len */

function preventRequestAnimationFrame(source, match) {
  var nativeRequestAnimationFrame = window.requestAnimationFrame; // logs requestAnimationFrame to console if no arguments have been specified

  var shouldLog = typeof match === 'undefined';
  var INVERT_MARKER = '!';
  var doNotMatch = startsWith(match, INVERT_MARKER);

  if (doNotMatch) {
    match = match.slice(1);
  }

  match = match ? toRegExp(match) : toRegExp('/.?/');

  var rafWrapper = function rafWrapper(callback) {
    var shouldPrevent = false;

    if (shouldLog) {
      var logMessage = "log: requestAnimationFrame(\"".concat(callback.toString(), "\")");
      hit(source, logMessage);
    } else {
      shouldPrevent = match.test(callback.toString()) !== doNotMatch;
    }

    if (shouldPrevent) {
      hit(source);
      return nativeRequestAnimationFrame(noopFunc);
    }

    for (var _len = arguments.length, args = new Array(_len > 1 ? _len - 1 : 0), _key = 1; _key < _len; _key++) {
      args[_key - 1] = arguments[_key];
    }

    return nativeRequestAnimationFrame.apply(window, [callback].concat(args));
  };

  window.requestAnimationFrame = rafWrapper;
}
preventRequestAnimationFrame.names = ['prevent-requestAnimationFrame', 'no-requestAnimationFrame-if.js', 'ubo-no-requestAnimationFrame-if.js', 'norafif.js', 'ubo-norafif.js', 'ubo-no-requestAnimationFrame-if', 'ubo-norafif'];
preventRequestAnimationFrame.injections = [hit, startsWith, toRegExp, noopFunc];

/* eslint-disable max-len */

/**
 * @scriptlet set-cookie
 *
 * @description
 * Sets a cookie with the specified name and value. Cookie path defaults to root.
 *
 * **Syntax**
 * ```
 * example.org#%#//scriptlet('set-cookie', name, value)
 * ```
 *
 * - `name` - required, cookie name to be set
 * - `value` - required, cookie value; possible values:
 *     - number `>= 0 && <= 15`
 *     - one of the predefined constants:
 *         - `true` / `True`
 *         - `false` / `False`
 *         - `yes` / `Yes` / `Y`
 *         - `no`
 *         - `ok` / `OK`
 *
 * **Examples**
 * ```
 * example.org#%#//scriptlet('set-cookie', 'checking', 'ok')
 *
 * example.org#%#//scriptlet('set-cookie', 'gdpr-settings-cookie', '1')
 * ```
 */

/* eslint-enable max-len */

function setCookie(source, name, value) {
  if (!name || !value) {
    return;
  }

  var nativeIsNaN = Number.isNaN || window.isNaN; // eslint-disable-line compat/compat

  var valueToSet;

  if (value === 'true') {
    valueToSet = 'true';
  } else if (value === 'True') {
    valueToSet = 'True';
  } else if (value === 'false') {
    valueToSet = 'false';
  } else if (value === 'False') {
    valueToSet = 'False';
  } else if (value === 'yes') {
    valueToSet = 'yes';
  } else if (value === 'Yes') {
    valueToSet = 'Yes';
  } else if (value === 'Y') {
    valueToSet = 'Y';
  } else if (value === 'no') {
    valueToSet = 'no';
  } else if (value === 'ok') {
    valueToSet = 'ok';
  } else if (value === 'OK') {
    valueToSet = 'OK';
  } else if (/^\d+$/.test(value)) {
    valueToSet = parseFloat(value);

    if (nativeIsNaN(valueToSet)) {
      return;
    }

    if (Math.abs(valueToSet) < 0 || Math.abs(valueToSet) > 15) {
      return;
    }
  } else {
    return;
  }

  var pathToSet = 'path=/;';
  var cookieData = "".concat(encodeURIComponent(name), "=").concat(encodeURIComponent(valueToSet), "; ").concat(pathToSet);
  hit(source);
  document.cookie = cookieData;
}
setCookie.names = ['set-cookie'];
setCookie.injections = [hit];

/**
 * This file must export all scriptlets which should be accessible
 */

var scriptletList = /*#__PURE__*/Object.freeze({
    __proto__: null,
    abortOnPropertyRead: abortOnPropertyRead,
    abortOnPropertyWrite: abortOnPropertyWrite,
    preventSetTimeout: preventSetTimeout,
    preventSetInterval: preventSetInterval,
    preventWindowOpen: preventWindowOpen,
    abortCurrentInlineScript: abortCurrentInlineScript,
    setConstant: setConstant,
    removeCookie: removeCookie,
    preventAddEventListener: preventAddEventListener,
    preventBab: preventBab,
    nowebrtc: nowebrtc,
    logAddEventListener: logAddEventListener,
    logEval: logEval,
    log: log,
    noeval: noeval,
    preventEvalIf: preventEvalIf,
    preventFab: preventFab,
    setPopadsDummy: setPopadsDummy,
    preventPopadsNet: preventPopadsNet,
    preventAdfly: preventAdfly,
    debugOnPropertyRead: debugOnPropertyRead,
    debugOnPropertyWrite: debugOnPropertyWrite,
    debugCurrentInlineScript: debugCurrentInlineScript,
    removeAttr: removeAttr,
    removeClass: removeClass,
    disableNewtabLinks: disableNewtabLinks,
    adjustSetInterval: adjustSetInterval,
    adjustSetTimeout: adjustSetTimeout,
    dirString: dirString,
    jsonPrune: jsonPrune,
    preventRequestAnimationFrame: preventRequestAnimationFrame,
    setCookie: setCookie
});

const redirects=[{adg:"1x1-transparent.gif",ubo:"1x1.gif",abp:"1x1-transparent-gif"},{adg:"2x2-transparent.png",ubo:"2x2.png",abp:"2x2-transparent-png"},{adg:"3x2-transparent.png",ubo:"3x2.png",abp:"3x2-transparent-png"},{adg:"32x32-transparent.png",ubo:"32x32.png",abp:"32x32-transparent-png"},{adg:"amazon-apstag",ubo:"amazon_apstag.js"},{adg:"google-analytics",ubo:"google-analytics_analytics.js"},{adg:"google-analytics-ga",ubo:"google-analytics_ga.js"},{adg:"googlesyndication-adsbygoogle",ubo:"googlesyndication_adsbygoogle.js"},{adg:"googletagmanager-gtm",ubo:"googletagmanager_gtm.js"},{adg:"googletagservices-gpt",ubo:"googletagservices_gpt.js"},{adg:"metrika-yandex-watch"},{adg:"metrika-yandex-tag"},{adg:"noeval",ubo:"noeval-silent.js"},{adg:"noopcss",abp:"blank-css"},{adg:"noopframe",ubo:"noop.html",abp:"blank-html"},{adg:"noopjs",ubo:"noop.js",abp:"blank-js"},{adg:"nooptext",ubo:"noop.txt",abp:"blank-text"},{adg:"noopmp3-0.1s",ubo:"noop-0.1s.mp3",abp:"blank-mp3"},{adg:"noopmp4-1s",ubo:"noop-1s.mp4",abp:"blank-mp4"},{adg:"noopvmap-1.0"},{adg:"noopvast-2.0"},{adg:"noopvast-3.0"},{adg:"prevent-fab-3.2.0",ubo:"nofab.js"},{adg:"prevent-popads-net",ubo:"popads.js"},{adg:"scorecardresearch-beacon",ubo:"scorecardresearch_beacon.js"},{adg:"set-popads-dummy",ubo:"popads-dummy.js"},{ubo:"addthis_widget.js"},{ubo:"amazon_ads.js"},{ubo:"ampproject_v0.js"},{ubo:"chartbeat.js"},{ubo:"disqus_embed.js"},{ubo:"disqus_forums_embed.js"},{ubo:"doubleclick_instream_ad_status.js"},{ubo:"empty"},{ubo:"google-analytics_cx_api.js"},{ubo:"google-analytics_inpage_linkid.js"},{ubo:"hd-main.js"},{ubo:"ligatus_angular-tag.js"},{ubo:"monkeybroker.js"},{ubo:"outbrain-widget.js"},{ubo:"window.open-defuser.js"},{ubo:"nobab.js"},{ubo:"noeval.js"}];

var JS_RULE_MARKER = '#%#';
var COMMENT_MARKER = '!';
/**
 * Checks if rule text is comment e.g. !!example.org##+js(set-constant.js, test, false)
 * @param {string} rule
 * @return {boolean}
 */

var isComment = function isComment(rule) {
  return startsWith(rule, COMMENT_MARKER);
};
/* ************************************************************************
 *
 * Scriptlets
 *
 ************************************************************************** */

/**
 * uBlock scriptlet rule mask
 */


var UBO_SCRIPTLET_MASK_REG = /#@?#script:inject|#@?#\s*\+js/;
var UBO_SCRIPTLET_MASK_1 = '##+js';
var UBO_SCRIPTLET_MASK_2 = '##script:inject';
var UBO_SCRIPTLET_EXCEPTION_MASK_1 = '#@#+js';
var UBO_SCRIPTLET_EXCEPTION_MASK_2 = '#@#script:inject';
/**
 * AdBlock Plus snippet rule mask
 */

var ABP_SCRIPTLET_MASK = '#$#';
var ABP_SCRIPTLET_EXCEPTION_MASK = '#@$#';
/**
 * AdGuard CSS rule mask
 */

var ADG_CSS_MASK_REG = /#@?\$#.+?\s*\{.*\}\s*$/g;
/**
 * Checks if the `rule` is AdGuard scriptlet rule
 * @param {string} rule - rule text
 */

var isAdgScriptletRule = function isAdgScriptletRule(rule) {
  return !isComment(rule) && rule.indexOf(ADG_SCRIPTLET_MASK) > -1;
};
/**
 * Checks if the `rule` is uBO scriptlet rule
 * @param {string} rule rule text
 */


var isUboScriptletRule = function isUboScriptletRule(rule) {
  return (rule.indexOf(UBO_SCRIPTLET_MASK_1) > -1 || rule.indexOf(UBO_SCRIPTLET_MASK_2) > -1 || rule.indexOf(UBO_SCRIPTLET_EXCEPTION_MASK_1) > -1 || rule.indexOf(UBO_SCRIPTLET_EXCEPTION_MASK_2) > -1) && UBO_SCRIPTLET_MASK_REG.test(rule) && !isComment(rule);
};
/**
 * Checks if the `rule` is AdBlock Plus snippet
 * @param {string} rule rule text
 */


var isAbpSnippetRule = function isAbpSnippetRule(rule) {
  return (rule.indexOf(ABP_SCRIPTLET_MASK) > -1 || rule.indexOf(ABP_SCRIPTLET_EXCEPTION_MASK) > -1) && rule.search(ADG_CSS_MASK_REG) === -1 && !isComment(rule);
};
/**
 * Finds scriptlet by it's name
 * @param {string} name - scriptlet name
 */


var getScriptletByName = function getScriptletByName(name) {
  var scriptlets = Object.keys(scriptletList).map(function (key) {
    return scriptletList[key];
  });
  return scriptlets.find(function (s) {
    return s.names // full match name checking
    && (s.names.indexOf(name) > -1 // or check ubo alias name without '.js' at the end
    || !endsWith(name, '.js') && s.names.indexOf("".concat(name, ".js")) > -1);
  });
};
/**
 * Checks if the scriptlet name is valid
 * @param {string} name - Scriptlet name
 */


var isValidScriptletName = function isValidScriptletName(name) {
  if (!name) {
    return false;
  }

  var scriptlet = getScriptletByName(name);

  if (!scriptlet) {
    return false;
  }

  return true;
};
/* ************************************************************************
 *
 * Redirects
 *
 ************************************************************************** */

/**
 * Redirect resources markers
 */


var ADG_UBO_REDIRECT_MARKER = 'redirect=';
var ABP_REDIRECT_MARKER = 'rewrite=abp-resource:';
var VALID_SOURCE_TYPES = ['image', 'subdocument', 'stylesheet', 'script', 'xmlhttprequest', 'media'];
var validAdgRedirects = redirects.filter(function (el) {
  return el.adg;
});
/**
 * Converts array of pairs to object.
 * Sort of Object.fromEntries() polyfill.
 * @param {Array} pairs - array of pairs
 * @returns {Object}
 */

var objFromEntries = function objFromEntries(pairs) {
  var output = pairs.reduce(function (acc, el) {
    var _el = slicedToArray(el, 2),
        key = _el[0],
        value = _el[1];

    acc[key] = value;
    return acc;
  }, {});
  return output;
};
/**
 * Compatibility object where KEYS = UBO redirect names and VALUES = ADG redirect names
 * It's used for UBO -> ADG converting
 */


var uboToAdgCompatibility = objFromEntries(validAdgRedirects.filter(function (el) {
  return el.ubo;
}).map(function (el) {
  return [el.ubo, el.adg];
}));
/**
 * Compatibility object where KEYS = ABP redirect names and VALUES = ADG redirect names
 * It's used for ABP -> ADG converting
 */

var abpToAdgCompatibility = objFromEntries(validAdgRedirects.filter(function (el) {
  return el.abp;
}).map(function (el) {
  return [el.abp, el.adg];
}));
/**
 * Compatibility object where KEYS = UBO redirect names and VALUES = ADG redirect names
 * It's used for ADG -> UBO converting
 */

var adgToUboCompatibility = objFromEntries(validAdgRedirects.filter(function (el) {
  return el.ubo;
}).map(function (el) {
  return [el.adg, el.ubo];
}));
/**
 * Needed for AdGuard redirect names validation where KEYS = **valid** AdGuard redirect names
 * 'adgToUboCompatibility' is still needed for ADG -> UBO converting
 */

var validAdgCompatibility = objFromEntries(validAdgRedirects.map(function (el) {
  return [el.adg, 'valid adg redirect'];
}));
var REDIRECT_RULE_TYPES = {
  VALID_ADG: {
    marker: ADG_UBO_REDIRECT_MARKER,
    compatibility: validAdgCompatibility
  },
  ADG: {
    marker: ADG_UBO_REDIRECT_MARKER,
    compatibility: adgToUboCompatibility
  },
  UBO: {
    marker: ADG_UBO_REDIRECT_MARKER,
    compatibility: uboToAdgCompatibility
  },
  ABP: {
    marker: ABP_REDIRECT_MARKER,
    compatibility: abpToAdgCompatibility
  }
};
/**
 * Parses redirect rule modifiers
 * @param {string} rule
 * @returns {Array}
 */

var parseModifiers = function parseModifiers(rule) {
  return substringAfter(rule, '$').split(',');
};
/**
 * Gets redirect resource name
 * @param {string} rule
 * @param {string} marker - specific Adg/Ubo or Abp redirect resources marker
 * @returns {string} - redirect resource name
 */


var getRedirectName = function getRedirectName(rule, marker) {
  var ruleModifiers = parseModifiers(rule);
  var redirectNamePart = ruleModifiers.find(function (el) {
    return el.indexOf(marker) > -1;
  });
  return substringAfter(redirectNamePart, marker);
};
/**
 * Checks if the `rule` is AdGuard redirect rule.
 * Discards comments and JS rules and checks if the `rule` has 'redirect' modifier.
 * @param {string} rule - rule text
 */


var isAdgRedirectRule = function isAdgRedirectRule(rule) {
  var MARKER_IN_BASE_PART_MASK = '/((?!\\$|\\,).{1})redirect=(.{0,}?)\\$(popup)?/';
  return !isComment(rule) && rule.indexOf(REDIRECT_RULE_TYPES.ADG.marker) > -1 // some js rules may have 'redirect=' in it, so we should get rid of them
  && rule.indexOf(JS_RULE_MARKER) === -1 // get rid of rules like '_redirect=*://look.$popup'
  && !toRegExp(MARKER_IN_BASE_PART_MASK).test(rule);
};
/**
 * Checks if the `rule` satisfies the `type`
 * @param {string} rule - rule text
 * @param {'VALID_ADG'|'ADG'|'UBO'|'ABP'} type - type of a redirect rule
 */


var isRedirectRuleByType = function isRedirectRuleByType(rule, type) {
  var _REDIRECT_RULE_TYPES$ = REDIRECT_RULE_TYPES[type],
      marker = _REDIRECT_RULE_TYPES$.marker,
      compatibility = _REDIRECT_RULE_TYPES$.compatibility;

  if (rule && !isComment(rule) && rule.indexOf(marker) > -1) {
    var redirectName = getRedirectName(rule, marker);
    return redirectName === Object.keys(compatibility).find(function (el) {
      return el === redirectName;
    });
  }

  return false;
};
/**
* Checks if the `rule` is **valid** AdGuard redirect resource rule
* @param {string} rule - rule text
* @returns {boolean}
*/


var isValidAdgRedirectRule = function isValidAdgRedirectRule(rule) {
  return isRedirectRuleByType(rule, 'VALID_ADG');
};
/**
* Checks if the AdGuard redirect `rule` has Ubo analog. Needed for Adg->Ubo conversion
* @param {string} rule - AdGuard rule text
* @returns {boolean} - true if the rule can be converted to Ubo
*/


var isAdgRedirectCompatibleWithUbo = function isAdgRedirectCompatibleWithUbo(rule) {
  return isAdgRedirectRule(rule) && isRedirectRuleByType(rule, 'ADG');
};
/**
* Checks if the Ubo redirect `rule` has AdGuard analog. Needed for Ubo->Adg conversion
* @param {string} rule - Ubo rule text
* @returns {boolean} - true if the rule can be converted to AdGuard
*/


var isUboRedirectCompatibleWithAdg = function isUboRedirectCompatibleWithAdg(rule) {
  return isRedirectRuleByType(rule, 'UBO');
};
/**
* Checks if the Abp redirect `rule` has AdGuard analog. Needed for Abp->Adg conversion
* @param {string} rule - Abp rule text
* @returns {boolean} - true if the rule can be converted to AdGuard
*/


var isAbpRedirectCompatibleWithAdg = function isAbpRedirectCompatibleWithAdg(rule) {
  return isRedirectRuleByType(rule, 'ABP');
};
/**
 * Checks if the rule has specified content type before Adg -> Ubo conversion.
 *
 * Used ONLY for Adg -> Ubo conversion
 * because Ubo redirect rules must contain content type, but Adg and Abp must not.
 *
 * Also source type can not be added automatically because of such valid rules:
 * ! Abp:
 * $rewrite=abp-resource:blank-js,xmlhttprequest
 * ! Adg:
 * $script,redirect=noopvast-2.0
 * $xmlhttprequest,redirect=noopvast-2.0
 *
 * @param {string} rule
 * @returns {boolean}
 */


var hasValidContentType = function hasValidContentType(rule) {
  if (isRedirectRuleByType(rule, 'ADG')) {
    var ruleModifiers = parseModifiers(rule);
    var sourceType = ruleModifiers.find(function (el) {
      return VALID_SOURCE_TYPES.indexOf(el) > -1;
    });
    return sourceType !== undefined;
  }

  return false;
};

var validator = {
  UBO_SCRIPTLET_MASK_REG: UBO_SCRIPTLET_MASK_REG,
  ABP_SCRIPTLET_MASK: ABP_SCRIPTLET_MASK,
  ABP_SCRIPTLET_EXCEPTION_MASK: ABP_SCRIPTLET_EXCEPTION_MASK,
  isComment: isComment,
  isAdgScriptletRule: isAdgScriptletRule,
  isUboScriptletRule: isUboScriptletRule,
  isAbpSnippetRule: isAbpSnippetRule,
  getScriptletByName: getScriptletByName,
  isValidScriptletName: isValidScriptletName,
  REDIRECT_RULE_TYPES: REDIRECT_RULE_TYPES,
  isAdgRedirectRule: isAdgRedirectRule,
  isValidAdgRedirectRule: isValidAdgRedirectRule,
  isAdgRedirectCompatibleWithUbo: isAdgRedirectCompatibleWithUbo,
  isUboRedirectCompatibleWithAdg: isUboRedirectCompatibleWithAdg,
  isAbpRedirectCompatibleWithAdg: isAbpRedirectCompatibleWithAdg,
  parseModifiers: parseModifiers,
  getRedirectName: getRedirectName,
  hasValidContentType: hasValidContentType
};

function _iterableToArray(iter) {
  if (typeof Symbol !== "undefined" && Symbol.iterator in Object(iter)) return Array.from(iter);
}

var iterableToArray = _iterableToArray;

function _toArray(arr) {
  return arrayWithHoles(arr) || iterableToArray(arr) || unsupportedIterableToArray(arr) || nonIterableRest();
}

var toArray = _toArray;

/**
 * AdGuard scriptlet rule
 */

var ADGUARD_SCRIPTLET_MASK_REG = /#@?%#\/\/scriptlet\(.+\)/; // eslint-disable-next-line no-template-curly-in-string

var ADGUARD_SCRIPTLET_TEMPLATE = '${domains}#%#//scriptlet(${args})'; // eslint-disable-next-line no-template-curly-in-string

var ADGUARD_SCRIPTLET_EXCEPTION_TEMPLATE = '${domains}#@%#//scriptlet(${args})';
/**
 * uBlock scriptlet rule mask
 */
// eslint-disable-next-line no-template-curly-in-string

var UBO_SCRIPTLET_TEMPLATE = '${domains}##+js(${args})'; // eslint-disable-next-line no-template-curly-in-string

var UBO_SCRIPTLET_EXCEPTION_TEMPLATE = '${domains}#@#+js(${args})';
var UBO_ALIAS_NAME_MARKER = 'ubo-'; // https://github.com/gorhill/uBlock/wiki/Static-filter-syntax#xhr

var UBO_XHR_TYPE = 'xhr';
var ADG_XHR_TYPE = 'xmlhttprequest';
/**
 * Returns array of strings separated by space which not in quotes
 * @param {string} str
 */

var getSentences = function getSentences(str) {
  var reg = /'.*?'|".*?"|\S+/g;
  return str.match(reg);
};
/**
 * Replaces string with data by placeholders
 * @param {string} str
 * @param {Object} data - where keys are placeholders names
 */


var replacePlaceholders = function replacePlaceholders(str, data) {
  return Object.keys(data).reduce(function (acc, key) {
    var reg = new RegExp("\\$\\{".concat(key, "\\}"), 'g');
    acc = acc.replace(reg, data[key]);
    return acc;
  }, str);
};
/**
 * Converts string of UBO scriptlet rule to AdGuard scritlet rule
 * @param {string} rule - UBO scriptlet rule
 * @returns {Array} - array with one AdGuard scriptlet rule
 */


var convertUboScriptletToAdg = function convertUboScriptletToAdg(rule) {
  var domains = getBeforeRegExp(rule, validator.UBO_SCRIPTLET_MASK_REG);
  var mask = rule.match(validator.UBO_SCRIPTLET_MASK_REG)[0];
  var template;

  if (mask.indexOf('@') > -1) {
    template = ADGUARD_SCRIPTLET_EXCEPTION_TEMPLATE;
  } else {
    template = ADGUARD_SCRIPTLET_TEMPLATE;
  }

  var args = getStringInBraces(rule).split(/, /g).map(function (arg, index) {
    var outputArg;

    if (index === 0) {
      outputArg = arg.indexOf('.js') > -1 ? "ubo-".concat(arg) : "ubo-".concat(arg, ".js");
    } else {
      outputArg = arg;
    } // for example: dramaserial.xyz##+js(abort-current-inline-script, $, popup)


    if (arg === '$') {
      outputArg = '$$';
    }

    return outputArg;
  }).map(function (arg) {
    return wrapInSingleQuotes(arg);
  }).join(', ');
  var adgRule = replacePlaceholders(template, {
    domains: domains,
    args: args
  });
  return [adgRule];
};
/**
 * Convert string of ABP snippet rule to AdGuard scritlet rule
 * @param {string} rule - ABP snippet rule
 * @returns {Array} - array of AdGuard scriptlet rules -
 * one or few items depends on Abp-rule
 */

var convertAbpSnippetToAdg = function convertAbpSnippetToAdg(rule) {
  var SEMICOLON_DIVIDER = /;(?=(?:(?:[^"]*"){2})*[^"]*$)/g;
  var mask = rule.indexOf(validator.ABP_SCRIPTLET_MASK) > -1 ? validator.ABP_SCRIPTLET_MASK : validator.ABP_SCRIPTLET_EXCEPTION_MASK;
  var template = mask === validator.ABP_SCRIPTLET_MASK ? ADGUARD_SCRIPTLET_TEMPLATE : ADGUARD_SCRIPTLET_EXCEPTION_TEMPLATE;
  var domains = substringBefore(rule, mask);
  var args = substringAfter(rule, mask);
  return args.split(SEMICOLON_DIVIDER).map(function (args) {
    return getSentences(args).filter(function (arg) {
      return arg;
    }).map(function (arg, index) {
      return index === 0 ? "abp-".concat(arg) : arg;
    }).map(function (arg) {
      return wrapInSingleQuotes(arg);
    }).join(', ');
  }).map(function (args) {
    return replacePlaceholders(template, {
      domains: domains,
      args: args
    });
  });
};
/**
 * Converts scriptlet rule to AdGuard one
 * @param {string} rule
 * @returns {Array} - array of AdGuard scriptlet rules -
 * one item for Adg and Ubo or few items for Abp
 */

var convertScriptletToAdg = function convertScriptletToAdg(rule) {
  var result;

  if (validator.isUboScriptletRule(rule)) {
    result = convertUboScriptletToAdg(rule);
  } else if (validator.isAbpSnippetRule(rule)) {
    result = convertAbpSnippetToAdg(rule);
  } else if (validator.isAdgScriptletRule(rule) || validator.isComment(rule)) {
    result = [rule];
  }

  return result;
};
/**
 * Converts UBO scriptlet rule to AdGuard one
 * @param {string} rule - AdGuard scriptlet rule
 * @returns {string} - UBO scriptlet rule
 */

var convertAdgScriptletToUbo = function convertAdgScriptletToUbo(rule) {
  var res;

  if (validator.isAdgScriptletRule(rule)) {
    var _parseRule = parseRule(rule),
        parsedName = _parseRule.name,
        parsedParams = _parseRule.args; // object of name and aliases for the Adg-scriptlet


    var adgScriptletObject = Object.keys(scriptletList).map(function (el) {
      return scriptletList[el];
    }).map(function (s) {
      var _s$names = toArray(s.names),
          name = _s$names[0],
          aliases = _s$names.slice(1);

      return {
        name: name,
        aliases: aliases
      };
    }).find(function (el) {
      return el.name === parsedName || el.aliases.indexOf(parsedName) >= 0;
    });
    var aliases = adgScriptletObject.aliases;

    if (aliases.length > 0) {
      var uboAlias = adgScriptletObject.aliases // eslint-disable-next-line no-restricted-properties
      .find(function (alias) {
        return alias.includes(UBO_ALIAS_NAME_MARKER);
      });

      if (uboAlias) {
        var mask = rule.match(ADGUARD_SCRIPTLET_MASK_REG)[0];
        var template;

        if (mask.indexOf('@') > -1) {
          template = UBO_SCRIPTLET_EXCEPTION_TEMPLATE;
        } else {
          template = UBO_SCRIPTLET_TEMPLATE;
        }

        var domains = getBeforeRegExp(rule, ADGUARD_SCRIPTLET_MASK_REG);
        var uboName = uboAlias.replace(UBO_ALIAS_NAME_MARKER, '') // '.js' in the Ubo scriptlet name can be omitted
        // https://github.com/gorhill/uBlock/wiki/Resources-Library#general-purpose-scriptlets
        .replace('.js', '');
        var args = parsedParams.length > 0 ? "".concat(uboName, ", ").concat(parsedParams.join(', ')) : uboName;
        var uboRule = replacePlaceholders(template, {
          domains: domains,
          args: args
        });
        res = uboRule;
      }
    }
  }

  return res;
};
/**
 * Validates any scriptlet rule
 * @param {string} input - can be Adguard or Ubo or Abp scriptlet rule
 */

var isValidScriptletRule = function isValidScriptletRule(input) {
  if (!input) {
    return false;
  } // ABP 'input' rule may contain more than one snippet


  var rulesArray = convertScriptletToAdg(input); // checking if each of parsed scriptlets is valid
  // if at least one of them is not valid - whole 'input' rule is not valid too

  var isValid = rulesArray.reduce(function (acc, rule) {
    var parsedRule = parseRule(rule);
    return validator.isValidScriptletName(parsedRule.name) && acc;
  }, true);
  return isValid;
};
/**
 * Converts Ubo redirect rule to Adg one
 * @param {string} rule
 * @returns {string}
 */

var convertUboRedirectToAdg = function convertUboRedirectToAdg(rule) {
  var firstPartOfRule = substringBefore(rule, '$');
  var uboModifiers = validator.parseModifiers(rule);
  var adgModifiers = uboModifiers.map(function (el) {
    if (el.indexOf(validator.REDIRECT_RULE_TYPES.UBO.marker) > -1) {
      var uboName = substringAfter(el, validator.REDIRECT_RULE_TYPES.UBO.marker);
      var adgName = validator.REDIRECT_RULE_TYPES.UBO.compatibility[uboName];
      return "".concat(validator.REDIRECT_RULE_TYPES.ADG.marker).concat(adgName);
    }

    if (el === UBO_XHR_TYPE) {
      return ADG_XHR_TYPE;
    }

    return el;
  }).join(',');
  return "".concat(firstPartOfRule, "$").concat(adgModifiers);
};
/**
 * Converts Abp redirect rule to Adg one
 * @param {string} rule
 * @returns {string}
 */

var convertAbpRedirectToAdg = function convertAbpRedirectToAdg(rule) {
  var firstPartOfRule = substringBefore(rule, '$');
  var abpModifiers = validator.parseModifiers(rule);
  var adgModifiers = abpModifiers.map(function (el) {
    if (el.indexOf(validator.REDIRECT_RULE_TYPES.ABP.marker) > -1) {
      var abpName = substringAfter(el, validator.REDIRECT_RULE_TYPES.ABP.marker);
      var adgName = validator.REDIRECT_RULE_TYPES.ABP.compatibility[abpName];
      return "".concat(validator.REDIRECT_RULE_TYPES.ADG.marker).concat(adgName);
    }

    return el;
  }).join(',');
  return "".concat(firstPartOfRule, "$").concat(adgModifiers);
};
/**
 * Converts redirect rule to AdGuard one
 * @param {string} rule
 * @returns {string}
 */

var convertRedirectToAdg = function convertRedirectToAdg(rule) {
  var result;

  if (validator.isUboRedirectCompatibleWithAdg(rule)) {
    result = convertUboRedirectToAdg(rule);
  } else if (validator.isAbpRedirectCompatibleWithAdg(rule)) {
    result = convertAbpRedirectToAdg(rule);
  } else if (validator.isValidAdgRedirectRule(rule)) {
    result = rule;
  }

  return result;
};
/**
 * Converts Adg redirect rule to Ubo one
 * @param {string} rule
 * @returns {string}
 */

var convertAdgRedirectToUbo = function convertAdgRedirectToUbo(rule) {
  if (!validator.hasValidContentType(rule)) {
    throw new Error("Rule is not valid for converting to Ubo. Source type is not specified in the rule: ".concat(rule));
  } else {
    var firstPartOfRule = substringBefore(rule, '$');
    var uboModifiers = validator.parseModifiers(rule);
    var adgModifiers = uboModifiers.map(function (el) {
      if (el.indexOf(validator.REDIRECT_RULE_TYPES.ADG.marker) > -1) {
        var adgName = substringAfter(el, validator.REDIRECT_RULE_TYPES.ADG.marker);
        var uboName = validator.REDIRECT_RULE_TYPES.ADG.compatibility[adgName];
        return "".concat(validator.REDIRECT_RULE_TYPES.UBO.marker).concat(uboName);
      }

      return el;
    }).join(',');
    return "".concat(firstPartOfRule, "$").concat(adgModifiers);
  }
};

/**
 * @redirect google-analytics
 *
 * @description
 * Mocks Google Analytics API.
 *
 * Related UBO redirect resource:
 * https://github.com/gorhill/uBlock/blob/a94df7f3b27080ae2dcb3b914ace39c0c294d2f6/src/web_accessible_resources/google-analytics_analytics.js
 *
 * **Example**
 * ```
 * ||google-analytics.com/analytics.js$script,redirect=google-analytics
 * ```
 */

function GoogleAnalytics(source) {
  // eslint-disable-next-line func-names
  var Tracker = function Tracker() {}; // constructor


  var proto = Tracker.prototype;
  proto.get = noopFunc;
  proto.set = noopFunc;
  proto.send = noopFunc;
  var googleAnalyticsName = window.GoogleAnalyticsObject || 'ga';

  function ga() {
    var len = arguments.length;

    if (len === 0) {
      return;
    } // eslint-disable-next-line prefer-rest-params


    var lastArg = arguments[len - 1];

    if (typeof lastArg !== 'object' || lastArg === null || typeof lastArg.hitCallback !== 'function') {
      return;
    }

    try {
      lastArg.hitCallback(); // eslint-disable-next-line no-empty
    } catch (ex) {}
  }

  ga.create = function () {
    return new Tracker();
  };

  ga.getByName = noopNull;
  ga.getAll = noopArray;
  ga.remove = noopFunc;
  ga.loaded = true;
  window[googleAnalyticsName] = ga;
  var _window = window,
      dataLayer = _window.dataLayer;

  if (dataLayer instanceof Object && dataLayer.hide instanceof Object && typeof dataLayer.hide.end === 'function') {
    dataLayer.hide.end();
  }

  hit(source);
}
GoogleAnalytics.names = ['google-analytics', 'ubo-google-analytics_analytics.js', 'google-analytics_analytics.js'];
GoogleAnalytics.injections = [hit, noopFunc, noopNull, noopArray];

/* eslint-disable no-underscore-dangle */
/**
 * @redirect google-analytics-ga
 *
 * @description
 * Mocks old Google Analytics API.
 *
 * Related UBO redirect resource:
 * https://github.com/gorhill/uBlock/blob/a94df7f3b27080ae2dcb3b914ace39c0c294d2f6/src/web_accessible_resources/google-analytics_ga.js
 *
 * **Example**
 * ```
 * ||google-analytics.com/ga.js$script,redirect=google-analytics-ga
 * ```
 */

function GoogleAnalyticsGa(source) {
  // Gaq constructor
  function Gaq() {}

  Gaq.prototype.Na = noopFunc;
  Gaq.prototype.O = noopFunc;
  Gaq.prototype.Sa = noopFunc;
  Gaq.prototype.Ta = noopFunc;
  Gaq.prototype.Va = noopFunc;
  Gaq.prototype._createAsyncTracker = noopFunc;
  Gaq.prototype._getAsyncTracker = noopFunc;
  Gaq.prototype._getPlugin = noopFunc;

  Gaq.prototype.push = function (data) {
    if (typeof data === 'function') {
      data();
      return;
    }

    if (Array.isArray(data) === false) {
      return;
    } // https://developers.google.com/analytics/devguides/collection/gajs/methods/gaJSApiDomainDirectory#_gat.GA_Tracker_._link


    if (data[0] === '_link' && typeof data[1] === 'string') {
      window.location.assign(data[1]);
    } // https://github.com/gorhill/uBlock/issues/2162


    if (data[0] === '_set' && data[1] === 'hitCallback' && typeof data[2] === 'function') {
      data[2]();
    }
  };

  var gaq = new Gaq();
  var asyncTrackers = window._gaq || [];

  if (Array.isArray(asyncTrackers)) {
    while (asyncTrackers[0]) {
      gaq.push(asyncTrackers.shift());
    }
  } // eslint-disable-next-line no-multi-assign


  window._gaq = gaq.qf = gaq; // Gat constructor

  function Gat() {} // Mock tracker api


  var api = ['_addIgnoredOrganic', '_addIgnoredRef', '_addItem', '_addOrganic', '_addTrans', '_clearIgnoredOrganic', '_clearIgnoredRef', '_clearOrganic', '_cookiePathCopy', '_deleteCustomVar', '_getName', '_setAccount', '_getAccount', '_getClientInfo', '_getDetectFlash', '_getDetectTitle', '_getLinkerUrl', '_getLocalGifPath', '_getServiceMode', '_getVersion', '_getVisitorCustomVar', '_initData', '_link', '_linkByPost', '_setAllowAnchor', '_setAllowHash', '_setAllowLinker', '_setCampContentKey', '_setCampMediumKey', '_setCampNameKey', '_setCampNOKey', '_setCampSourceKey', '_setCampTermKey', '_setCampaignCookieTimeout', '_setCampaignTrack', '_setClientInfo', '_setCookiePath', '_setCookiePersistence', '_setCookieTimeout', '_setCustomVar', '_setDetectFlash', '_setDetectTitle', '_setDomainName', '_setLocalGifPath', '_setLocalRemoteServerMode', '_setLocalServerMode', '_setReferrerOverride', '_setRemoteServerMode', '_setSampleRate', '_setSessionTimeout', '_setSiteSpeedSampleRate', '_setSessionCookieTimeout', '_setVar', '_setVisitorCookieTimeout', '_trackEvent', '_trackPageLoadTime', '_trackPageview', '_trackSocial', '_trackTiming', '_trackTrans', '_visitCode'];
  var tracker = api.reduce(function (res, funcName) {
    res[funcName] = noopFunc;
    return res;
  }, {});

  tracker._getLinkerUrl = function (a) {
    return a;
  };

  Gat.prototype._anonymizeIP = noopFunc;
  Gat.prototype._createTracker = noopFunc;
  Gat.prototype._forceSSL = noopFunc;
  Gat.prototype._getPlugin = noopFunc;

  Gat.prototype._getTracker = function () {
    return tracker;
  };

  Gat.prototype._getTrackerByName = function () {
    return tracker;
  };

  Gat.prototype._getTrackers = noopFunc;
  Gat.prototype.aa = noopFunc;
  Gat.prototype.ab = noopFunc;
  Gat.prototype.hb = noopFunc;
  Gat.prototype.la = noopFunc;
  Gat.prototype.oa = noopFunc;
  Gat.prototype.pa = noopFunc;
  Gat.prototype.u = noopFunc;
  var gat = new Gat();
  window._gat = gat;
  hit(source);
}
GoogleAnalyticsGa.names = ['google-analytics-ga', 'ubo-google-analytics_ga.js', 'google-analytics_ga.js'];
GoogleAnalyticsGa.injections = [hit, noopFunc];

/* eslint-disable max-len */

/**
 * @redirect googlesyndication-adsbygoogle
 *
 * @description
 * Mocks Google AdSense API.
 *
 * Related UBO redirect resource:
 * https://github.com/gorhill/uBlock/blob/a94df7f3b27080ae2dcb3b914ace39c0c294d2f6/src/web_accessible_resources/googlesyndication_adsbygoogle.js
 *
 * **Example**
 * ```
 * ||pagead2.googlesyndication.com/pagead/js/adsbygoogle.js$script,redirect=googlesyndication-adsbygoogle
 * ```
 */

/* eslint-enable max-len */

function GoogleSyndicationAdsByGoogle(source) {
  window.adsbygoogle = window.adsbygoogle || {
    length: 0,
    loaded: true,
    push: function push() {
      this.length += 1;
    }
  };
  var adElems = document.querySelectorAll('.adsbygoogle');
  var css = 'height:1px!important;max-height:1px!important;max-width:1px!important;width:1px!important;';
  var statusAttrName = 'data-adsbygoogle-status';
  var ASWIFT_IFRAME_MARKER = 'aswift_';
  var GOOGLE_ADS_IFRAME_MARKER = 'google_ads_iframe_';
  var executed = false;

  for (var i = 0; i < adElems.length; i += 1) {
    var adElemChildNodes = adElems[i].childNodes;
    var childNodesQuantity = adElemChildNodes.length; // childNodes of .adsbygoogle can be defined if scriptlet was executed before
    // so we should check are that childNodes exactly defined by us
    // TODO: remake after scriptlets context developing in 1.3

    var areIframesDefined = false;

    if (childNodesQuantity > 0) {
      // it should be only 2 child iframes if scriptlet was executed
      areIframesDefined = childNodesQuantity === 2 // the first of child nodes should be aswift iframe
      && adElemChildNodes[0].tagName.toLowerCase() === 'iframe' && adElemChildNodes[0].id.indexOf(ASWIFT_IFRAME_MARKER) > -1 // the second of child nodes should be google_ads iframe
      && adElemChildNodes[1].tagName.toLowerCase() === 'iframe' && adElemChildNodes[1].id.indexOf(GOOGLE_ADS_IFRAME_MARKER) > -1;
    }

    if (!areIframesDefined) {
      // here we do the job if scriptlet has not been executed earlier
      adElems[i].setAttribute(statusAttrName, 'done');
      var aswiftIframe = document.createElement('iframe');
      aswiftIframe.id = "".concat(ASWIFT_IFRAME_MARKER).concat(i + 1);
      aswiftIframe.style = css;
      adElems[i].appendChild(aswiftIframe);
      var googleadsIframe = document.createElement('iframe');
      googleadsIframe.id = "".concat(GOOGLE_ADS_IFRAME_MARKER).concat(i + 1);
      googleadsIframe.style = css;
      adElems[i].appendChild(googleadsIframe);
      executed = true;
    }
  }

  if (executed) {
    hit(source);
  }
}
GoogleSyndicationAdsByGoogle.names = ['googlesyndication-adsbygoogle', 'ubo-googlesyndication_adsbygoogle.js', 'googlesyndication_adsbygoogle.js'];
GoogleSyndicationAdsByGoogle.injections = [hit];

/**
 * @redirect googletagmanager-gtm
 *
 * @description
 * Mocks Google Tag Manager API.
 *
 * Related UBO redirect resource:
 * https://github.com/gorhill/uBlock/blob/a94df7f3b27080ae2dcb3b914ace39c0c294d2f6/src/web_accessible_resources/googletagmanager_gtm.js
 *
 * **Example**
 * ```
 * ||googletagmanager.com/gtm.js$script,redirect=googletagmanager-gtm
 * ```
 */

function GoogleTagManagerGtm(source) {
  window.ga = window.ga || noopFunc;
  var _window = window,
      dataLayer = _window.dataLayer,
      google_optimize = _window.google_optimize; // eslint-disable-line camelcase

  if (dataLayer instanceof Object === false) {
    return;
  }

  if (dataLayer.hide instanceof Object && typeof dataLayer.hide.end === 'function') {
    dataLayer.hide.end();
  }

  if (typeof dataLayer.push === 'function') {
    dataLayer.push = function (data) {
      if (data instanceof Object && typeof data.eventCallback === 'function') {
        setTimeout(data.eventCallback, 1);
      }
    };
  } // https://github.com/AdguardTeam/Scriptlets/issues/81


  if (google_optimize instanceof Object && typeof google_optimize.get === 'function') {
    // eslint-disable-line camelcase
    var googleOptimizeWrapper = {};
    googleOptimizeWrapper.get = noopFunc;
    window.google_optimize = googleOptimizeWrapper;
  }

  hit(source);
}
GoogleTagManagerGtm.names = ['googletagmanager-gtm', 'ubo-googletagmanager_gtm.js', 'googletagmanager_gtm.js'];
GoogleTagManagerGtm.injections = [hit, noopFunc];

/**
 * @redirect googletagservices-gpt
 *
 * @description
 * Mocks Google Publisher Tag API.
 *
 * Related UBO redirect resource:
 * https://github.com/gorhill/uBlock/blob/a94df7f3b27080ae2dcb3b914ace39c0c294d2f6/src/web_accessible_resources/googletagservices_gpt.js
 *
 * **Example**
 * ```
 * ||googletagservices.com/tag/js/gpt.js$script,redirect=googletagservices-gpt
 * ```
 */

function GoogleTagServicesGpt(source) {
  var companionAdsService = {
    addEventListener: noopThis,
    enableSyncLoading: noopFunc,
    setRefreshUnfilledSlots: noopFunc
  };
  var contentService = {
    addEventListener: noopThis,
    setContent: noopFunc
  };

  function PassbackSlot() {} // constructor


  PassbackSlot.prototype.display = noopFunc;
  PassbackSlot.prototype.get = noopNull;
  PassbackSlot.prototype.set = noopThis;
  PassbackSlot.prototype.setClickUrl = noopThis;
  PassbackSlot.prototype.setTagForChildDirectedTreatment = noopThis;
  PassbackSlot.prototype.setTargeting = noopThis;
  PassbackSlot.prototype.updateTargetingFromMap = noopThis;

  function SizeMappingBuilder() {} // constructor


  SizeMappingBuilder.prototype.addSize = noopThis;
  SizeMappingBuilder.prototype.build = noopNull;

  function Slot() {} // constructor


  Slot.prototype.addService = noopThis;
  Slot.prototype.clearCategoryExclusions = noopThis;
  Slot.prototype.clearTargeting = noopThis;
  Slot.prototype.defineSizeMapping = noopThis;
  Slot.prototype.get = noopNull;
  Slot.prototype.getAdUnitPath = noopArray;
  Slot.prototype.getAttributeKeys = noopArray;
  Slot.prototype.getCategoryExclusions = noopArray;
  Slot.prototype.getDomId = noopStr;
  Slot.prototype.getSlotElementId = noopStr;
  Slot.prototype.getSlotId = noopThis;
  Slot.prototype.getTargeting = noopArray;
  Slot.prototype.getTargetingKeys = noopArray;
  Slot.prototype.set = noopThis;
  Slot.prototype.setCategoryExclusion = noopThis;
  Slot.prototype.setClickUrl = noopThis;
  Slot.prototype.setCollapseEmptyDiv = noopThis;
  Slot.prototype.setTargeting = noopThis;
  var pubAdsService = {
    addEventListener: noopThis,
    clear: noopFunc,
    clearCategoryExclusions: noopThis,
    clearTagForChildDirectedTreatment: noopThis,
    clearTargeting: noopThis,
    collapseEmptyDivs: noopFunc,
    defineOutOfPagePassback: function defineOutOfPagePassback() {
      return new PassbackSlot();
    },
    definePassback: function definePassback() {
      return new PassbackSlot();
    },
    disableInitialLoad: noopFunc,
    display: noopFunc,
    enableAsyncRendering: noopFunc,
    enableSingleRequest: noopFunc,
    enableSyncRendering: noopFunc,
    enableVideoAds: noopFunc,
    get: noopNull,
    getAttributeKeys: noopArray,
    getTargeting: noopFunc,
    getTargetingKeys: noopArray,
    getSlots: noopArray,
    refresh: noopFunc,
    set: noopThis,
    setCategoryExclusion: noopThis,
    setCentering: noopFunc,
    setCookieOptions: noopThis,
    setForceSafeFrame: noopThis,
    setLocation: noopThis,
    setPublisherProvidedId: noopThis,
    setRequestNonPersonalizedAds: noopThis,
    setSafeFrameConfig: noopThis,
    setTagForChildDirectedTreatment: noopThis,
    setTargeting: noopThis,
    setVideoContent: noopThis,
    updateCorrelator: noopFunc
  };
  var _window = window,
      _window$googletag = _window.googletag,
      googletag = _window$googletag === void 0 ? {} : _window$googletag;
  var _googletag$cmd = googletag.cmd,
      cmd = _googletag$cmd === void 0 ? [] : _googletag$cmd;
  googletag.apiReady = true;
  googletag.cmd = [];

  googletag.cmd.push = function (a) {
    try {
      a(); // eslint-disable-next-line no-empty
    } catch (ex) {}

    return 1;
  };

  googletag.companionAds = function () {
    return companionAdsService;
  };

  googletag.content = function () {
    return contentService;
  };

  googletag.defineOutOfPageSlot = function () {
    return new Slot();
  };

  googletag.defineSlot = function () {
    return new Slot();
  };

  googletag.destroySlots = noopFunc;
  googletag.disablePublisherConsole = noopFunc;
  googletag.display = noopFunc;
  googletag.enableServices = noopFunc;
  googletag.getVersion = noopStr;

  googletag.pubads = function () {
    return pubAdsService;
  };

  googletag.pubadsReady = true;
  googletag.setAdIframeTitle = noopFunc;

  googletag.sizeMapping = function () {
    return new SizeMappingBuilder();
  };

  window.googletag = googletag;

  while (cmd.length !== 0) {
    googletag.cmd.push(cmd.shift());
  }

  hit(source);
}
GoogleTagServicesGpt.names = ['googletagservices-gpt', 'ubo-googletagservices_gpt.js', 'googletagservices_gpt.js'];
GoogleTagServicesGpt.injections = [hit, noopFunc, noopThis, noopNull, noopArray, noopStr];

/**
 * @redirect scorecardresearch-beacon
 *
 * @description
 * Mocks Scorecard Research API.
 *
 * Related UBO redirect resource:
 * https://github.com/gorhill/uBlock/blob/a94df7f3b27080ae2dcb3b914ace39c0c294d2f6/src/web_accessible_resources/scorecardresearch_beacon.js
 *
 * **Example**
 * ```
 * ||sb.scorecardresearch.com/beacon.js$script,redirect=scorecardresearch-beacon
 * ```
 */

function ScoreCardResearchBeacon(source) {
  window.COMSCORE = {
    purge: function purge() {
      // eslint-disable-next-line no-underscore-dangle
      window._comscore = [];
    },
    beacon: function beacon() {}
  };
  hit(source);
}
ScoreCardResearchBeacon.names = ['scorecardresearch-beacon', 'ubo-scorecardresearch_beacon.js', 'scorecardresearch_beacon.js'];
ScoreCardResearchBeacon.injections = [hit];

/**
 * @redirect metrika-yandex-tag
 *
 * @description
 * Mocks Yandex Metrika API.
 * https://yandex.ru/support/metrica/objects/method-reference.html
 *
 * **Example**
 * ```
 * ||mc.yandex.ru/metrika/tag.js$script,redirect=metrika-yandex-tag
 * ```
 */

function metrikaYandexTag(source) {
  var asyncCallbackFromOptions = function asyncCallbackFromOptions(param) {
    var options = arguments.length > 1 && arguments[1] !== undefined ? arguments[1] : {};
    var callback = options.callback;
    var ctx = options.ctx;

    if (typeof callback === 'function') {
      callback = ctx !== undefined ? callback.bind(ctx) : callback;
      setTimeout(function () {
        return callback();
      });
    }
  };

  var init = noopFunc;
  /**
   * https://yandex.ru/support/metrica/objects/addfileextension.html
   */

  var addFileExtension = noopFunc;
  /**
   * https://yandex.ru/support/metrica/objects/extlink.html
   */

  var extLink = asyncCallbackFromOptions;
  /**
   * https://yandex.ru/support/metrica/objects/file.html
   */

  var file = asyncCallbackFromOptions;
  /**
   * https://yandex.ru/support/metrica/objects/get-client-id.html
   * @param {Function} cb
   */

  var getClientID = function getClientID(cb) {
    setTimeout(cb(null));
  };
  /**
   * https://yandex.ru/support/metrica/objects/hit.html
   */


  var hitFunc = asyncCallbackFromOptions;
  /**
   * https://yandex.ru/support/metrica/objects/notbounce.html
   */

  var notBounce = asyncCallbackFromOptions;
  /**
   * https://yandex.ru/support/metrica/objects/params-method.html
   */

  var params = noopFunc;
  /**
   * https://yandex.ru/support/metrica/objects/reachgoal.html
   * @param {string} target
   * @param {Object} params
   * @param {Function} callback
   * @param {any} ctx
   */

  var reachGoal = function reachGoal(target, params, callback, ctx) {
    asyncCallbackFromOptions(null, {
      callback: callback,
      ctx: ctx
    });
  };
  /**
   * https://yandex.ru/support/metrica/objects/set-user-id.html
   */


  var setUserID = noopFunc;
  /**
   * https://yandex.ru/support/metrica/objects/user-params.html
   */

  var userParams = noopFunc;
  var api = {
    init: init,
    addFileExtension: addFileExtension,
    extLink: extLink,
    file: file,
    getClientID: getClientID,
    hit: hitFunc,
    notBounce: notBounce,
    params: params,
    reachGoal: reachGoal,
    setUserID: setUserID,
    userParams: userParams
  };

  function ym(id, funcName) {
    for (var _len = arguments.length, args = new Array(_len > 2 ? _len - 2 : 0), _key = 2; _key < _len; _key++) {
      args[_key - 2] = arguments[_key];
    }

    return api[funcName] && api[funcName].apply(api, args);
  }

  window.ym = ym;
  hit(source);
}
metrikaYandexTag.names = ['metrika-yandex-tag'];
metrikaYandexTag.injections = [hit, noopFunc];

/**
 * @redirect metrika-yandex-watch
 *
 * @description
 * Mocks the old Yandex Metrika API.
 * https://yandex.ru/support/metrica/objects/_method-reference.html
 *
 * **Example**
 * ```
 * ||mc.yandex.ru/metrika/watch.js$script,redirect=metrika-yandex-watch
 * ```
 */

function metrikaYandexWatch(source) {
  var cbName = 'yandex_metrika_callbacks';
  /**
   * Gets callback and its context from options and call it in async way
   * @param {Object} options Yandex Metrika API options
   */

  var asyncCallbackFromOptions = function asyncCallbackFromOptions() {
    var options = arguments.length > 0 && arguments[0] !== undefined ? arguments[0] : {};
    var callback = options.callback;
    var ctx = options.ctx;

    if (typeof callback === 'function') {
      callback = ctx !== undefined ? callback.bind(ctx) : callback;
      setTimeout(function () {
        return callback();
      });
    }
  };

  function Metrika() {} // constructor
  // Methods without options


  Metrika.prototype.addFileExtension = noopFunc;
  Metrika.prototype.getClientID = noopFunc;
  Metrika.prototype.setUserID = noopFunc;
  Metrika.prototype.userParams = noopFunc; // Methods with options
  // The order of arguments should be kept in according to API

  Metrika.prototype.extLink = function (url, options) {
    asyncCallbackFromOptions(options);
  };

  Metrika.prototype.file = function (url, options) {
    asyncCallbackFromOptions(options);
  };

  Metrika.prototype.hit = function (url, options) {
    asyncCallbackFromOptions(options);
  };

  Metrika.prototype.reachGoal = function (target, params, cb, ctx) {
    asyncCallbackFromOptions({
      callback: cb,
      ctx: ctx
    });
  };

  Metrika.prototype.notBounce = asyncCallbackFromOptions;

  if (window.Ya) {
    window.Ya.Metrika = Metrika;
  } else {
    window.Ya = {
      Metrika: Metrika
    };
  }

  if (window[cbName] && Array.isArray(window[cbName])) {
    window[cbName].forEach(function (func) {
      if (typeof func === 'function') {
        func();
      }
    });
  }

  hit(source);
}
metrikaYandexWatch.names = ['metrika-yandex-watch'];
metrikaYandexWatch.injections = [hit, noopFunc];

/**
 * @redirect amazon-apstag
 *
 * @description
 * Mocks Amazon's apstag.js
 *
 * Related UBO redirect resource:
 * https://github.com/gorhill/uBlock/blob/f842ab6d3c1cf0394f95d27092bf59627262da40/src/web_accessible_resources/amazon_apstag.js
 *
 * **Example**
 * ```
 * ||amazon-adsystem.com/aax2/apstag.js$script,redirect=amazon-apstag
 * ```
 */

function AmazonApstag(source) {
  var apstagWrapper = {
    fetchBids: function fetchBids(a, b) {
      if (typeof b === 'function') {
        b([]);
      }
    },
    init: noopFunc,
    setDisplayBids: noopFunc,
    targetingKeys: noopFunc
  };
  window.apstag = apstagWrapper;
  hit(source);
}
AmazonApstag.names = ['amazon-apstag', 'ubo-amazon_apstag.js', 'amazon_apstag.js'];
AmazonApstag.injections = [hit, noopFunc];

var redirectsList = /*#__PURE__*/Object.freeze({
    __proto__: null,
    noeval: noeval,
    GoogleAnalytics: GoogleAnalytics,
    GoogleAnalyticsGa: GoogleAnalyticsGa,
    GoogleSyndicationAdsByGoogle: GoogleSyndicationAdsByGoogle,
    GoogleTagManagerGtm: GoogleTagManagerGtm,
    GoogleTagServicesGpt: GoogleTagServicesGpt,
    ScoreCardResearchBeacon: ScoreCardResearchBeacon,
    metrikaYandexTag: metrikaYandexTag,
    metrikaYandexWatch: metrikaYandexWatch,
    preventFab: preventFab,
    setPopadsDummy: setPopadsDummy,
    preventPopadsNet: preventPopadsNet,
    AmazonApstag: AmazonApstag
});

/**
 * Finds redirect resource by it's name
 * @param {string} name - redirect name
 */

var getRedirectByName = function getRedirectByName(name) {
  var redirects = Object.keys(redirectsList).map(function (key) {
    return redirectsList[key];
  });
  return redirects.find(function (r) {
    return r.names && r.names.indexOf(name) > -1;
  });
};
/**
 * @typedef {Object} Source - redirect properties
 * @property {string} name redirect name
 * @property {Array<string>} args Arguments for redirect function
 * @property {'extension'|'test'} [engine] -
 * Defines the final form of redirect string presentation
 * @property {boolean} [verbose] flag to enable printing to console debug information
 */

/**
 * Returns redirect code by param
 * @param {Source} source
 * @returns {string} redirect code
 */


var getRedirectCode = function getRedirectCode(source) {
  var redirect = getRedirectByName(source.name);
  var result = attachDependencies(redirect);
  result = addCall(redirect, result); // redirect code for different sources is checked in tests
  // so it should be just a code without any source and props passed

  result = source.engine === 'test' ? wrapInNonameFunc(result) : passSourceAndProps(source, result);
  return result;
};

var redirectsCjs = {
  getCode: getRedirectCode,
  isAdgRedirectRule: validator.isAdgRedirectRule,
  isValidAdgRedirectRule: validator.isValidAdgRedirectRule,
  isAdgRedirectCompatibleWithUbo: validator.isAdgRedirectCompatibleWithUbo,
  isUboRedirectCompatibleWithAdg: validator.isUboRedirectCompatibleWithAdg,
  isAbpRedirectCompatibleWithAdg: validator.isAbpRedirectCompatibleWithAdg,
  convertUboRedirectToAdg: convertUboRedirectToAdg,
  convertAbpRedirectToAdg: convertAbpRedirectToAdg,
  convertRedirectToAdg: convertRedirectToAdg,
  convertAdgRedirectToUbo: convertAdgRedirectToUbo
};

/**
 * @typedef {Object} Source - scriptlet properties
 * @property {string} name Scriptlet name
 * @property {Array<string>} args Arguments for scriptlet function
 * @property {'extension'|'corelibs'|'test'} engine -
 * Defines the final form of scriptlet string presentation
 * @property {string} [version]
 * @property {boolean} [verbose] flag to enable printing to console debug information
 * @property {string} [ruleText] Source rule text is used for debugging purposes
 * @property {string} [domainName] domain name where scriptlet is applied; for debugging purposes
 */

/**
 * Returns scriptlet code by param
 * @param {Source} source
 * @returns {string} scriptlet code
 */

function getScriptletCode(source) {
  if (!validator.isValidScriptletName(source.name)) {
    return null;
  }

  var scriptlet = validator.getScriptletByName(source.name);
  var result = attachDependencies(scriptlet);
  result = addCall(scriptlet, result);
  result = source.engine === 'corelibs' || source.engine === 'test' ? wrapInNonameFunc(result) : passSourceAndProps(source, result);
  return result;
}
/**
 * Scriptlets variable
 *
 * @returns {Object} object with methods:
 * `invoke` method receives one argument with `Source` type
 * `validate` method receives one argument with `String` type
 */


var scriptletsObject = function () {
  return {
    invoke: getScriptletCode,
    isValidScriptletName: validator.isValidScriptletName,
    isValidScriptletRule: isValidScriptletRule,
    isAdgScriptletRule: validator.isAdgScriptletRule,
    isUboScriptletRule: validator.isUboScriptletRule,
    isAbpSnippetRule: validator.isAbpSnippetRule,
    convertUboToAdg: convertUboScriptletToAdg,
    convertAbpToAdg: convertAbpSnippetToAdg,
    convertScriptletToAdg: convertScriptletToAdg,
    convertAdgToUbo: convertAdgScriptletToUbo,
    redirects: redirectsCjs
  };
}();

/**
 * Add module exports to be used as node package
 */

module.exports = scriptletsObject;

/**
 * -------------------------------------------
 * |                                         |
 * |  If you want to add your own scriptlet  |
 * |  please put your code below             |
 * |                                         |
 * -------------------------------------------
 */
//# sourceMappingURL=scriptletsCjs.js.map<|MERGE_RESOLUTION|>--- conflicted
+++ resolved
@@ -3210,26 +3210,18 @@
  *     example.org#%#//scriptlet('json-prune', 'a.b', 'adpath.url.first')
  *     ```
  *
-<<<<<<< HEAD
  * 4. Removes property `content.ad` from the results of JSON.parse call it's error stack trace contains `test.js`
  *     ```
  *     example.org#%#//scriptlet('json-prune', 'content.ad', '', 'test.js')
  *     ```
  *
  * 5. A property in a list of properties can be a chain of properties with wildcard in it
-=======
- * 4. A property in a list of properties can be a chain of properties with wildcard in it
->>>>>>> f055fd12
  *
  *     ```
  *     example.org#%#//scriptlet('json-prune', 'content.*.media.src', 'content.*.media.preroll')
  *     ```
  *
-<<<<<<< HEAD
  * 6. Call with no arguments will log the current hostname and json payload at the console
-=======
- * 5. Call with no arguments will log the current hostname and json payload at the console
->>>>>>> f055fd12
  *     ```
  *     example.org#%#//scriptlet('json-prune')
  *     ```
@@ -3255,7 +3247,6 @@
     }
 
     var shouldProcess;
-<<<<<<< HEAD
 
     for (var i = 0; i < requiredPaths.length; i += 1) {
       var requiredPath = requiredPaths[i];
@@ -3264,16 +3255,6 @@
 
       var details = getPropertyInChain(root, requiredPath, false, hasWildcard); // start value of 'shouldProcess' due to checking below
 
-=======
-
-    for (var i = 0; i < requiredPaths.length; i += 1) {
-      var requiredPath = requiredPaths[i];
-      var lastNestedPropName = requiredPath.split('.').pop();
-      var hasWildcard = requiredPath.indexOf('.*.') > -1 || requiredPath.indexOf('*.') > -1 || requiredPath.indexOf('.*') > -1; // if the path has wildcard, getPropertyInChain should 'look through' chain props
-
-      var details = getPropertyInChain(root, requiredPath, false, hasWildcard); // start value of 'shouldProcess' due to checking below
-
->>>>>>> f055fd12
       shouldProcess = !hasWildcard;
 
       for (var _i = 0; _i < details.length; _i += 1) {
