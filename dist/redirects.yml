#
#    AdGuard Scriptlets (Redirects Source)
<<<<<<< HEAD
#    Version 1.4.54
=======
#    Version 1.5.0
>>>>>>> 055733f5
#
- title: 1x1-transparent.gif
  description: |-
    **Example**
    ```
    ||example.org^$image,redirect=1x1-transparent.gif
    ```
  aliases:
    - 1x1.gif
    - 1x1-transparent-gif
  comment: 'http://probablyprogramming.com/2009/03/15/the-tiniest-gif-ever'
  file: 1x1-transparent.gif
  contentType: image/gif;base64
  content: R0lGODlhAQABAAAAACH5BAEKAAEALAAAAAABAAEAAAICTAEAOw==

- title: 2x2-transparent.png
  description: |-
    **Example**
    ```
    ||example.org^$image,redirect=2x2-transparent.png
    ```
  aliases:
    - 2x2.png
    - 2x2-transparent-png
  file: 2x2-transparent.png
  contentType: image/png;base64
  content: >
    iVBORw0KGgoAAAANSUhEUgAAAAIAAAACCAYAAABytg0kAAAAC0lEQVQI12NgQAcAABIAAe+JVKQAAAAA
    SUVORK5CYII=

- title: 3x2-transparent.png
  description: |-
    **Example**
    ```
    ||example.org^$image,redirect=3x2-transparent.png
    ```
  aliases:
    - 3x2.png
    - 3x2-transparent-png
  file: 3x2-transparent.png
  contentType: image/png;base64
  content: >
    iVBORw0KGgoAAAANSUhEUgAAAAMAAAACCAYAAACddGYaAAAAC0lEQVQI12NgwAUAABoAASRETuUAAAAA
    SUVORK5CYII=

- title: 32x32-transparent.png
  description: |-
    **Example**
    ```
    ||example.org^$image,redirect=32x32-transparent.png
    ```
  aliases:
    - 32x32.png
    - 32x32-transparent-png
  file: 32x32-transparent.png
  contentType: image/png;base64
  content: >
    iVBORw0KGgoAAAANSUhEUgAAACAAAAAgCAYAAABzenr0AAAAGklEQVRYw+3BAQEAAACCIP+vbkhAAQAA
    AO8GECAAAZf3V9cAAAAASUVORK5CYII=

- title: noopframe
  description: |-
    **Example**
    ```
    ||example.com^$subdocument,redirect=noopframe,domain=example.org
    ```
  aliases:
    - noop.html
    - blank-html
  file: noopframe.html
  contentType: text/html
  content: |-
    <!DOCTYPE html>
    <html>
        <head><title></title></head>
        <body></body>
    </html>

- title: noopcss
  description: |-
    **Example**
    ```
    ||example.org/style.css$stylesheet,redirect=noopcss
    ```
  aliases:
    - blank-css
  file: noopcss.css
  contentType: text/css
  content: ''

- title: noopjs
  description: |-
    **Example**
    ```
    ||example.org/advert.js$script,redirect=noopjs
    ```
  aliases:
    - noop.js
    - blank-js
  file: noopjs.js
  contentType: application/javascript
  content: '(function() {})()'

- title: nooptext
  description: |-
    **Example**
    ```
    ||example.org/advert.js$xmlhttprequest,redirect=nooptext
    ```
  aliases:
    - noop.txt
    - blank-text
  file: nooptext.js
  contentType: text/plain
  content: ''

- title: empty
  description: >-
    Pretty much the same as `nooptext`. Used for conversion of modifier `empty`
    so better avoid its using in production filter lists.


    **Example**

    ```

    ||example.org/log$redirect=empty

    ```
  aliases:
    - empty
  file: nooptext.js
  contentType: text/plain
  content: ''

- title: noopvmap-1.0
  description: |-
    Redirects request to an empty VMAP response.

    **Example**
    ```
    ||example.org/vmap01.xml$xmlhttprequest,redirect=noopvmap-1.0
    ```
  aliases:
    - noop-vmap1.0.xml
  file: noopvmap01.xml
  contentType: text/xml
  content: >-
    <vmap:VMAP xmlns:vmap="http://www.iab.net/videosuite/vmap"
    version="1.0"></vmap:VMAP>

- title: noopvast-2.0
  description: |-
    Redirects request to an empty VAST 2.0 response.

    **Example**
    ```
    ||example.org/vast02.xml^$xmlhttprequest,redirect=noopvast-2.0
    ```
  file: noopvast02.xml
  contentType: text/xml
  content: <VAST version="2.0"></VAST>

- title: noopvast-3.0
  description: |-
    Redirects request to an empty VAST 3.0 response.

    **Example**
    ```
    ||example.org/vast03.xml^$xmlhttprequest,redirect=noopvast-3.0
    ```
  file: noopvast03.xml
  contentType: text/xml
  content: <VAST version="3.0"></VAST>

- title: noopvast-4.0
  description: |-
    Redirects request to an empty VAST 4.0 response.

    **Example**
    ```
    ||example.org/vast04.xml^$xmlhttprequest,redirect=noopvast-4.0
    ```
  file: noopvast04.xml
  contentType: text/xml
  content: <VAST version="4.0"></VAST>

- title: noopmp3-0.1s
  description: |-
    **Example**
    ```
    ||example.org/advert.mp3$media,redirect=noopmp3-0.1s
    ```
  aliases:
    - noopmp3-0.1s
    - blank-mp3
  comment: >
    From:
    https://ubuntuforums.org/showthread.php?t=1911430&p=11624471#post11624471
    ffmpeg -ar 48000 -t 0.1 -f s16le -acodec pcm_s16le -ac 2 -i /dev/zero
    -acodec libmp3lame -aq 4 output.mp3 But with 0.1 (second) instead of 60.
  file: noopmp3.mp3
  contentType: audio/mp3;base64
  content: >
    SUQzBAAAAAAAI1RTU0UAAAAPAAADTGF2ZjU2LjQwLjEwMQAAAAAAAAAAAAAA//tUAAAAAAAAAAAAAAAA
    AAAAAAAAAAAAAAAAAAAAAAAAAAAASW5mbwAAAA8AAAAGAAADAABgYGBgYGBgYGBgYGBgYGBggICAgICA
    gICAgICAgICAgICgoKCgoKCgoKCgoKCgoKCgwMDAwMDAwMDAwMDAwMDAwMDg4ODg4ODg4ODg4ODg4ODg
    4P////////////////////8AAAAATGF2YzU2LjYwAAAAAAAAAAAAAAAAJAAAAAAAAAAAAwDNZKlY//sU
    ZAAP8AAAaQAAAAgAAA0gAAABAAABpAAAACAAADSAAAAETEFNRTMuOTkuNVVVVVVVVVVVVVVVVVVVVVVV
    VVVVVVVVVVVVVVVVVVVVVVVVVVVVVVVVVVVVVVVVVVVV//sUZB4P8AAAaQAAAAgAAA0gAAABAAABpAAA
    ACAAADSAAAAEVVVVVVVVVVVVVVVVVVVVVVVVVVVVVVVVVVVVVVVVVVVVVVVVVVVVVVVVVVVVVVVVVVVV
    VVVVVVVVVVVV//sUZDwP8AAAaQAAAAgAAA0gAAABAAABpAAAACAAADSAAAAEVVVVVVVVVVVVVVVVVVVV
    VVVVVVVVVVVVVVVVVVVVVVVVVVVVVVVVVVVVVVVVVVVVVVVVVVVVVVVVVVVV//sUZFoP8AAAaQAAAAgA
    AA0gAAABAAABpAAAACAAADSAAAAEVVVVVVVVVVVVVVVVVVVVVVVVVVVVVVVVVVVVVVVVVVVVVVVVVVVV
    VVVVVVVVVVVVVVVVVVVVVVVVVVVV//sUZHgP8AAAaQAAAAgAAA0gAAABAAABpAAAACAAADSAAAAEVVVV
    VVVVVVVVVVVVVVVVVVVVVVVVVVVVVVVVVVVVVVVVVVVVVVVVVVVVVVVVVVVVVVVVVVVVVVVVVVVV//sU
    ZJYP8AAAaQAAAAgAAA0gAAABAAABpAAAACAAADSAAAAEVVVVVVVVVVVVVVVVVVVVVVVVVVVVVVVVVVVV
    VVVVVVVVVVVVVVVVVVVVVVVVVVVVVVVVVVVVVVVVVVVV

- title: noopmp4-1s
  description: |-
    **Example**
    ```
    ||example.org/advert.mp4$media,redirect=noopmp4-1s
    ```
  aliases:
    - noop-1s.mp4
    - blank-mp4
  comment: |
    From https://github.com/kud/blank-video
  file: noopmp4.mp4
  contentType: video/mp4;base64
  content: >
    AAAAHGZ0eXBNNFYgAAACAGlzb21pc28yYXZjMQAAAAhmcmVlAAAGF21kYXTeBAAAbGliZmFhYyAxLjI4
    AABCAJMgBDIARwAAArEGBf//rdxF6b3m2Ui3lizYINkj7u94MjY0IC0gY29yZSAxNDIgcjIgOTU2Yzhk
    OCAtIEguMjY0L01QRUctNCBBVkMgY29kZWMgLSBDb3B5bGVmdCAyMDAzLTIwMTQgLSBodHRwOi8vd3d3
    LnZpZGVvbGFuLm9yZy94MjY0Lmh0bWwgLSBvcHRpb25zOiBjYWJhYz0wIHJlZj0zIGRlYmxvY2s9MTow
    OjAgYW5hbHlzZT0weDE6MHgxMTEgbWU9aGV4IHN1Ym1lPTcgcHN5PTEgcHN5X3JkPTEuMDA6MC4wMCBt
    aXhlZF9yZWY9MSBtZV9yYW5nZT0xNiBjaHJvbWFfbWU9MSB0cmVsbGlzPTEgOHg4ZGN0PTAgY3FtPTAg
    ZGVhZHpvbmU9MjEsMTEgZmFzdF9wc2tpcD0xIGNocm9tYV9xcF9vZmZzZXQ9LTIgdGhyZWFkcz02IGxv
    b2thaGVhZF90aHJlYWRzPTEgc2xpY2VkX3RocmVhZHM9MCBucj0wIGRlY2ltYXRlPTEgaW50ZXJsYWNl
    ZD0wIGJsdXJheV9jb21wYXQ9MCBjb25zdHJhaW5lZF9pbnRyYT0wIGJmcmFtZXM9MCB3ZWlnaHRwPTAg
    a2V5aW50PTI1MCBrZXlpbnRfbWluPTI1IHNjZW5lY3V0PTQwIGludHJhX3JlZnJlc2g9MCByY19sb29r
    YWhlYWQ9NDAgcmM9Y3JmIG1idHJlZT0xIGNyZj0yMy4wIHFjb21wPTAuNjAgcXBtaW49MCBxcG1heD02
    OSBxcHN0ZXA9NCB2YnZfbWF4cmF0ZT03NjggdmJ2X2J1ZnNpemU9MzAwMCBjcmZfbWF4PTAuMCBuYWxf
    aHJkPW5vbmUgZmlsbGVyPTAgaXBfcmF0aW89MS40MCBhcT0xOjEuMDAAgAAAAFZliIQL8mKAAKvMnJyc
    nJycnJycnXXXXXXXXXXXXXXXXXXXXXXXXXXXXXXXXXXXXXXXXXXXXXXXXXXXXXXXXXXXXXXXXXXXXXXX
    XXXXXXXXXXXXXXXXXiEASZACGQAjgCEASZACGQAjgAAAAAdBmjgX4GSAIQBJkAIZACOAAAAAB0GaVAX4
    GSAhAEmQAhkAI4AhAEmQAhkAI4AAAAAGQZpgL8DJIQBJkAIZACOAIQBJkAIZACOAAAAABkGagC/AySEA
    SZACGQAjgAAAAAZBmqAvwMkhAEmQAhkAI4AhAEmQAhkAI4AAAAAGQZrAL8DJIQBJkAIZACOAAAAABkGa
    4C/AySEASZACGQAjgCEASZACGQAjgAAAAAZBmwAvwMkhAEmQAhkAI4AAAAAGQZsgL8DJIQBJkAIZACOA
    IQBJkAIZACOAAAAABkGbQC/AySEASZACGQAjgCEASZACGQAjgAAAAAZBm2AvwMkhAEmQAhkAI4AAAAAG
    QZuAL8DJIQBJkAIZACOAIQBJkAIZACOAAAAABkGboC/AySEASZACGQAjgAAAAAZBm8AvwMkhAEmQAhkA
    I4AhAEmQAhkAI4AAAAAGQZvgL8DJIQBJkAIZACOAAAAABkGaAC/AySEASZACGQAjgCEASZACGQAjgAAA
    AAZBmiAvwMkhAEmQAhkAI4AhAEmQAhkAI4AAAAAGQZpAL8DJIQBJkAIZACOAAAAABkGaYC/AySEASZAC
    GQAjgCEASZACGQAjgAAAAAZBmoAvwMkhAEmQAhkAI4AAAAAGQZqgL8DJIQBJkAIZACOAIQBJkAIZACOA
    AAAABkGawC/AySEASZACGQAjgAAAAAZBmuAvwMkhAEmQAhkAI4AhAEmQAhkAI4AAAAAGQZsAL8DJIQBJ
    kAIZACOAAAAABkGbIC/AySEASZACGQAjgCEASZACGQAjgAAAAAZBm0AvwMkhAEmQAhkAI4AhAEmQAhkA
    I4AAAAAGQZtgL8DJIQBJkAIZACOAAAAABkGbgCvAySEASZACGQAjgCEASZACGQAjgAAAAAZBm6AnwMkh
    AEmQAhkAI4AhAEmQAhkAI4AhAEmQAhkAI4AhAEmQAhkAI4AAAAhubW9vdgAAAGxtdmhkAAAAAAAAAAAA
    AAAAAAAD6AAABDcAAQAAAQAAAAAAAAAAAAAAAAEAAAAAAAAAAAAAAAAAAAABAAAAAAAAAAAAAAAAAABA
    AAAAAAAAAAAAAAAAAAAAAAAAAAAAAAAAAAAAAAAAAwAAAzB0cmFrAAAAXHRraGQAAAADAAAAAAAAAAAA
    AAABAAAAAAAAA+kAAAAAAAAAAAAAAAAAAAAAAAEAAAAAAAAAAAAAAAAAAAABAAAAAAAAAAAAAAAAAABA
    AAAAALAAAACQAAAAAAAkZWR0cwAAABxlbHN0AAAAAAAAAAEAAAPpAAAAAAABAAAAAAKobWRpYQAAACBt
    ZGhkAAAAAAAAAAAAAAAAAAB1MAAAdU5VxAAAAAAALWhkbHIAAAAAAAAAAHZpZGUAAAAAAAAAAAAAAABW
    aWRlb0hhbmRsZXIAAAACU21pbmYAAAAUdm1oZAAAAAEAAAAAAAAAAAAAACRkaW5mAAAAHGRyZWYAAAAA
    AAAAAQAAAAx1cmwgAAAAAQAAAhNzdGJsAAAAr3N0c2QAAAAAAAAAAQAAAJ9hdmMxAAAAAAAAAAEAAAAA
    AAAAAAAAAAAAAAAAALAAkABIAAAASAAAAAAAAAABAAAAAAAAAAAAAAAAAAAAAAAAAAAAAAAAAAAAAAAA
    AAAAGP//AAAALWF2Y0MBQsAN/+EAFWdCwA3ZAsTsBEAAAPpAADqYA8UKkgEABWjLg8sgAAAAHHV1aWRr
    aEDyXyRPxbo5pRvPAyPzAAAAAAAAABhzdHRzAAAAAAAAAAEAAAAeAAAD6QAAABRzdHNzAAAAAAAAAAEA
    AAABAAAAHHN0c2MAAAAAAAAAAQAAAAEAAAABAAAAAQAAAIxzdHN6AAAAAAAAAAAAAAAeAAADDwAAAAsA
    AAALAAAACgAAAAoAAAAKAAAACgAAAAoAAAAKAAAACgAAAAoAAAAKAAAACgAAAAoAAAAKAAAACgAAAAoA
    AAAKAAAACgAAAAoAAAAKAAAACgAAAAoAAAAKAAAACgAAAAoAAAAKAAAACgAAAAoAAAAKAAAAiHN0Y28A
    AAAAAAAAHgAAAEYAAANnAAADewAAA5gAAAO0AAADxwAAA+MAAAP2AAAEEgAABCUAAARBAAAEXQAABHAA
    AASMAAAEnwAABLsAAATOAAAE6gAABQYAAAUZAAAFNQAABUgAAAVkAAAFdwAABZMAAAWmAAAFwgAABd4A
    AAXxAAAGDQAABGh0cmFrAAAAXHRraGQAAAADAAAAAAAAAAAAAAACAAAAAAAABDcAAAAAAAAAAAAAAAEB
    AAAAAAEAAAAAAAAAAAAAAAAAAAABAAAAAAAAAAAAAAAAAABAAAAAAAAAAAAAAAAAAAAkZWR0cwAAABxl
    bHN0AAAAAAAAAAEAAAQkAAADcAABAAAAAAPgbWRpYQAAACBtZGhkAAAAAAAAAAAAAAAAAAC7gAAAykBV
    xAAAAAAALWhkbHIAAAAAAAAAAHNvdW4AAAAAAAAAAAAAAABTb3VuZEhhbmRsZXIAAAADi21pbmYAAAAQ
    c21oZAAAAAAAAAAAAAAAJGRpbmYAAAAcZHJlZgAAAAAAAAABAAAADHVybCAAAAABAAADT3N0YmwAAABn
    c3RzZAAAAAAAAAABAAAAV21wNGEAAAAAAAAAAQAAAAAAAAAAAAIAEAAAAAC7gAAAAAAAM2VzZHMAAAAA
    A4CAgCIAAgAEgICAFEAVBbjYAAu4AAAADcoFgICAAhGQBoCAgAECAAAAIHN0dHMAAAAAAAAAAgAAADIA
    AAQAAAAAAQAAAkAAAAFUc3RzYwAAAAAAAAAbAAAAAQAAAAEAAAABAAAAAgAAAAIAAAABAAAAAwAAAAEA
    AAABAAAABAAAAAIAAAABAAAABgAAAAEAAAABAAAABwAAAAIAAAABAAAACAAAAAEAAAABAAAACQAAAAIA
    AAABAAAACgAAAAEAAAABAAAACwAAAAIAAAABAAAADQAAAAEAAAABAAAADgAAAAIAAAABAAAADwAAAAEA
    AAABAAAAEAAAAAIAAAABAAAAEQAAAAEAAAABAAAAEgAAAAIAAAABAAAAFAAAAAEAAAABAAAAFQAAAAIA
    AAABAAAAFgAAAAEAAAABAAAAFwAAAAIAAAABAAAAGAAAAAEAAAABAAAAGQAAAAIAAAABAAAAGgAAAAEA
    AAABAAAAGwAAAAIAAAABAAAAHQAAAAEAAAABAAAAHgAAAAIAAAABAAAAHwAAAAQAAAABAAAA4HN0c3oA
    AAAAAAAAAAAAADMAAAAaAAAACQAAAAkAAAAJAAAACQAAAAkAAAAJAAAACQAAAAkAAAAJAAAACQAAAAkA
    AAAJAAAACQAAAAkAAAAJAAAACQAAAAkAAAAJAAAACQAAAAkAAAAJAAAACQAAAAkAAAAJAAAACQAAAAkA
    AAAJAAAACQAAAAkAAAAJAAAACQAAAAkAAAAJAAAACQAAAAkAAAAJAAAACQAAAAkAAAAJAAAACQAAAAkA
    AAAJAAAACQAAAAkAAAAJAAAACQAAAAkAAAAJAAAACQAAAAkAAACMc3RjbwAAAAAAAAAfAAAALAAAA1UA
    AANyAAADhgAAA6IAAAO+AAAD0QAAA+0AAAQAAAAEHAAABC8AAARLAAAEZwAABHoAAASWAAAEqQAABMUA
    AATYAAAE9AAABRAAAAUjAAAFPwAABVIAAAVuAAAFgQAABZ0AAAWwAAAFzAAABegAAAX7AAAGFwAAAGJ1
    ZHRhAAAAWm1ldGEAAAAAAAAAIWhkbHIAAAAAAAAAAG1kaXJhcHBsAAAAAAAAAAAAAAAALWlsc3QAAAAl
    qXRvbwAAAB1kYXRhAAAAAQAAAABMYXZmNTUuMzMuMTAw

- title: click2load.html
  description: >-
    Redirects resource and replaces supposed content by decoy frame with button
    for original content recovering


    Related UBO redirect resource:

    https://github.com/gorhill/uBlock/blob/1.31.0/src/web_accessible_resources/click2load.html


    **Example**

    ```

    ||youtube.com/embed/$frame,third-party,redirect=click2load.html

    ```
  aliases:
    - click2load.html
    - ubo-click2load.html
  file: click2load.html
  contentType: text/html
  scriptPath: ./click2load.js
  isBlocking: true
  content: |
    <!DOCTYPE html>
    <html>

      <head>
        <meta charset="utf-8">
        <title>AdGuard Click2Load</title>
        <style>
          html,
          body,
          .wrapper {
            height: 100%;
          }

          body {
            margin: 0;
            font-family: Roboto, "Open Sans", -apple-system, BlinkMacSystemFont, "Segoe UI", Ubuntu, Arial, sans-serif
          }

          .wrapper {
            display: flex;
            flex-direction: column;
            align-items: center;
            justify-content: center;
          }

          .content {
            min-height: 160px;
            padding: 50px 24px;
            text-align: center;
          }

          .logo {
            background-image: url("data:image/svg+xml,%3Csvg fill='none' height='41' viewBox='0 0 41 41' width='41' xmlns='http://www.w3.org/2000/svg'%3E%3Cg clip-rule='evenodd' fill-rule='evenodd'%3E%3Cpath d='m20.4996.5c-6.2513 0-13.79186 1.43422-19.999594 4.59105 0 6.81785-.085687 23.80335 19.999594 35.40895 20.0856-11.6056 20.0004-28.5911 20.0004-35.40895-6.2082-3.15683-13.7488-4.59105-20.0004-4.59105z' fill='%2368bc71'/%3E%3Cpath d='m20.5.5c-.0001 0-.0003 0-.0004 0-6.2513 0-13.79186 1.43422-19.999594 4.59105 0 .02866-.000003.05751-.000003.08653-.000361 6.87412-.001248 23.76562 19.999597 35.32242.0001-.0001.0003-.0002.0004-.0003z' fill='%2367b279'/%3E%3Cpath d='m20.3236 26.2143 11.605-15.3766c-.8504-.6701-1.5963-.1972-2.0069.169l-.015.0012-9.6763 9.8957-3.6457-4.3132c-1.7393-1.9755-4.1038-.4686-4.6561-.0704z' fill='%23fff'/%3E%3C/g%3E%3C/svg%3E");
            background-size: contain;
            width: 40px;
            height: 40px;
            margin: 0 auto 16px;
          }

          .title {
            font-weight: 700;
            font-size: 20px;
            line-height: 25px;
            margin-bottom: 8px;
          }

          .subtitle {
            font-weight: 400;
            font-size: 14px;
            line-height: 16px;
            max-height: 50px;
            overflow: hidden;
            word-break: break-all;
          }

          .footer {
            padding-top: 24px;
          }

          .button {
            display: inline-block;
            min-width: 90px;
            padding: 6px 15px;
            border-radius: 3px;
            border: none;
            background: #4d4d4d;
            color: #fff;
            text-align: center;
            font-weight: 400;
            font-size: 16px;
            line-height: 21px;
            text-decoration: none;
          }
        </style>
      </head>

      <body>
        <div class="wrapper">
          <div class="content">
            <div class="logo"></div>
            <div id="clickToLoadTitle" class="title"></div>
            <div id="clickToLoadSubtitle" class="subtitle"></div>
            <div class="footer">
              <a id="clickToLoadLink" class="button" href="" rel="noreferrer noopener"></a>
            </div>
          </div>
        </div>
        <!-- script injection -->
        <script>(function () {
        'use strict';

        function clickToLoad() {
          var QUESTION_MARK = '?';
          var AMPERSAND = '&';
          var SEARCH_PARAMS_DIVIDER = '=';
          var ORIGIN_URL_PARAM = '__origin';
          var EXT_UNBLOCK_PARAM = '__unblock';
          var CL_UNBLOCK_PARAM = '__adg_unblock_token';
          var CL_SPECIFIC_UNBLOCK_PARAM = '__adg_unblock';
          var BLOCKING_RULE_PARAM = '__adg_blocking_rule';
          var CLICK_EVENT = 'click';
          var CL_FORCE_EVENT = 'force';
          var neededParams = [ORIGIN_URL_PARAM, EXT_UNBLOCK_PARAM, CL_UNBLOCK_PARAM, BLOCKING_RULE_PARAM];
          var parseSearchParam = function parseSearchParam(rawQueryStr) {
            var res = {};
            var pattern = /([^&=]+)=([^&]*)/g;
            var matchedData;
            var queryStr = rawQueryStr.substring(1);
            while (matchedData = pattern.exec(queryStr)) {
              if (neededParams.indexOf(matchedData[1]) > -1) {
                res[matchedData[1]] = matchedData[2];
              }
              queryStr = queryStr.substring(matchedData[0]);
            }
            return res;
          };
          var paramsData = parseSearchParam(window.location.search);
          var getParamByKey = function getParamByKey(key) {
            return paramsData[key] || '';
          };
          var extUnblockToken = getParamByKey(EXT_UNBLOCK_PARAM);
          var clUnblockToken = getParamByKey(CL_UNBLOCK_PARAM);
          var blockingRule = getParamByKey(BLOCKING_RULE_PARAM);
          var originUrl = clUnblockToken
          ? window.location.href : getParamByKey(ORIGIN_URL_PARAM);
          var clickTitleElem = document.getElementById('clickToLoadTitle');
          var clickSubtitleElem = document.getElementById('clickToLoadSubtitle');
          var clickButtonElem = document.getElementById('clickToLoadLink');
          var originUrlToDisplay = clUnblockToken ? originUrl.replace(/[&?]__adg_unblock_token=.*/, '') : originUrl;
          clickSubtitleElem.textContent = originUrlToDisplay;
          clickButtonElem.href = originUrlToDisplay;
          clickButtonElem.title = originUrlToDisplay;
          var translationsData = {
            en: {
              title: 'Content blocked by AdGuard',
              button: 'Click to load'
            },
            ru: {
              title: 'AdGuard заблокировал загрузку контента',
              button: 'Всё равно загрузить'
            },
            es: {
              title: 'Contenido bloqueado por AdGuard',
              button: 'Pulsa para cargar'
            },
            fr: {
              title: 'Contenu bloqué par AdGuard',
              button: 'Cliquez pour télécharger'
            },
            it: {
              title: 'Contenuti bloccati da AdGuard',
              button: 'Clicca per scaricare'
            },
            de: {
              title: 'Inhalt blockiert durch AdGuard',
              button: 'Trotzdem laden'
            },
            'zh-cn': {
              title: 'AdGuard 已将该内容屏蔽',
              button: '点击加载'
            },
            'zh-tw': {
              title: 'AdGuard 已將該內容封鎖',
              button: '點按載入'
            },
            ko: {
              title: 'AdGuard에 의해 차단된 콘텐츠',
              button: '로드하려면 클릭하세요'
            },
            ja: {
              title: 'AdGuardがコンテンツをブロックしました。',
              button: '読み込むにはこちらをクリック'
            },
            uk: {
              title: 'AdGuard заблокував завантаження вмісту',
              button: 'Однаково завантажити'
            }
          };
          var getTranslations = function getTranslations() {
            var baseLocaleData = translationsData.en;
            try {
              var currentLocale = navigator.language.toLowerCase();
              var localeData = translationsData[currentLocale];
              if (!localeData) {
                var lang = currentLocale.split('-')[0];
                localeData = translationsData[lang];
              }
              if (!localeData) {
                localeData = baseLocaleData;
              }
              return localeData;
            } catch (e) {
              return baseLocaleData;
            }
          };
          var translations = getTranslations();
          clickTitleElem.textContent = translations.title;
          clickButtonElem.textContent = translations.button;
          var getReplaceUrl = function getReplaceUrl(originUrl, unblockTokenName, unblockTokenValue) {
            var questionMarkIndex = originUrl.indexOf(QUESTION_MARK);
            var divider = questionMarkIndex > -1 ? AMPERSAND : QUESTION_MARK;
            if (originUrl.substring(questionMarkIndex).length === 1) {
              divider = '';
            }
            return "".concat(originUrl).concat(divider).concat(unblockTokenName).concat(SEARCH_PARAMS_DIVIDER).concat(unblockTokenValue);
          };
          var extRun = function extRun() {
            var replaceUrl = getReplaceUrl(originUrl, EXT_UNBLOCK_PARAM, extUnblockToken);
            window.location.replace(replaceUrl);
          };
          var clRun = function clRun() {
            var CL_SPECIFIC_UNBLOCK_VALUE = 1;
            var replaceUrl = getReplaceUrl(originUrl, CL_SPECIFIC_UNBLOCK_PARAM, CL_SPECIFIC_UNBLOCK_VALUE);
            window.location.replace(replaceUrl);
          };
          clickButtonElem.addEventListener(CLICK_EVENT, function (e) {
            if (e.isTrusted === false) {
              return;
            }
            if (extUnblockToken) {
              extRun();
            } else if (clUnblockToken) {
              clRun();
              e.stopPropagation();
              e.preventDefault();
            }
          });
          clickButtonElem.addEventListener(CL_FORCE_EVENT, function () {
            clRun();
          });
          var hasFrameModifier = function hasFrameModifier(rule) {
            var substringAfter = function substringAfter(str, separator) {
              var index = str.indexOf(separator);
              return index < 0 ? '' : str.substring(index + separator.length);
            };
            var FRAME_MARKER = 'frame';
            var SUBDOCUMENT_MARKER = 'subdocument';
            var ruleModifiers = substringAfter(rule, '$').split(',');
            return ruleModifiers.indexOf(FRAME_MARKER) > -1 || ruleModifiers.indexOf(SUBDOCUMENT_MARKER) > -1;
          };
          var isInsideFrame = function isInsideFrame() {
            return window.self !== window.top;
          };
          if (clUnblockToken && blockingRule && hasFrameModifier(blockingRule) && !isInsideFrame()) {
            clickButtonElem.dispatchEvent(CL_FORCE_EVENT);
          }
        }
        clickToLoad();

    }());
    </script>
      </body>
    </html>
  sha: sha256-BEkZJQ3vKIhurKajl1soAgf+W4vfRtEGyTbDSt3o7fI=

- title: amazon-apstag
  comment: Mocks Amazon's apstag.js
  aliases:
    - ubo-amazon_apstag.js
    - amazon_apstag.js
  contentType: application/javascript
  content: |-
    (function(source, args){
    function AmazonApstag(source) {
        var apstagWrapper = {
          fetchBids: function fetchBids(a, b) {
            if (typeof b === 'function') {
              b([]);
            }
          },
          init: noopFunc,
          setDisplayBids: noopFunc,
          targetingKeys: noopFunc
        };
        window.apstag = apstagWrapper;
        hit(source);
      }
    function hit(source, message) {
        if (source.verbose !== true) {
          return;
        }

        try {
          var log = console.log.bind(console);
          var trace = console.trace.bind(console); // eslint-disable-line compat/compat

          var prefix = source.ruleText || '';

          if (source.domainName) {
            var AG_SCRIPTLET_MARKER = '#%#//';
            var UBO_SCRIPTLET_MARKER = '##+js';
            var ruleStartIndex;

            if (source.ruleText.indexOf(AG_SCRIPTLET_MARKER) > -1) {
              ruleStartIndex = source.ruleText.indexOf(AG_SCRIPTLET_MARKER);
            } else if (source.ruleText.indexOf(UBO_SCRIPTLET_MARKER) > -1) {
              ruleStartIndex = source.ruleText.indexOf(UBO_SCRIPTLET_MARKER);
            } // delete all domains from ruleText and leave just rule part


            var rulePart = source.ruleText.slice(ruleStartIndex); // prepare applied scriptlet rule for specific domain

            prefix = "".concat(source.domainName).concat(rulePart);
          } // Used to check if scriptlet uses 'hit' function for logging


          var LOG_MARKER = 'log: ';

          if (message) {
            if (message.indexOf(LOG_MARKER) === -1) {
              log("".concat(prefix, " message:\n").concat(message));
            } else {
              log(message.slice(LOG_MARKER.length));
            }
          }

          log("".concat(prefix, " trace start"));

          if (trace) {
            trace();
          }

          log("".concat(prefix, " trace end"));
        } catch (e) {// try catch for Edge 15
          // In according to this issue https://developer.microsoft.com/en-us/microsoft-edge/platform/issues/14495220/
          // console.log throws an error
        } // This is necessary for unit-tests only!


        if (typeof window.__debug === 'function') {
          window.__debug(source);
        }
      }
    function noopFunc() {};
            const updatedArgs = args ? [].concat(source).concat(args) : [source];
            try {
                AmazonApstag.apply(this, updatedArgs);
            } catch (e) {
                console.log(e);
            }
        
    })({"name":"amazon-apstag","args":[]}, []);
  file: amazon-apstag.js

- title: ati-smarttag
  comment: Mocks AT Internat SmartTag.
  aliases: []
  contentType: application/javascript
  content: |-
    (function(source, args){
    function ATInternetSmartTag(source) {
        var setNoopFuncWrapper = {
          set: noopFunc
        };
        var sendNoopFuncWrapper = {
          send: noopFunc
        };
        var ecommerceWrapper = {
          displayCart: {
            products: setNoopFuncWrapper,
            cart: setNoopFuncWrapper
          },
          updateCart: {
            cart: setNoopFuncWrapper
          },
          displayProduct: {
            products: setNoopFuncWrapper
          },
          displayPageProduct: {
            products: setNoopFuncWrapper
          },
          addProduct: {
            products: setNoopFuncWrapper
          },
          removeProduct: {
            products: setNoopFuncWrapper
          }
        }; // eslint-disable-next-line new-cap, func-names

        var tag = function tag() {};

        tag.prototype = {
          setConfig: noopFunc,
          setParam: noopFunc,
          dispatch: noopFunc,
          customVars: setNoopFuncWrapper,
          publisher: setNoopFuncWrapper,
          order: setNoopFuncWrapper,
          click: sendNoopFuncWrapper,
          clickListener: sendNoopFuncWrapper,
          internalSearch: sendNoopFuncWrapper,
          ecommerce: ecommerceWrapper,
          identifiedVisitor: {
            unset: noopFunc
          },
          page: {
            set: noopFunc,
            send: noopFunc
          },
          selfPromotion: {
            add: noopFunc,
            send: noopFunc
          },
          privacy: {
            setVisitorMode: noopFunc,
            getVisitorMode: noopFunc,
            hit: noopFunc
          },
          richMedia: {
            add: noopFunc,
            send: noopFunc,
            remove: noopFunc,
            removeAll: noopFunc
          }
        };
        var smartTagWrapper = {
          Tracker: {
            Tag: function Tag() {
              return new tag(); // eslint-disable-line new-cap
            }
          }
        };
        window.ATInternet = smartTagWrapper;
        hit(source);
      }
    function hit(source, message) {
        if (source.verbose !== true) {
          return;
        }

        try {
          var log = console.log.bind(console);
          var trace = console.trace.bind(console); // eslint-disable-line compat/compat

          var prefix = source.ruleText || '';

          if (source.domainName) {
            var AG_SCRIPTLET_MARKER = '#%#//';
            var UBO_SCRIPTLET_MARKER = '##+js';
            var ruleStartIndex;

            if (source.ruleText.indexOf(AG_SCRIPTLET_MARKER) > -1) {
              ruleStartIndex = source.ruleText.indexOf(AG_SCRIPTLET_MARKER);
            } else if (source.ruleText.indexOf(UBO_SCRIPTLET_MARKER) > -1) {
              ruleStartIndex = source.ruleText.indexOf(UBO_SCRIPTLET_MARKER);
            } // delete all domains from ruleText and leave just rule part


            var rulePart = source.ruleText.slice(ruleStartIndex); // prepare applied scriptlet rule for specific domain

            prefix = "".concat(source.domainName).concat(rulePart);
          } // Used to check if scriptlet uses 'hit' function for logging


          var LOG_MARKER = 'log: ';

          if (message) {
            if (message.indexOf(LOG_MARKER) === -1) {
              log("".concat(prefix, " message:\n").concat(message));
            } else {
              log(message.slice(LOG_MARKER.length));
            }
          }

          log("".concat(prefix, " trace start"));

          if (trace) {
            trace();
          }

          log("".concat(prefix, " trace end"));
        } catch (e) {// try catch for Edge 15
          // In according to this issue https://developer.microsoft.com/en-us/microsoft-edge/platform/issues/14495220/
          // console.log throws an error
        } // This is necessary for unit-tests only!


        if (typeof window.__debug === 'function') {
          window.__debug(source);
        }
      }
    function noopFunc() {};
            const updatedArgs = args ? [].concat(source).concat(args) : [source];
            try {
                ATInternetSmartTag.apply(this, updatedArgs);
            } catch (e) {
                console.log(e);
            }
        
    })({"name":"ati-smarttag","args":[]}, []);
  file: ati-smarttag.js

- title: fingerprintjs
  comment: Mocks FingerprintJS.
  aliases:
    - ubo-fingerprint2.js
    - fingerprintjs.js
  contentType: application/javascript
  content: |-
    (function(source, args){
    function Fingerprintjs(source) {
        var browserId = '';

        for (var i = 0; i < 8; i += 1) {
          browserId += (Math.random() * 0x10000 + 0x1000).toString(16).slice(-4);
        }

        var Fingerprint = function Fingerprint() {};

        Fingerprint.get = function (options, callback) {
          if (!callback) {
            callback = options;
          }

          setTimeout(function () {
            if (callback) {
              callback(browserId, []);
            }
          }, 1);
        };

        Fingerprint.prototype = {
          get: Fingerprint.get
        };
        window.Fingerprint2 = Fingerprint;
        hit(source);
      }
    function hit(source, message) {
        if (source.verbose !== true) {
          return;
        }

        try {
          var log = console.log.bind(console);
          var trace = console.trace.bind(console); // eslint-disable-line compat/compat

          var prefix = source.ruleText || '';

          if (source.domainName) {
            var AG_SCRIPTLET_MARKER = '#%#//';
            var UBO_SCRIPTLET_MARKER = '##+js';
            var ruleStartIndex;

            if (source.ruleText.indexOf(AG_SCRIPTLET_MARKER) > -1) {
              ruleStartIndex = source.ruleText.indexOf(AG_SCRIPTLET_MARKER);
            } else if (source.ruleText.indexOf(UBO_SCRIPTLET_MARKER) > -1) {
              ruleStartIndex = source.ruleText.indexOf(UBO_SCRIPTLET_MARKER);
            } // delete all domains from ruleText and leave just rule part


            var rulePart = source.ruleText.slice(ruleStartIndex); // prepare applied scriptlet rule for specific domain

            prefix = "".concat(source.domainName).concat(rulePart);
          } // Used to check if scriptlet uses 'hit' function for logging


          var LOG_MARKER = 'log: ';

          if (message) {
            if (message.indexOf(LOG_MARKER) === -1) {
              log("".concat(prefix, " message:\n").concat(message));
            } else {
              log(message.slice(LOG_MARKER.length));
            }
          }

          log("".concat(prefix, " trace start"));

          if (trace) {
            trace();
          }

          log("".concat(prefix, " trace end"));
        } catch (e) {// try catch for Edge 15
          // In according to this issue https://developer.microsoft.com/en-us/microsoft-edge/platform/issues/14495220/
          // console.log throws an error
        } // This is necessary for unit-tests only!


        if (typeof window.__debug === 'function') {
          window.__debug(source);
        }
      };
            const updatedArgs = args ? [].concat(source).concat(args) : [source];
            try {
                Fingerprintjs.apply(this, updatedArgs);
            } catch (e) {
                console.log(e);
            }
        
    })({"name":"fingerprintjs","args":[]}, []);
  file: fingerprintjs.js

- title: gemius
  comment: Mocks Gemius Analytics.
  aliases: []
  contentType: application/javascript
  content: |-
    (function(source, args){
    function Gemius(source) {
        var GemiusPlayer = function GemiusPlayer() {};

        GemiusPlayer.prototype = {
          setVideoObject: noopFunc,
          newProgram: noopFunc,
          programEvent: noopFunc,
          newAd: noopFunc,
          adEvent: noopFunc
        };
        window.GemiusPlayer = GemiusPlayer;
        hit(source);
      }
    function hit(source, message) {
        if (source.verbose !== true) {
          return;
        }

        try {
          var log = console.log.bind(console);
          var trace = console.trace.bind(console); // eslint-disable-line compat/compat

          var prefix = source.ruleText || '';

          if (source.domainName) {
            var AG_SCRIPTLET_MARKER = '#%#//';
            var UBO_SCRIPTLET_MARKER = '##+js';
            var ruleStartIndex;

            if (source.ruleText.indexOf(AG_SCRIPTLET_MARKER) > -1) {
              ruleStartIndex = source.ruleText.indexOf(AG_SCRIPTLET_MARKER);
            } else if (source.ruleText.indexOf(UBO_SCRIPTLET_MARKER) > -1) {
              ruleStartIndex = source.ruleText.indexOf(UBO_SCRIPTLET_MARKER);
            } // delete all domains from ruleText and leave just rule part


            var rulePart = source.ruleText.slice(ruleStartIndex); // prepare applied scriptlet rule for specific domain

            prefix = "".concat(source.domainName).concat(rulePart);
          } // Used to check if scriptlet uses 'hit' function for logging


          var LOG_MARKER = 'log: ';

          if (message) {
            if (message.indexOf(LOG_MARKER) === -1) {
              log("".concat(prefix, " message:\n").concat(message));
            } else {
              log(message.slice(LOG_MARKER.length));
            }
          }

          log("".concat(prefix, " trace start"));

          if (trace) {
            trace();
          }

          log("".concat(prefix, " trace end"));
        } catch (e) {// try catch for Edge 15
          // In according to this issue https://developer.microsoft.com/en-us/microsoft-edge/platform/issues/14495220/
          // console.log throws an error
        } // This is necessary for unit-tests only!


        if (typeof window.__debug === 'function') {
          window.__debug(source);
        }
      }
    function noopFunc() {};
            const updatedArgs = args ? [].concat(source).concat(args) : [source];
            try {
                Gemius.apply(this, updatedArgs);
            } catch (e) {
                console.log(e);
            }
        
    })({"name":"gemius","args":[]}, []);
  file: gemius.js

- title: google-analytics-ga
  comment: Mocks old Google Analytics API.
  aliases:
    - ubo-google-analytics_ga.js
    - google-analytics_ga.js
  contentType: application/javascript
  content: |-
    (function(source, args){
    function GoogleAnalyticsGa(source) {
        // Gaq constructor
        function Gaq() {}

        Gaq.prototype.Na = noopFunc;
        Gaq.prototype.O = noopFunc;
        Gaq.prototype.Sa = noopFunc;
        Gaq.prototype.Ta = noopFunc;
        Gaq.prototype.Va = noopFunc;
        Gaq.prototype._createAsyncTracker = noopFunc;
        Gaq.prototype._getAsyncTracker = noopFunc;
        Gaq.prototype._getPlugin = noopFunc;

        Gaq.prototype.push = function (data) {
          if (typeof data === 'function') {
            data();
            return;
          }

          if (Array.isArray(data) === false) {
            return;
          } // https://developers.google.com/analytics/devguides/collection/gajs/methods/gaJSApiDomainDirectory#_gat.GA_Tracker_._link
          // https://github.com/uBlockOrigin/uBlock-issues/issues/1807


          if (typeof data[0] === 'string' && /(^|\.)_link$/.test(data[0]) && typeof data[1] === 'string') {
            window.location.assign(data[1]);
          } // https://github.com/gorhill/uBlock/issues/2162


          if (data[0] === '_set' && data[1] === 'hitCallback' && typeof data[2] === 'function') {
            data[2]();
          }
        };

        var gaq = new Gaq();
        var asyncTrackers = window._gaq || [];

        if (Array.isArray(asyncTrackers)) {
          while (asyncTrackers[0]) {
            gaq.push(asyncTrackers.shift());
          }
        } // eslint-disable-next-line no-multi-assign


        window._gaq = gaq.qf = gaq; // Gat constructor

        function Gat() {} // Mock tracker api


        var api = ['_addIgnoredOrganic', '_addIgnoredRef', '_addItem', '_addOrganic', '_addTrans', '_clearIgnoredOrganic', '_clearIgnoredRef', '_clearOrganic', '_cookiePathCopy', '_deleteCustomVar', '_getName', '_setAccount', '_getAccount', '_getClientInfo', '_getDetectFlash', '_getDetectTitle', '_getLinkerUrl', '_getLocalGifPath', '_getServiceMode', '_getVersion', '_getVisitorCustomVar', '_initData', '_link', '_linkByPost', '_setAllowAnchor', '_setAllowHash', '_setAllowLinker', '_setCampContentKey', '_setCampMediumKey', '_setCampNameKey', '_setCampNOKey', '_setCampSourceKey', '_setCampTermKey', '_setCampaignCookieTimeout', '_setCampaignTrack', '_setClientInfo', '_setCookiePath', '_setCookiePersistence', '_setCookieTimeout', '_setCustomVar', '_setDetectFlash', '_setDetectTitle', '_setDomainName', '_setLocalGifPath', '_setLocalRemoteServerMode', '_setLocalServerMode', '_setReferrerOverride', '_setRemoteServerMode', '_setSampleRate', '_setSessionTimeout', '_setSiteSpeedSampleRate', '_setSessionCookieTimeout', '_setVar', '_setVisitorCookieTimeout', '_trackEvent', '_trackPageLoadTime', '_trackPageview', '_trackSocial', '_trackTiming', '_trackTrans', '_visitCode'];
        var tracker = api.reduce(function (res, funcName) {
          res[funcName] = noopFunc;
          return res;
        }, {});

        tracker._getLinkerUrl = function (a) {
          return a;
        }; // https://github.com/AdguardTeam/Scriptlets/issues/154


        tracker._link = function (url) {
          if (typeof url !== 'string') {
            return;
          }

          try {
            window.location.assign(url);
          } catch (e) {
            // log the error only while debugging
            if (source.verbose) {
              // eslint-disable-next-line no-console
              console.log(e);
            }
          }
        };

        Gat.prototype._anonymizeIP = noopFunc;
        Gat.prototype._createTracker = noopFunc;
        Gat.prototype._forceSSL = noopFunc;
        Gat.prototype._getPlugin = noopFunc;

        Gat.prototype._getTracker = function () {
          return tracker;
        };

        Gat.prototype._getTrackerByName = function () {
          return tracker;
        };

        Gat.prototype._getTrackers = noopFunc;
        Gat.prototype.aa = noopFunc;
        Gat.prototype.ab = noopFunc;
        Gat.prototype.hb = noopFunc;
        Gat.prototype.la = noopFunc;
        Gat.prototype.oa = noopFunc;
        Gat.prototype.pa = noopFunc;
        Gat.prototype.u = noopFunc;
        var gat = new Gat();
        window._gat = gat;
        hit(source);
      }
    function hit(source, message) {
        if (source.verbose !== true) {
          return;
        }

        try {
          var log = console.log.bind(console);
          var trace = console.trace.bind(console); // eslint-disable-line compat/compat

          var prefix = source.ruleText || '';

          if (source.domainName) {
            var AG_SCRIPTLET_MARKER = '#%#//';
            var UBO_SCRIPTLET_MARKER = '##+js';
            var ruleStartIndex;

            if (source.ruleText.indexOf(AG_SCRIPTLET_MARKER) > -1) {
              ruleStartIndex = source.ruleText.indexOf(AG_SCRIPTLET_MARKER);
            } else if (source.ruleText.indexOf(UBO_SCRIPTLET_MARKER) > -1) {
              ruleStartIndex = source.ruleText.indexOf(UBO_SCRIPTLET_MARKER);
            } // delete all domains from ruleText and leave just rule part


            var rulePart = source.ruleText.slice(ruleStartIndex); // prepare applied scriptlet rule for specific domain

            prefix = "".concat(source.domainName).concat(rulePart);
          } // Used to check if scriptlet uses 'hit' function for logging


          var LOG_MARKER = 'log: ';

          if (message) {
            if (message.indexOf(LOG_MARKER) === -1) {
              log("".concat(prefix, " message:\n").concat(message));
            } else {
              log(message.slice(LOG_MARKER.length));
            }
          }

          log("".concat(prefix, " trace start"));

          if (trace) {
            trace();
          }

          log("".concat(prefix, " trace end"));
        } catch (e) {// try catch for Edge 15
          // In according to this issue https://developer.microsoft.com/en-us/microsoft-edge/platform/issues/14495220/
          // console.log throws an error
        } // This is necessary for unit-tests only!


        if (typeof window.__debug === 'function') {
          window.__debug(source);
        }
      }
    function noopFunc() {};
            const updatedArgs = args ? [].concat(source).concat(args) : [source];
            try {
                GoogleAnalyticsGa.apply(this, updatedArgs);
            } catch (e) {
                console.log(e);
            }
        
    })({"name":"google-analytics-ga","args":[]}, []);
  file: google-analytics-ga.js

- title: google-analytics
  comment: Mocks Google's Analytics and Tag Manager APIs.
  aliases:
    - ubo-google-analytics_analytics.js
    - google-analytics_analytics.js
    - googletagmanager-gtm
    - ubo-googletagmanager_gtm.js
    - googletagmanager_gtm.js
  contentType: application/javascript
  content: |-
    (function(source, args){
    function GoogleAnalytics(source) {
        // eslint-disable-next-line func-names
        var Tracker = function Tracker() {}; // constructor


        var proto = Tracker.prototype;
        proto.get = noopFunc;
        proto.set = noopFunc;
        proto.send = noopFunc;
        var googleAnalyticsName = window.GoogleAnalyticsObject || 'ga'; // a -- fake arg for 'ga.length < 1' antiadblock checking
        // eslint-disable-next-line no-unused-vars

        function ga(a) {
          var len = arguments.length;

          if (len === 0) {
            return;
          } // eslint-disable-next-line prefer-rest-params


          var lastArg = arguments[len - 1];
          var replacer;

          if (lastArg instanceof Object && lastArg !== null && typeof lastArg.hitCallback === 'function') {
            replacer = lastArg.hitCallback;
          } else if (typeof lastArg === 'function') {
            // https://github.com/AdguardTeam/Scriptlets/issues/98
            replacer = function replacer() {
              lastArg(ga.create());
            };
          }

          try {
            setTimeout(replacer, 1); // eslint-disable-next-line no-empty
          } catch (ex) {}
        }

        ga.create = function () {
          return new Tracker();
        }; // https://github.com/AdguardTeam/Scriptlets/issues/134


        ga.getByName = function () {
          return new Tracker();
        };

        ga.getAll = function () {
          return [new Tracker()];
        };

        ga.remove = noopFunc;
        ga.loaded = true;
        window[googleAnalyticsName] = ga;
        var _window = window,
            dataLayer = _window.dataLayer,
            google_optimize = _window.google_optimize; // eslint-disable-line camelcase

        if (dataLayer instanceof Object === false) {
          return;
        }

        if (dataLayer.hide instanceof Object && typeof dataLayer.hide.end === 'function') {
          dataLayer.hide.end();
        }
        /**
         * checks data object and delays callback
         * @param {Object|Array} data gtag payload
         * @param {string} funcName callback prop name
         * @returns
         */


        var handleCallback = function handleCallback(dataObj, funcName) {
          if (dataObj && typeof dataObj[funcName] === 'function') {
            setTimeout(dataObj[funcName]);
          }
        };

        if (typeof dataLayer.push === 'function') {
          dataLayer.push = function (data) {
            if (data instanceof Object) {
              handleCallback(data, 'eventCallback'); // eslint-disable-next-line no-restricted-syntax, guard-for-in

              for (var key in data) {
                handleCallback(data[key], 'event_callback');
              }
            }

            if (Array.isArray(data)) {
              data.forEach(function (arg) {
                handleCallback(arg, 'callback');
              });
            }

            return noopFunc;
          };
        } // https://github.com/AdguardTeam/Scriptlets/issues/81


        if (google_optimize instanceof Object && typeof google_optimize.get === 'function') {
          // eslint-disable-line camelcase
          var googleOptimizeWrapper = {
            get: noopFunc
          };
          window.google_optimize = googleOptimizeWrapper;
        }

        hit(source);
      }
    function hit(source, message) {
        if (source.verbose !== true) {
          return;
        }

        try {
          var log = console.log.bind(console);
          var trace = console.trace.bind(console); // eslint-disable-line compat/compat

          var prefix = source.ruleText || '';

          if (source.domainName) {
            var AG_SCRIPTLET_MARKER = '#%#//';
            var UBO_SCRIPTLET_MARKER = '##+js';
            var ruleStartIndex;

            if (source.ruleText.indexOf(AG_SCRIPTLET_MARKER) > -1) {
              ruleStartIndex = source.ruleText.indexOf(AG_SCRIPTLET_MARKER);
            } else if (source.ruleText.indexOf(UBO_SCRIPTLET_MARKER) > -1) {
              ruleStartIndex = source.ruleText.indexOf(UBO_SCRIPTLET_MARKER);
            } // delete all domains from ruleText and leave just rule part


            var rulePart = source.ruleText.slice(ruleStartIndex); // prepare applied scriptlet rule for specific domain

            prefix = "".concat(source.domainName).concat(rulePart);
          } // Used to check if scriptlet uses 'hit' function for logging


          var LOG_MARKER = 'log: ';

          if (message) {
            if (message.indexOf(LOG_MARKER) === -1) {
              log("".concat(prefix, " message:\n").concat(message));
            } else {
              log(message.slice(LOG_MARKER.length));
            }
          }

          log("".concat(prefix, " trace start"));

          if (trace) {
            trace();
          }

          log("".concat(prefix, " trace end"));
        } catch (e) {// try catch for Edge 15
          // In according to this issue https://developer.microsoft.com/en-us/microsoft-edge/platform/issues/14495220/
          // console.log throws an error
        } // This is necessary for unit-tests only!


        if (typeof window.__debug === 'function') {
          window.__debug(source);
        }
      }
    function noopFunc() {}
    function noopNull() {
        return null;
      }
    function noopArray() {
        return [];
      };
            const updatedArgs = args ? [].concat(source).concat(args) : [source];
            try {
                GoogleAnalytics.apply(this, updatedArgs);
            } catch (e) {
                console.log(e);
            }
        
    })({"name":"google-analytics","args":[]}, []);
  file: google-analytics.js

- title: google-ima3
  comment: Mocks the IMA SDK of Google.
  aliases: []
  contentType: application/javascript
  content: |-
    (function(source, args){
    function GoogleIma3(source) {
        var _this = this;

        var VERSION = '3.453.0';
        var ima = {};

        var AdDisplayContainer = function AdDisplayContainer() {};

        AdDisplayContainer.prototype.destroy = noopFunc;
        AdDisplayContainer.prototype.initialize = noopFunc;

        var ImaSdkSettings = function ImaSdkSettings() {};

        ImaSdkSettings.prototype = {
          c: true,
          f: {},
          i: false,
          l: '',
          p: '',
          r: 0,
          t: '',
          v: '',
          getCompanionBackfill: noopFunc,
          getDisableCustomPlaybackForIOS10Plus: function getDisableCustomPlaybackForIOS10Plus() {
            return _this.i;
          },
          getFeatureFlags: function getFeatureFlags() {
            return _this.f;
          },
          getLocale: function getLocale() {
            return _this.l;
          },
          getNumRedirects: function getNumRedirects() {
            return _this.r;
          },
          getPlayerType: function getPlayerType() {
            return _this.t;
          },
          getPlayerVersion: function getPlayerVersion() {
            return _this.v;
          },
          getPpid: function getPpid() {
            return _this.p;
          },
          isCookiesEnabled: function isCookiesEnabled() {
            return _this.c;
          },
          setAutoPlayAdBreaks: noopFunc,
          setCompanionBackfill: noopFunc,
          setCookiesEnabled: function setCookiesEnabled(c) {
            _this.c = !!c;
          },
          setDisableCustomPlaybackForIOS10Plus: function setDisableCustomPlaybackForIOS10Plus(i) {
            _this.i = !!i;
          },
          setFeatureFlags: function setFeatureFlags(f) {
            _this.f = !!f;
          },
          setLocale: function setLocale(l) {
            _this.l = !!l;
          },
          setNumRedirects: function setNumRedirects(r) {
            _this.r = !!r;
          },
          setPlayerType: function setPlayerType(t) {
            _this.t = !!t;
          },
          setPlayerVersion: function setPlayerVersion(v) {
            _this.v = !!v;
          },
          setPpid: function setPpid(p) {
            _this.p = !!p;
          },
          setSessionId: noopFunc,
          setVpaidAllowed: noopFunc,
          setVpaidMode: noopFunc,
          CompanionBackfillMode: {
            ALWAYS: 'always',
            ON_MASTER_AD: 'on_master_ad'
          },
          VpaidMode: {
            DISABLED: 0,
            ENABLED: 1,
            INSECURE: 2
          }
        };
        var managerLoaded = false;

        var EventHandler = function EventHandler() {};

        EventHandler.prototype = {
          listeners: new Map(),
          _dispatch: function _dispatch(e) {
            var listeners = this.listeners.get(e.type) || []; // eslint-disable-next-line no-restricted-syntax

            for (var _i = 0, _Array$from = Array.from(listeners); _i < _Array$from.length; _i++) {
              var listener = _Array$from[_i];

              try {
                listener(e);
              } catch (r) {
                // eslint-disable-next-line no-console
                console.error(r);
              }
            }
          },
          addEventListener: function addEventListener(t, c) {
            if (!this.listeners.has(t)) {
              this.listeners.set(t, new Set());
            }

            this.listeners.get(t).add(c);
          },
          removeEventListener: function removeEventListener(t, c) {
            var _this$listeners$get;

            (_this$listeners$get = this.listeners.get(t)) === null || _this$listeners$get === void 0 ? void 0 : _this$listeners$get.delete(c);
          }
        };
        var AdsManager = EventHandler;
        /* eslint-disable no-use-before-define */

        AdsManager.prototype.volume = 1;
        AdsManager.prototype.collapse = noopFunc;
        AdsManager.prototype.configureAdsManager = noopFunc;
        AdsManager.prototype.destroy = noopFunc;
        AdsManager.prototype.discardAdBreak = noopFunc;
        AdsManager.prototype.expand = noopFunc;
        AdsManager.prototype.focus = noopFunc;

        AdsManager.prototype.getAdSkippableState = function () {
          return false;
        };

        AdsManager.prototype.getCuePoints = function () {
          return [0];
        };

        AdsManager.prototype.getCurrentAd = function () {
          return currentAd;
        };

        AdsManager.prototype.getCurrentAdCuePoints = function () {
          return [];
        };

        AdsManager.prototype.getRemainingTime = function () {
          return 0;
        };

        AdsManager.prototype.getVolume = function () {
          return _this.volume;
        };

        AdsManager.prototype.init = noopFunc;

        AdsManager.prototype.isCustomClickTrackingUsed = function () {
          return false;
        };

        AdsManager.prototype.isCustomPlaybackUsed = function () {
          return false;
        };

        AdsManager.prototype.pause = noopFunc;
        AdsManager.prototype.requestNextAdBreak = noopFunc;
        AdsManager.prototype.resize = noopFunc;
        AdsManager.prototype.resume = noopFunc;

        AdsManager.prototype.setVolume = function (v) {
          _this.volume = v;
        };

        AdsManager.prototype.skip = noopFunc;

        AdsManager.prototype.start = function () {
          // eslint-disable-next-line no-restricted-syntax
          for (var _i2 = 0, _arr = [AdEvent.Type.LOADED, AdEvent.Type.STARTED, AdEvent.Type.AD_BUFFERING, AdEvent.Type.FIRST_QUARTILE, AdEvent.Type.MIDPOINT, AdEvent.Type.THIRD_QUARTILE, AdEvent.Type.COMPLETE, AdEvent.Type.ALL_ADS_COMPLETED]; _i2 < _arr.length; _i2++) {
            var type = _arr[_i2];

            try {
              _this._dispatch(new ima.AdEvent(type));
            } catch (e) {
              // eslint-disable-next-line no-console
              console.error(e);
            }
          }
        };

        AdsManager.prototype.stop = noopFunc;
        AdsManager.prototype.updateAdsRenderingSettings = noopFunc;
        /* eslint-enable no-use-before-define */

        var manager = Object.create(AdsManager);

        var AdsManagerLoadedEvent = function AdsManagerLoadedEvent() {};

        AdsManagerLoadedEvent.prototype = {
          constructor: function constructor(type) {
            _this.type = type;
          },
          getAdsManager: function getAdsManager() {
            return manager;
          },
          getUserRequestContext: noopFunc
        };
        AdsManagerLoadedEvent.Type = {
          ADS_MANAGER_LOADED: 'adsManagerLoaded'
        };
        var AdsLoader = EventHandler;
        AdsLoader.prototype.settings = new ImaSdkSettings();
        AdsLoader.prototype.contentComplete = noopFunc;
        AdsLoader.prototype.destroy = noopFunc;

        AdsLoader.prototype.getSettings = function () {
          return this.settings;
        };

        AdsLoader.prototype.getVersion = function () {
          return VERSION;
        };

        AdsLoader.prototype.requestAds = function () {
          var _this2 = this;

          if (!managerLoaded) {
            managerLoaded = true;
            requestAnimationFrame(function () {
              var ADS_MANAGER_LOADED = AdsManagerLoadedEvent.Type.ADS_MANAGER_LOADED;

              _this2._dispatch(new ima.AdsManagerLoadedEvent(ADS_MANAGER_LOADED));
            });
          }
        };

        var AdsRenderingSettings = noopFunc;

        var AdsRequest = function AdsRequest() {};

        AdsRequest.prototype = {
          setAdWillAutoPlay: noopFunc,
          setAdWillPlayMuted: noopFunc,
          setContinuousPlayback: noopFunc
        };

        var AdPodInfo = function AdPodInfo() {};

        AdPodInfo.prototype = {
          getAdPosition: function getAdPosition() {
            return 1;
          },
          getIsBumper: function getIsBumper() {
            return false;
          },
          getMaxDuration: function getMaxDuration() {
            return -1;
          },
          getPodIndex: function getPodIndex() {
            return 1;
          },
          getTimeOffset: function getTimeOffset() {
            return 0;
          },
          getTotalAds: function getTotalAds() {
            return 1;
          }
        };

        var Ad = function Ad() {};

        Ad.prototype = {
          pi: new AdPodInfo(),
          getAdId: function getAdId() {
            return '';
          },
          getAdPodInfo: function getAdPodInfo() {
            return _this.pi;
          },
          getAdSystem: function getAdSystem() {
            return '';
          },
          getAdvertiserName: function getAdvertiserName() {
            return '';
          },
          getApiFramework: function getApiFramework() {
            return null;
          },
          getCompanionAds: function getCompanionAds() {
            return [];
          },
          getContentType: function getContentType() {
            return '';
          },
          getCreativeAdId: function getCreativeAdId() {
            return '';
          },
          getDealId: function getDealId() {
            return '';
          },
          getDescription: function getDescription() {
            return '';
          },
          getDuration: function getDuration() {
            return 8.5;
          },
          getHeight: function getHeight() {
            return 0;
          },
          getMediaUrl: function getMediaUrl() {
            return null;
          },
          getMinSuggestedDuration: function getMinSuggestedDuration() {
            return -2;
          },
          getSkipTimeOffset: function getSkipTimeOffset() {
            return -1;
          },
          getSurveyUrl: function getSurveyUrl() {
            return null;
          },
          getTitle: function getTitle() {
            return '';
          },
          getTraffickingParametersString: function getTraffickingParametersString() {
            return '';
          },
          getUiElements: function getUiElements() {
            return [''];
          },
          getUniversalAdIdRegistry: function getUniversalAdIdRegistry() {
            return 'unknown';
          },
          getUniversalAdIds: function getUniversalAdIds() {
            return [''];
          },
          getUniversalAdIdValue: function getUniversalAdIdValue() {
            return 'unknown';
          },
          getVastMediaBitrate: function getVastMediaBitrate() {
            return 0;
          },
          getVastMediaHeight: function getVastMediaHeight() {
            return 0;
          },
          getVastMediaWidth: function getVastMediaWidth() {
            return 0;
          },
          getWidth: function getWidth() {
            return 0;
          },
          getWrapperAdIds: function getWrapperAdIds() {
            return [''];
          },
          getWrapperAdSystems: function getWrapperAdSystems() {
            return [''];
          },
          getWrapperCreativeIds: function getWrapperCreativeIds() {
            return [''];
          },
          isLinear: function isLinear() {
            return true;
          }
        };

        var CompanionAd = function CompanionAd() {};

        CompanionAd.prototype = {
          getAdSlotId: function getAdSlotId() {
            return '';
          },
          getContent: function getContent() {
            return '';
          },
          getContentType: function getContentType() {
            return '';
          },
          getHeight: function getHeight() {
            return 1;
          },
          getWidth: function getWidth() {
            return 1;
          }
        };

        var AdError = function AdError() {};

        AdError.prototype = {
          getErrorCode: function getErrorCode() {
            return 0;
          },
          getInnerError: noopFunc,
          getMessage: function getMessage() {
            return '';
          },
          getType: function getType() {
            return 1;
          },
          getVastErrorCode: function getVastErrorCode() {
            return 0;
          },
          toString: function toString() {
            return '';
          }
        };
        AdError.ErrorCode = {};
        AdError.Type = {};

        var isEngadget = function isEngadget() {
          try {
            // eslint-disable-next-line no-restricted-syntax
            for (var _i3 = 0, _Object$values = Object.values(window.vidible._getContexts()); _i3 < _Object$values.length; _i3++) {
              var _ctx$getPlayer, _ctx$getPlayer$div;

              var ctx = _Object$values[_i3]; // eslint-disable-next-line no-restricted-properties

              if ((_ctx$getPlayer = ctx.getPlayer()) !== null && _ctx$getPlayer !== void 0 && (_ctx$getPlayer$div = _ctx$getPlayer.div) !== null && _ctx$getPlayer$div !== void 0 && _ctx$getPlayer$div.innerHTML.includes('www.engadget.com')) {
                return true;
              }
            }
          } catch (e) {} // eslint-disable-line no-empty


          return false;
        };

        var currentAd = isEngadget() ? undefined : new Ad();

        var AdEvent = function AdEvent() {};

        AdEvent.prototype = {
          constructor: function constructor(type) {
            _this.type = type;
          },
          getAd: function getAd() {
            return currentAd;
          },
          getAdData: function getAdData() {}
        };
        AdEvent.Type = {
          AD_BREAK_READY: 'adBreakReady',
          AD_BUFFERING: 'adBuffering',
          AD_CAN_PLAY: 'adCanPlay',
          AD_METADATA: 'adMetadata',
          AD_PROGRESS: 'adProgress',
          ALL_ADS_COMPLETED: 'allAdsCompleted',
          CLICK: 'click',
          COMPLETE: 'complete',
          CONTENT_PAUSE_REQUESTED: 'contentPauseRequested',
          CONTENT_RESUME_REQUESTED: 'contentResumeRequested',
          DURATION_CHANGE: 'durationChange',
          EXPANDED_CHANGED: 'expandedChanged',
          FIRST_QUARTILE: 'firstQuartile',
          IMPRESSION: 'impression',
          INTERACTION: 'interaction',
          LINEAR_CHANGE: 'linearChange',
          LINEAR_CHANGED: 'linearChanged',
          LOADED: 'loaded',
          LOG: 'log',
          MIDPOINT: 'midpoint',
          PAUSED: 'pause',
          RESUMED: 'resume',
          SKIPPABLE_STATE_CHANGED: 'skippableStateChanged',
          SKIPPED: 'skip',
          STARTED: 'start',
          THIRD_QUARTILE: 'thirdQuartile',
          USER_CLOSE: 'userClose',
          VIDEO_CLICKED: 'videoClicked',
          VIDEO_ICON_CLICKED: 'videoIconClicked',
          VIEWABLE_IMPRESSION: 'viewable_impression',
          VOLUME_CHANGED: 'volumeChange',
          VOLUME_MUTED: 'mute'
        };

        var AdErrorEvent = function AdErrorEvent() {};

        AdErrorEvent.prototype = {
          getError: noopFunc,
          getUserRequestContext: function getUserRequestContext() {}
        };
        AdErrorEvent.Type = {
          AD_ERROR: 'adError'
        };

        var CustomContentLoadedEvent = function CustomContentLoadedEvent() {};

        CustomContentLoadedEvent.Type = {
          CUSTOM_CONTENT_LOADED: 'deprecated-event'
        };

        var CompanionAdSelectionSettings = function CompanionAdSelectionSettings() {};

        CompanionAdSelectionSettings.CreativeType = {
          ALL: 'All',
          FLASH: 'Flash',
          IMAGE: 'Image'
        };
        CompanionAdSelectionSettings.ResourceType = {
          ALL: 'All',
          HTML: 'Html',
          IFRAME: 'IFrame',
          STATIC: 'Static'
        };
        CompanionAdSelectionSettings.SizeCriteria = {
          IGNORE: 'IgnoreSize',
          SELECT_EXACT_MATCH: 'SelectExactMatch',
          SELECT_NEAR_MATCH: 'SelectNearMatch'
        };

        var AdCuePoints = function AdCuePoints() {};

        AdCuePoints.prototype.getCuePoints = function () {
          return [];
        };

        var AdProgressData = noopFunc;

        var UniversalAdIdInfo = function UniversalAdIdInfo() {};

        AdCuePoints.prototype = {
          getAdIdRegistry: function getAdIdRegistry() {
            return '';
          },
          getAdIsValue: function getAdIsValue() {
            return '';
          }
        };
        Object.assign(ima, {
          AdCuePoints: AdCuePoints,
          AdDisplayContainer: AdDisplayContainer,
          AdError: AdError,
          AdErrorEvent: AdErrorEvent,
          AdEvent: AdEvent,
          AdPodInfo: AdPodInfo,
          AdProgressData: AdProgressData,
          AdsLoader: AdsLoader,
          AdsManager: manager,
          AdsManagerLoadedEvent: AdsManagerLoadedEvent,
          AdsRenderingSettings: AdsRenderingSettings,
          AdsRequest: AdsRequest,
          CompanionAd: CompanionAd,
          CompanionAdSelectionSettings: CompanionAdSelectionSettings,
          CustomContentLoadedEvent: CustomContentLoadedEvent,
          gptProxyInstance: {},
          ImaSdkSettings: ImaSdkSettings,
          OmidAccessMode: {
            DOMAIN: 'domain',
            FULL: 'full',
            LIMITED: 'limited'
          },
          settings: new ImaSdkSettings(),
          UiElements: {
            AD_ATTRIBUTION: 'adAttribution',
            COUNTDOWN: 'countdown'
          },
          UniversalAdIdInfo: UniversalAdIdInfo,
          VERSION: VERSION,
          ViewMode: {
            FULLSCREEN: 'fullscreen',
            NORMAL: 'normal'
          }
        });

        if (!window.google) {
          window.google = {};
        }

        window.google.ima = ima;
        hit(source);
      }
    function hit(source, message) {
        if (source.verbose !== true) {
          return;
        }

        try {
          var log = console.log.bind(console);
          var trace = console.trace.bind(console); // eslint-disable-line compat/compat

          var prefix = source.ruleText || '';

          if (source.domainName) {
            var AG_SCRIPTLET_MARKER = '#%#//';
            var UBO_SCRIPTLET_MARKER = '##+js';
            var ruleStartIndex;

            if (source.ruleText.indexOf(AG_SCRIPTLET_MARKER) > -1) {
              ruleStartIndex = source.ruleText.indexOf(AG_SCRIPTLET_MARKER);
            } else if (source.ruleText.indexOf(UBO_SCRIPTLET_MARKER) > -1) {
              ruleStartIndex = source.ruleText.indexOf(UBO_SCRIPTLET_MARKER);
            } // delete all domains from ruleText and leave just rule part


            var rulePart = source.ruleText.slice(ruleStartIndex); // prepare applied scriptlet rule for specific domain

            prefix = "".concat(source.domainName).concat(rulePart);
          } // Used to check if scriptlet uses 'hit' function for logging


          var LOG_MARKER = 'log: ';

          if (message) {
            if (message.indexOf(LOG_MARKER) === -1) {
              log("".concat(prefix, " message:\n").concat(message));
            } else {
              log(message.slice(LOG_MARKER.length));
            }
          }

          log("".concat(prefix, " trace start"));

          if (trace) {
            trace();
          }

          log("".concat(prefix, " trace end"));
        } catch (e) {// try catch for Edge 15
          // In according to this issue https://developer.microsoft.com/en-us/microsoft-edge/platform/issues/14495220/
          // console.log throws an error
        } // This is necessary for unit-tests only!


        if (typeof window.__debug === 'function') {
          window.__debug(source);
        }
      }
    function noopFunc() {};
            const updatedArgs = args ? [].concat(source).concat(args) : [source];
            try {
                GoogleIma3.apply(this, updatedArgs);
            } catch (e) {
                console.log(e);
            }
        
    })({"name":"google-ima3","args":[]}, []);
  file: google-ima3.js

- title: googlesyndication-adsbygoogle
  comment: Mocks Google AdSense API.
  aliases:
    - ubo-googlesyndication_adsbygoogle.js
    - googlesyndication_adsbygoogle.js
  contentType: application/javascript
  content: |-
    (function(source, args){
    function GoogleSyndicationAdsByGoogle(source) {
        window.adsbygoogle = {
          // https://github.com/AdguardTeam/Scriptlets/issues/113
          // length: 0,
          loaded: true,
          push: function push() {
            if (typeof this.length === 'undefined') {
              this.length = 0;
              this.length += 1;
            }
          }
        };
        var adElems = document.querySelectorAll('.adsbygoogle');
        var css = 'height:1px!important;max-height:1px!important;max-width:1px!important;width:1px!important;';
        var statusAttrName = 'data-adsbygoogle-status';
        var ASWIFT_IFRAME_MARKER = 'aswift_';
        var GOOGLE_ADS_IFRAME_MARKER = 'google_ads_iframe_';
        var executed = false;

        for (var i = 0; i < adElems.length; i += 1) {
          var adElemChildNodes = adElems[i].childNodes;
          var childNodesQuantity = adElemChildNodes.length; // childNodes of .adsbygoogle can be defined if scriptlet was executed before
          // so we should check that childNodes are exactly defined by us
          // TODO: remake after scriptlets context developing in 1.3

          var areIframesDefined = false;

          if (childNodesQuantity > 0) {
            // it should be only 2 child iframes if scriptlet was executed
            areIframesDefined = childNodesQuantity === 2 // the first of child nodes should be aswift iframe
            && adElemChildNodes[0].nodeName.toLowerCase() === 'iframe' && adElemChildNodes[0].id.indexOf(ASWIFT_IFRAME_MARKER) > -1 // the second of child nodes should be google_ads iframe
            && adElemChildNodes[1].nodeName.toLowerCase() === 'iframe' && adElemChildNodes[1].id.indexOf(GOOGLE_ADS_IFRAME_MARKER) > -1;
          }

          if (!areIframesDefined) {
            // here we do the job if scriptlet has not been executed earlier
            adElems[i].setAttribute(statusAttrName, 'done');
            var aswiftIframe = document.createElement('iframe');
            aswiftIframe.id = "".concat(ASWIFT_IFRAME_MARKER).concat(i);
            aswiftIframe.style = css;
            adElems[i].appendChild(aswiftIframe);
            var innerAswiftIframe = document.createElement('iframe');
            aswiftIframe.contentWindow.document.body.appendChild(innerAswiftIframe);
            var googleadsIframe = document.createElement('iframe');
            googleadsIframe.id = "".concat(GOOGLE_ADS_IFRAME_MARKER).concat(i);
            googleadsIframe.style = css;
            adElems[i].appendChild(googleadsIframe);
            var innerGoogleadsIframe = document.createElement('iframe');
            googleadsIframe.contentWindow.document.body.appendChild(innerGoogleadsIframe);
            executed = true;
          }
        }

        if (executed) {
          hit(source);
        }
      }
    function hit(source, message) {
        if (source.verbose !== true) {
          return;
        }

        try {
          var log = console.log.bind(console);
          var trace = console.trace.bind(console); // eslint-disable-line compat/compat

          var prefix = source.ruleText || '';

          if (source.domainName) {
            var AG_SCRIPTLET_MARKER = '#%#//';
            var UBO_SCRIPTLET_MARKER = '##+js';
            var ruleStartIndex;

            if (source.ruleText.indexOf(AG_SCRIPTLET_MARKER) > -1) {
              ruleStartIndex = source.ruleText.indexOf(AG_SCRIPTLET_MARKER);
            } else if (source.ruleText.indexOf(UBO_SCRIPTLET_MARKER) > -1) {
              ruleStartIndex = source.ruleText.indexOf(UBO_SCRIPTLET_MARKER);
            } // delete all domains from ruleText and leave just rule part


            var rulePart = source.ruleText.slice(ruleStartIndex); // prepare applied scriptlet rule for specific domain

            prefix = "".concat(source.domainName).concat(rulePart);
          } // Used to check if scriptlet uses 'hit' function for logging


          var LOG_MARKER = 'log: ';

          if (message) {
            if (message.indexOf(LOG_MARKER) === -1) {
              log("".concat(prefix, " message:\n").concat(message));
            } else {
              log(message.slice(LOG_MARKER.length));
            }
          }

          log("".concat(prefix, " trace start"));

          if (trace) {
            trace();
          }

          log("".concat(prefix, " trace end"));
        } catch (e) {// try catch for Edge 15
          // In according to this issue https://developer.microsoft.com/en-us/microsoft-edge/platform/issues/14495220/
          // console.log throws an error
        } // This is necessary for unit-tests only!


        if (typeof window.__debug === 'function') {
          window.__debug(source);
        }
      };
            const updatedArgs = args ? [].concat(source).concat(args) : [source];
            try {
                GoogleSyndicationAdsByGoogle.apply(this, updatedArgs);
            } catch (e) {
                console.log(e);
            }
        
    })({"name":"googlesyndication-adsbygoogle","args":[]}, []);
  file: googlesyndication-adsbygoogle.js

- title: googletagservices-gpt
  comment: Mocks Google Publisher Tag API.
  aliases:
    - ubo-googletagservices_gpt.js
    - googletagservices_gpt.js
  contentType: application/javascript
  content: |-
    (function(source, args){
    function GoogleTagServicesGpt(source) {
        var companionAdsService = {
          addEventListener: noopThis,
          enableSyncLoading: noopFunc,
          setRefreshUnfilledSlots: noopFunc
        };
        var contentService = {
          addEventListener: noopThis,
          setContent: noopFunc
        };

        function PassbackSlot() {} // constructor


        PassbackSlot.prototype.display = noopFunc;
        PassbackSlot.prototype.get = noopNull;
        PassbackSlot.prototype.set = noopThis;
        PassbackSlot.prototype.setClickUrl = noopThis;
        PassbackSlot.prototype.setTagForChildDirectedTreatment = noopThis;
        PassbackSlot.prototype.setTargeting = noopThis;
        PassbackSlot.prototype.updateTargetingFromMap = noopThis;

        function SizeMappingBuilder() {} // constructor


        SizeMappingBuilder.prototype.addSize = noopThis;
        SizeMappingBuilder.prototype.build = noopNull;

        function Slot() {} // constructor


        Slot.prototype.addService = noopThis;
        Slot.prototype.clearCategoryExclusions = noopThis;
        Slot.prototype.clearTargeting = noopThis;
        Slot.prototype.defineSizeMapping = noopThis;
        Slot.prototype.get = noopNull;
        Slot.prototype.getAdUnitPath = noopStr;
        Slot.prototype.getAttributeKeys = noopArray;
        Slot.prototype.getCategoryExclusions = noopArray;
        Slot.prototype.getDomId = noopStr;
        Slot.prototype.getSlotElementId = noopStr;
        Slot.prototype.getSlotId = noopThis;
        Slot.prototype.getTargeting = noopArray;
        Slot.prototype.getTargetingKeys = noopArray;
        Slot.prototype.set = noopThis;
        Slot.prototype.setCategoryExclusion = noopThis;
        Slot.prototype.setClickUrl = noopThis;
        Slot.prototype.setCollapseEmptyDiv = noopThis;
        Slot.prototype.setTargeting = noopThis;
        var pubAdsService = {
          addEventListener: noopThis,
          clear: noopFunc,
          clearCategoryExclusions: noopThis,
          clearTagForChildDirectedTreatment: noopThis,
          clearTargeting: noopThis,
          collapseEmptyDivs: noopFunc,
          defineOutOfPagePassback: function defineOutOfPagePassback() {
            return new PassbackSlot();
          },
          definePassback: function definePassback() {
            return new PassbackSlot();
          },
          disableInitialLoad: noopFunc,
          display: noopFunc,
          enableAsyncRendering: noopFunc,
          enableLazyLoad: noopFunc,
          enableSingleRequest: noopFunc,
          enableSyncRendering: noopFunc,
          enableVideoAds: noopFunc,
          get: noopNull,
          getAttributeKeys: noopArray,
          getTargeting: noopFunc,
          getTargetingKeys: noopArray,
          getSlots: noopArray,
          refresh: noopFunc,
          set: noopThis,
          setCategoryExclusion: noopThis,
          setCentering: noopFunc,
          setCookieOptions: noopThis,
          setForceSafeFrame: noopThis,
          setLocation: noopThis,
          setPublisherProvidedId: noopThis,
          setRequestNonPersonalizedAds: noopThis,
          setSafeFrameConfig: noopThis,
          setTagForChildDirectedTreatment: noopThis,
          setTargeting: noopThis,
          setVideoContent: noopThis,
          updateCorrelator: noopFunc
        };
        var _window = window,
            _window$googletag = _window.googletag,
            googletag = _window$googletag === void 0 ? {} : _window$googletag;
        var _googletag$cmd = googletag.cmd,
            cmd = _googletag$cmd === void 0 ? [] : _googletag$cmd;
        googletag.apiReady = true;
        googletag.cmd = [];

        googletag.cmd.push = function (a) {
          try {
            a(); // eslint-disable-next-line no-empty
          } catch (ex) {}

          return 1;
        };

        googletag.companionAds = function () {
          return companionAdsService;
        };

        googletag.content = function () {
          return contentService;
        };

        googletag.defineOutOfPageSlot = function () {
          return new Slot();
        };

        googletag.defineSlot = function () {
          return new Slot();
        };

        googletag.destroySlots = noopFunc;
        googletag.disablePublisherConsole = noopFunc;
        googletag.display = noopFunc;
        googletag.enableServices = noopFunc;
        googletag.getVersion = noopStr;

        googletag.pubads = function () {
          return pubAdsService;
        };

        googletag.pubadsReady = true;
        googletag.setAdIframeTitle = noopFunc;

        googletag.sizeMapping = function () {
          return new SizeMappingBuilder();
        };

        window.googletag = googletag;

        while (cmd.length !== 0) {
          googletag.cmd.push(cmd.shift());
        }

        hit(source);
      }
    function hit(source, message) {
        if (source.verbose !== true) {
          return;
        }

        try {
          var log = console.log.bind(console);
          var trace = console.trace.bind(console); // eslint-disable-line compat/compat

          var prefix = source.ruleText || '';

          if (source.domainName) {
            var AG_SCRIPTLET_MARKER = '#%#//';
            var UBO_SCRIPTLET_MARKER = '##+js';
            var ruleStartIndex;

            if (source.ruleText.indexOf(AG_SCRIPTLET_MARKER) > -1) {
              ruleStartIndex = source.ruleText.indexOf(AG_SCRIPTLET_MARKER);
            } else if (source.ruleText.indexOf(UBO_SCRIPTLET_MARKER) > -1) {
              ruleStartIndex = source.ruleText.indexOf(UBO_SCRIPTLET_MARKER);
            } // delete all domains from ruleText and leave just rule part


            var rulePart = source.ruleText.slice(ruleStartIndex); // prepare applied scriptlet rule for specific domain

            prefix = "".concat(source.domainName).concat(rulePart);
          } // Used to check if scriptlet uses 'hit' function for logging


          var LOG_MARKER = 'log: ';

          if (message) {
            if (message.indexOf(LOG_MARKER) === -1) {
              log("".concat(prefix, " message:\n").concat(message));
            } else {
              log(message.slice(LOG_MARKER.length));
            }
          }

          log("".concat(prefix, " trace start"));

          if (trace) {
            trace();
          }

          log("".concat(prefix, " trace end"));
        } catch (e) {// try catch for Edge 15
          // In according to this issue https://developer.microsoft.com/en-us/microsoft-edge/platform/issues/14495220/
          // console.log throws an error
        } // This is necessary for unit-tests only!


        if (typeof window.__debug === 'function') {
          window.__debug(source);
        }
      }
    function noopFunc() {}
    function noopThis() {
        return this;
      }
    function noopNull() {
        return null;
      }
    function noopArray() {
        return [];
      }
    function noopStr() {
        return '';
      };
            const updatedArgs = args ? [].concat(source).concat(args) : [source];
            try {
                GoogleTagServicesGpt.apply(this, updatedArgs);
            } catch (e) {
                console.log(e);
            }
        
    })({"name":"googletagservices-gpt","args":[]}, []);
  file: googletagservices-gpt.js

- title: matomo
  comment: Mocks the piwik.js file of Matomo (formerly Piwik).
  aliases: []
  contentType: application/javascript
  content: |-
    (function(source, args){
    function Matomo(source) {
        var Tracker = function Tracker() {};

        Tracker.prototype.setDoNotTrack = noopFunc;
        Tracker.prototype.setDomains = noopFunc;
        Tracker.prototype.setCustomDimension = noopFunc;
        Tracker.prototype.trackPageView = noopFunc;

        var AsyncTracker = function AsyncTracker() {};

        AsyncTracker.prototype.addListener = noopFunc;
        var matomoWrapper = {
          getTracker: function getTracker() {
            return new Tracker();
          },
          getAsyncTracker: function getAsyncTracker() {
            return new AsyncTracker();
          }
        };
        window.Piwik = matomoWrapper;
        hit(source);
      }
    function hit(source, message) {
        if (source.verbose !== true) {
          return;
        }

        try {
          var log = console.log.bind(console);
          var trace = console.trace.bind(console); // eslint-disable-line compat/compat

          var prefix = source.ruleText || '';

          if (source.domainName) {
            var AG_SCRIPTLET_MARKER = '#%#//';
            var UBO_SCRIPTLET_MARKER = '##+js';
            var ruleStartIndex;

            if (source.ruleText.indexOf(AG_SCRIPTLET_MARKER) > -1) {
              ruleStartIndex = source.ruleText.indexOf(AG_SCRIPTLET_MARKER);
            } else if (source.ruleText.indexOf(UBO_SCRIPTLET_MARKER) > -1) {
              ruleStartIndex = source.ruleText.indexOf(UBO_SCRIPTLET_MARKER);
            } // delete all domains from ruleText and leave just rule part


            var rulePart = source.ruleText.slice(ruleStartIndex); // prepare applied scriptlet rule for specific domain

            prefix = "".concat(source.domainName).concat(rulePart);
          } // Used to check if scriptlet uses 'hit' function for logging


          var LOG_MARKER = 'log: ';

          if (message) {
            if (message.indexOf(LOG_MARKER) === -1) {
              log("".concat(prefix, " message:\n").concat(message));
            } else {
              log(message.slice(LOG_MARKER.length));
            }
          }

          log("".concat(prefix, " trace start"));

          if (trace) {
            trace();
          }

          log("".concat(prefix, " trace end"));
        } catch (e) {// try catch for Edge 15
          // In according to this issue https://developer.microsoft.com/en-us/microsoft-edge/platform/issues/14495220/
          // console.log throws an error
        } // This is necessary for unit-tests only!


        if (typeof window.__debug === 'function') {
          window.__debug(source);
        }
      }
    function noopFunc() {};
            const updatedArgs = args ? [].concat(source).concat(args) : [source];
            try {
                Matomo.apply(this, updatedArgs);
            } catch (e) {
                console.log(e);
            }
        
    })({"name":"matomo","args":[]}, []);
  file: matomo.js

- title: metrika-yandex-tag
  comment: Mocks Yandex Metrika API.
  aliases: []
  contentType: application/javascript
  content: |-
    (function(source, args){
    function metrikaYandexTag(source) {
        var asyncCallbackFromOptions = function asyncCallbackFromOptions(id, param) {
          var options = arguments.length > 2 && arguments[2] !== undefined ? arguments[2] : {};
          var callback = options.callback;
          var ctx = options.ctx;

          if (typeof callback === 'function') {
            callback = ctx !== undefined ? callback.bind(ctx) : callback;
            setTimeout(function () {
              return callback();
            });
          }
        };
        /**
         * https://yandex.ru/support/metrica/objects/addfileextension.html
         */


        var addFileExtension = noopFunc;
        /**
         * https://yandex.ru/support/metrica/objects/extlink.html
         */

        var extLink = asyncCallbackFromOptions;
        /**
         * https://yandex.ru/support/metrica/objects/file.html
         */

        var file = asyncCallbackFromOptions;
        /**
         * https://yandex.ru/support/metrica/objects/get-client-id.html
         * @param {Function} cb
         */

        var getClientID = function getClientID(id, cb) {
          if (!cb) {
            return;
          }

          setTimeout(cb(null));
        };
        /**
         * https://yandex.ru/support/metrica/objects/hit.html
         */


        var hitFunc = asyncCallbackFromOptions;
        /**
         * https://yandex.ru/support/metrica/objects/notbounce.html
         */

        var notBounce = asyncCallbackFromOptions;
        /**
         * https://yandex.ru/support/metrica/objects/params-method.html
         */

        var params = noopFunc;
        /**
         * https://yandex.ru/support/metrica/objects/reachgoal.html
         * @param {string} target
         * @param {Object} params
         * @param {Function} callback
         * @param {any} ctx
         */

        var reachGoal = function reachGoal(id, target, params, callback, ctx) {
          asyncCallbackFromOptions(null, null, {
            callback: callback,
            ctx: ctx
          });
        };
        /**
         * https://yandex.ru/support/metrica/objects/set-user-id.html
         */


        var setUserID = noopFunc;
        /**
         * https://yandex.ru/support/metrica/objects/user-params.html
         */

        var userParams = noopFunc;
        var api = {
          addFileExtension: addFileExtension,
          extLink: extLink,
          file: file,
          getClientID: getClientID,
          hit: hitFunc,
          notBounce: notBounce,
          params: params,
          reachGoal: reachGoal,
          setUserID: setUserID,
          userParams: userParams
        };

        function ym(id, funcName) {
          for (var _len = arguments.length, args = new Array(_len > 2 ? _len - 2 : 0), _key = 2; _key < _len; _key++) {
            args[_key - 2] = arguments[_key];
          }

          return api[funcName] && api[funcName].apply(api, [id].concat(args));
        }

        ym.a = [];

        function init(id) {
          // yaCounter object should provide api
          window["yaCounter".concat(id)] = api;
        }

        if (typeof window.ym === 'undefined') {
          window.ym = ym;
        } else if (window.ym && window.ym.a) {
          // Get id for yaCounter object
          window.ym.a.forEach(function (params) {
            var id = params[0];
            init(id);
          });
          window.ym = ym;
        }

        hit(source);
      }
    function hit(source, message) {
        if (source.verbose !== true) {
          return;
        }

        try {
          var log = console.log.bind(console);
          var trace = console.trace.bind(console); // eslint-disable-line compat/compat

          var prefix = source.ruleText || '';

          if (source.domainName) {
            var AG_SCRIPTLET_MARKER = '#%#//';
            var UBO_SCRIPTLET_MARKER = '##+js';
            var ruleStartIndex;

            if (source.ruleText.indexOf(AG_SCRIPTLET_MARKER) > -1) {
              ruleStartIndex = source.ruleText.indexOf(AG_SCRIPTLET_MARKER);
            } else if (source.ruleText.indexOf(UBO_SCRIPTLET_MARKER) > -1) {
              ruleStartIndex = source.ruleText.indexOf(UBO_SCRIPTLET_MARKER);
            } // delete all domains from ruleText and leave just rule part


            var rulePart = source.ruleText.slice(ruleStartIndex); // prepare applied scriptlet rule for specific domain

            prefix = "".concat(source.domainName).concat(rulePart);
          } // Used to check if scriptlet uses 'hit' function for logging


          var LOG_MARKER = 'log: ';

          if (message) {
            if (message.indexOf(LOG_MARKER) === -1) {
              log("".concat(prefix, " message:\n").concat(message));
            } else {
              log(message.slice(LOG_MARKER.length));
            }
          }

          log("".concat(prefix, " trace start"));

          if (trace) {
            trace();
          }

          log("".concat(prefix, " trace end"));
        } catch (e) {// try catch for Edge 15
          // In according to this issue https://developer.microsoft.com/en-us/microsoft-edge/platform/issues/14495220/
          // console.log throws an error
        } // This is necessary for unit-tests only!


        if (typeof window.__debug === 'function') {
          window.__debug(source);
        }
      }
    function noopFunc() {};
            const updatedArgs = args ? [].concat(source).concat(args) : [source];
            try {
                metrikaYandexTag.apply(this, updatedArgs);
            } catch (e) {
                console.log(e);
            }
        
    })({"name":"metrika-yandex-tag","args":[]}, []);
  file: metrika-yandex-tag.js

- title: metrika-yandex-watch
  comment: Mocks the old Yandex Metrika API.
  aliases: []
  contentType: application/javascript
  content: |-
    (function(source, args){
    function metrikaYandexWatch(source) {
        var cbName = 'yandex_metrika_callbacks';
        /**
         * Gets callback and its context from options and call it in async way
         * @param {Object} options Yandex Metrika API options
         */

        var asyncCallbackFromOptions = function asyncCallbackFromOptions() {
          var options = arguments.length > 0 && arguments[0] !== undefined ? arguments[0] : {};
          var callback = options.callback;
          var ctx = options.ctx;

          if (typeof callback === 'function') {
            callback = ctx !== undefined ? callback.bind(ctx) : callback;
            setTimeout(function () {
              return callback();
            });
          }
        };

        function Metrika() {} // constructor
        // Methods without options


        Metrika.prototype.addFileExtension = noopFunc;
        Metrika.prototype.getClientID = noopFunc;
        Metrika.prototype.setUserID = noopFunc;
        Metrika.prototype.userParams = noopFunc;
        Metrika.prototype.params = noopFunc; // Methods with options
        // The order of arguments should be kept in according to API

        Metrika.prototype.extLink = function (url, options) {
          asyncCallbackFromOptions(options);
        };

        Metrika.prototype.file = function (url, options) {
          asyncCallbackFromOptions(options);
        };

        Metrika.prototype.hit = function (url, options) {
          asyncCallbackFromOptions(options);
        };

        Metrika.prototype.reachGoal = function (target, params, cb, ctx) {
          asyncCallbackFromOptions({
            callback: cb,
            ctx: ctx
          });
        };

        Metrika.prototype.notBounce = asyncCallbackFromOptions;

        if (window.Ya) {
          window.Ya.Metrika = Metrika;
        } else {
          window.Ya = {
            Metrika: Metrika
          };
        }

        if (window[cbName] && Array.isArray(window[cbName])) {
          window[cbName].forEach(function (func) {
            if (typeof func === 'function') {
              func();
            }
          });
        }

        hit(source);
      }
    function hit(source, message) {
        if (source.verbose !== true) {
          return;
        }

        try {
          var log = console.log.bind(console);
          var trace = console.trace.bind(console); // eslint-disable-line compat/compat

          var prefix = source.ruleText || '';

          if (source.domainName) {
            var AG_SCRIPTLET_MARKER = '#%#//';
            var UBO_SCRIPTLET_MARKER = '##+js';
            var ruleStartIndex;

            if (source.ruleText.indexOf(AG_SCRIPTLET_MARKER) > -1) {
              ruleStartIndex = source.ruleText.indexOf(AG_SCRIPTLET_MARKER);
            } else if (source.ruleText.indexOf(UBO_SCRIPTLET_MARKER) > -1) {
              ruleStartIndex = source.ruleText.indexOf(UBO_SCRIPTLET_MARKER);
            } // delete all domains from ruleText and leave just rule part


            var rulePart = source.ruleText.slice(ruleStartIndex); // prepare applied scriptlet rule for specific domain

            prefix = "".concat(source.domainName).concat(rulePart);
          } // Used to check if scriptlet uses 'hit' function for logging


          var LOG_MARKER = 'log: ';

          if (message) {
            if (message.indexOf(LOG_MARKER) === -1) {
              log("".concat(prefix, " message:\n").concat(message));
            } else {
              log(message.slice(LOG_MARKER.length));
            }
          }

          log("".concat(prefix, " trace start"));

          if (trace) {
            trace();
          }

          log("".concat(prefix, " trace end"));
        } catch (e) {// try catch for Edge 15
          // In according to this issue https://developer.microsoft.com/en-us/microsoft-edge/platform/issues/14495220/
          // console.log throws an error
        } // This is necessary for unit-tests only!


        if (typeof window.__debug === 'function') {
          window.__debug(source);
        }
      }
    function noopFunc() {};
            const updatedArgs = args ? [].concat(source).concat(args) : [source];
            try {
                metrikaYandexWatch.apply(this, updatedArgs);
            } catch (e) {
                console.log(e);
            }
        
    })({"name":"metrika-yandex-watch","args":[]}, []);
  file: metrika-yandex-watch.js

- title: noeval
  comment: >-
    Redirects request to the source which sets static properties to PopAds and
    popns objects.
  aliases:
    - noeval.js
    - silent-noeval.js
    - ubo-noeval.js
    - ubo-silent-noeval.js
    - ubo-noeval
    - ubo-silent-noeval
  contentType: application/javascript
  content: |-
    (function(source, args){
    function noeval(source) {
        window.eval = function evalWrapper(s) {
          hit(source, "AdGuard has prevented eval:\n".concat(s));
        }.bind();
      }
    function hit(source, message) {
        if (source.verbose !== true) {
          return;
        }

        try {
          var log = console.log.bind(console);
          var trace = console.trace.bind(console); // eslint-disable-line compat/compat

          var prefix = source.ruleText || '';

          if (source.domainName) {
            var AG_SCRIPTLET_MARKER = '#%#//';
            var UBO_SCRIPTLET_MARKER = '##+js';
            var ruleStartIndex;

            if (source.ruleText.indexOf(AG_SCRIPTLET_MARKER) > -1) {
              ruleStartIndex = source.ruleText.indexOf(AG_SCRIPTLET_MARKER);
            } else if (source.ruleText.indexOf(UBO_SCRIPTLET_MARKER) > -1) {
              ruleStartIndex = source.ruleText.indexOf(UBO_SCRIPTLET_MARKER);
            } // delete all domains from ruleText and leave just rule part


            var rulePart = source.ruleText.slice(ruleStartIndex); // prepare applied scriptlet rule for specific domain

            prefix = "".concat(source.domainName).concat(rulePart);
          } // Used to check if scriptlet uses 'hit' function for logging


          var LOG_MARKER = 'log: ';

          if (message) {
            if (message.indexOf(LOG_MARKER) === -1) {
              log("".concat(prefix, " message:\n").concat(message));
            } else {
              log(message.slice(LOG_MARKER.length));
            }
          }

          log("".concat(prefix, " trace start"));

          if (trace) {
            trace();
          }

          log("".concat(prefix, " trace end"));
        } catch (e) {// try catch for Edge 15
          // In according to this issue https://developer.microsoft.com/en-us/microsoft-edge/platform/issues/14495220/
          // console.log throws an error
        } // This is necessary for unit-tests only!


        if (typeof window.__debug === 'function') {
          window.__debug(source);
        }
      };
            const updatedArgs = args ? [].concat(source).concat(args) : [source];
            try {
                noeval.apply(this, updatedArgs);
            } catch (e) {
                console.log(e);
            }
        
    })({"name":"noeval","args":[]}, []);
  file: noeval.js

- title: prevent-bab
  comment: Prevents BlockAdblock script from detecting an ad blocker.
  aliases:
    - nobab.js
    - ubo-nobab.js
    - bab-defuser.js
    - ubo-bab-defuser.js
    - ubo-nobab
    - ubo-bab-defuser
  contentType: application/javascript
  content: |-
    (function(source, args){
    function preventBab(source) {
        var nativeSetTimeout = window.setTimeout;
        var babRegex = /\.bab_elementid.$/;

        var timeoutWrapper = function timeoutWrapper(callback) {
          if (typeof callback !== 'string' || !babRegex.test(callback)) {
            for (var _len = arguments.length, args = new Array(_len > 1 ? _len - 1 : 0), _key = 1; _key < _len; _key++) {
              args[_key - 1] = arguments[_key];
            }

            return nativeSetTimeout.apply(window, [callback].concat(args));
          }

          hit(source);
        };

        window.setTimeout = timeoutWrapper;
        var signatures = [['blockadblock'], ['babasbm'], [/getItem\('babn'\)/], ['getElementById', 'String.fromCharCode', 'ABCDEFGHIJKLMNOPQRSTUVWXYZabcdefghijklmnopqrstuvwxyz0123456789', 'charAt', 'DOMContentLoaded', 'AdBlock', 'addEventListener', 'doScroll', 'fromCharCode', '<<2|r>>4', 'sessionStorage', 'clientWidth', 'localStorage', 'Math', 'random']];

        var check = function check(str) {
          if (typeof str !== 'string') {
            return false;
          }

          for (var i = 0; i < signatures.length; i += 1) {
            var tokens = signatures[i];
            var match = 0;

            for (var j = 0; j < tokens.length; j += 1) {
              var token = tokens[j];
              var found = token instanceof RegExp ? token.test(str) : str.indexOf(token) > -1;

              if (found) {
                match += 1;
              }
            }

            if (match / tokens.length >= 0.8) {
              return true;
            }
          }

          return false;
        };

        var nativeEval = window.eval;

        var evalWrapper = function evalWrapper(str) {
          if (!check(str)) {
            return nativeEval(str);
          }

          hit(source);
          var bodyEl = document.body;

          if (bodyEl) {
            bodyEl.style.removeProperty('visibility');
          }

          var el = document.getElementById('babasbmsgx');

          if (el) {
            el.parentNode.removeChild(el);
          }
        };

        window.eval = evalWrapper.bind(window);
      }
    function hit(source, message) {
        if (source.verbose !== true) {
          return;
        }

        try {
          var log = console.log.bind(console);
          var trace = console.trace.bind(console); // eslint-disable-line compat/compat

          var prefix = source.ruleText || '';

          if (source.domainName) {
            var AG_SCRIPTLET_MARKER = '#%#//';
            var UBO_SCRIPTLET_MARKER = '##+js';
            var ruleStartIndex;

            if (source.ruleText.indexOf(AG_SCRIPTLET_MARKER) > -1) {
              ruleStartIndex = source.ruleText.indexOf(AG_SCRIPTLET_MARKER);
            } else if (source.ruleText.indexOf(UBO_SCRIPTLET_MARKER) > -1) {
              ruleStartIndex = source.ruleText.indexOf(UBO_SCRIPTLET_MARKER);
            } // delete all domains from ruleText and leave just rule part


            var rulePart = source.ruleText.slice(ruleStartIndex); // prepare applied scriptlet rule for specific domain

            prefix = "".concat(source.domainName).concat(rulePart);
          } // Used to check if scriptlet uses 'hit' function for logging


          var LOG_MARKER = 'log: ';

          if (message) {
            if (message.indexOf(LOG_MARKER) === -1) {
              log("".concat(prefix, " message:\n").concat(message));
            } else {
              log(message.slice(LOG_MARKER.length));
            }
          }

          log("".concat(prefix, " trace start"));

          if (trace) {
            trace();
          }

          log("".concat(prefix, " trace end"));
        } catch (e) {// try catch for Edge 15
          // In according to this issue https://developer.microsoft.com/en-us/microsoft-edge/platform/issues/14495220/
          // console.log throws an error
        } // This is necessary for unit-tests only!


        if (typeof window.__debug === 'function') {
          window.__debug(source);
        }
      };
            const updatedArgs = args ? [].concat(source).concat(args) : [source];
            try {
                preventBab.apply(this, updatedArgs);
            } catch (e) {
                console.log(e);
            }
        
    })({"name":"prevent-bab","args":[]}, []);
  file: prevent-bab.js

- title: prevent-bab2
  comment: Prevents BlockAdblock script from detecting an ad blocker.
  aliases:
    - nobab2.js
  contentType: application/javascript
  content: |-
    (function(source, args){
    function preventBab2(source) {
        // eslint-disable-next-line compat/compat
        var script = document.currentScript;

        if (script === null) {
          return;
        }

        var url = script.src;

        if (typeof url !== 'string') {
          return;
        }

        var domainsStr = ['adclixx\\.net', 'adnetasia\\.com', 'adtrackers\\.net', 'bannertrack\\.net'].join('|');
        var matchStr = "^https?://[\\w-]+\\.(".concat(domainsStr, ")/.");
        var domainsRegex = new RegExp(matchStr);

        if (domainsRegex.test(url) === false) {
          return;
        }

        window.nH7eXzOsG = 858;
        hit(source);
      }
    function hit(source, message) {
        if (source.verbose !== true) {
          return;
        }

        try {
          var log = console.log.bind(console);
          var trace = console.trace.bind(console); // eslint-disable-line compat/compat

          var prefix = source.ruleText || '';

          if (source.domainName) {
            var AG_SCRIPTLET_MARKER = '#%#//';
            var UBO_SCRIPTLET_MARKER = '##+js';
            var ruleStartIndex;

            if (source.ruleText.indexOf(AG_SCRIPTLET_MARKER) > -1) {
              ruleStartIndex = source.ruleText.indexOf(AG_SCRIPTLET_MARKER);
            } else if (source.ruleText.indexOf(UBO_SCRIPTLET_MARKER) > -1) {
              ruleStartIndex = source.ruleText.indexOf(UBO_SCRIPTLET_MARKER);
            } // delete all domains from ruleText and leave just rule part


            var rulePart = source.ruleText.slice(ruleStartIndex); // prepare applied scriptlet rule for specific domain

            prefix = "".concat(source.domainName).concat(rulePart);
          } // Used to check if scriptlet uses 'hit' function for logging


          var LOG_MARKER = 'log: ';

          if (message) {
            if (message.indexOf(LOG_MARKER) === -1) {
              log("".concat(prefix, " message:\n").concat(message));
            } else {
              log(message.slice(LOG_MARKER.length));
            }
          }

          log("".concat(prefix, " trace start"));

          if (trace) {
            trace();
          }

          log("".concat(prefix, " trace end"));
        } catch (e) {// try catch for Edge 15
          // In according to this issue https://developer.microsoft.com/en-us/microsoft-edge/platform/issues/14495220/
          // console.log throws an error
        } // This is necessary for unit-tests only!


        if (typeof window.__debug === 'function') {
          window.__debug(source);
        }
      };
            const updatedArgs = args ? [].concat(source).concat(args) : [source];
            try {
                preventBab2.apply(this, updatedArgs);
            } catch (e) {
                console.log(e);
            }
        
    })({"name":"prevent-bab2","args":[]}, []);
  file: prevent-bab2.js

- title: prevent-fab-3.2.0
  comment: Redirects fuckadblock script to the source js file.
  aliases:
    - nofab.js
    - ubo-nofab.js
    - fuckadblock.js-3.2.0
    - ubo-fuckadblock.js-3.2.0
    - ubo-nofab
  contentType: application/javascript
  content: |-
    (function(source, args){
    function preventFab(source) {
        hit(source); // redefines Fab function for adblock detection

        var Fab = function Fab() {};

        Fab.prototype.check = noopFunc;
        Fab.prototype.clearEvent = noopFunc;
        Fab.prototype.emitEvent = noopFunc;

        Fab.prototype.on = function (a, b) {
          if (!a) {
            b();
          }

          return this;
        };

        Fab.prototype.onDetected = noopThis;

        Fab.prototype.onNotDetected = function (a) {
          a();
          return this;
        };

        Fab.prototype.setOption = noopFunc;
        Fab.prototype.options = {
          set: noopFunc,
          get: noopFunc
        };
        var fab = new Fab();
        var getSetFab = {
          get: function get() {
            return Fab;
          },
          set: function set() {}
        };
        var getsetfab = {
          get: function get() {
            return fab;
          },
          set: function set() {}
        }; // redefined Fab data properties which if 'FuckAdBlock' variable exists

        if (Object.prototype.hasOwnProperty.call(window, 'FuckAdBlock')) {
          window.FuckAdBlock = Fab;
        } else {
          // or redefined Fab accessor properties
          Object.defineProperty(window, 'FuckAdBlock', getSetFab);
        }

        if (Object.prototype.hasOwnProperty.call(window, 'BlockAdBlock')) {
          window.BlockAdBlock = Fab;
        } else {
          Object.defineProperty(window, 'BlockAdBlock', getSetFab);
        }

        if (Object.prototype.hasOwnProperty.call(window, 'SniffAdBlock')) {
          window.SniffAdBlock = Fab;
        } else {
          Object.defineProperty(window, 'SniffAdBlock', getSetFab);
        }

        if (Object.prototype.hasOwnProperty.call(window, 'fuckAdBlock')) {
          window.fuckAdBlock = fab;
        } else {
          Object.defineProperty(window, 'fuckAdBlock', getsetfab);
        }

        if (Object.prototype.hasOwnProperty.call(window, 'blockAdBlock')) {
          window.blockAdBlock = fab;
        } else {
          Object.defineProperty(window, 'blockAdBlock', getsetfab);
        }

        if (Object.prototype.hasOwnProperty.call(window, 'sniffAdBlock')) {
          window.sniffAdBlock = fab;
        } else {
          Object.defineProperty(window, 'sniffAdBlock', getsetfab);
        }
      }
    function hit(source, message) {
        if (source.verbose !== true) {
          return;
        }

        try {
          var log = console.log.bind(console);
          var trace = console.trace.bind(console); // eslint-disable-line compat/compat

          var prefix = source.ruleText || '';

          if (source.domainName) {
            var AG_SCRIPTLET_MARKER = '#%#//';
            var UBO_SCRIPTLET_MARKER = '##+js';
            var ruleStartIndex;

            if (source.ruleText.indexOf(AG_SCRIPTLET_MARKER) > -1) {
              ruleStartIndex = source.ruleText.indexOf(AG_SCRIPTLET_MARKER);
            } else if (source.ruleText.indexOf(UBO_SCRIPTLET_MARKER) > -1) {
              ruleStartIndex = source.ruleText.indexOf(UBO_SCRIPTLET_MARKER);
            } // delete all domains from ruleText and leave just rule part


            var rulePart = source.ruleText.slice(ruleStartIndex); // prepare applied scriptlet rule for specific domain

            prefix = "".concat(source.domainName).concat(rulePart);
          } // Used to check if scriptlet uses 'hit' function for logging


          var LOG_MARKER = 'log: ';

          if (message) {
            if (message.indexOf(LOG_MARKER) === -1) {
              log("".concat(prefix, " message:\n").concat(message));
            } else {
              log(message.slice(LOG_MARKER.length));
            }
          }

          log("".concat(prefix, " trace start"));

          if (trace) {
            trace();
          }

          log("".concat(prefix, " trace end"));
        } catch (e) {// try catch for Edge 15
          // In according to this issue https://developer.microsoft.com/en-us/microsoft-edge/platform/issues/14495220/
          // console.log throws an error
        } // This is necessary for unit-tests only!


        if (typeof window.__debug === 'function') {
          window.__debug(source);
        }
      }
    function noopFunc() {}
    function noopThis() {
        return this;
      };
            const updatedArgs = args ? [].concat(source).concat(args) : [source];
            try {
                preventFab.apply(this, updatedArgs);
            } catch (e) {
                console.log(e);
            }
        
    })({"name":"prevent-fab-3.2.0","args":[]}, []);
  file: prevent-fab-3.2.0.js

- title: prevent-popads-net
  comment: >-
    Redirects request to the source which sets static properties to PopAds and
    popns objects.
  aliases:
    - popads.net.js
    - ubo-popads.net.js
    - ubo-popads.net
  contentType: application/javascript
  content: |-
    (function(source, args){
    function preventPopadsNet(source) {
        var rid = randomId();

        var throwError = function throwError() {
          throw new ReferenceError(rid);
        };

        delete window.PopAds;
        delete window.popns;
        Object.defineProperties(window, {
          PopAds: {
            set: throwError
          },
          popns: {
            set: throwError
          }
        });
        window.onerror = createOnErrorHandler(rid).bind();
        hit(source);
      }
    function createOnErrorHandler(rid) {
        // eslint-disable-next-line consistent-return
        var nativeOnError = window.onerror;
        return function onError(error) {
          if (typeof error === 'string' && error.indexOf(rid) !== -1) {
            return true;
          }

          if (nativeOnError instanceof Function) {
            for (var _len = arguments.length, args = new Array(_len > 1 ? _len - 1 : 0), _key = 1; _key < _len; _key++) {
              args[_key - 1] = arguments[_key];
            }

            return nativeOnError.apply(this, [error].concat(args));
          }

          return false;
        };
      }
    function randomId() {
        return Math.random().toString(36).substr(2, 9);
      }
    function hit(source, message) {
        if (source.verbose !== true) {
          return;
        }

        try {
          var log = console.log.bind(console);
          var trace = console.trace.bind(console); // eslint-disable-line compat/compat

          var prefix = source.ruleText || '';

          if (source.domainName) {
            var AG_SCRIPTLET_MARKER = '#%#//';
            var UBO_SCRIPTLET_MARKER = '##+js';
            var ruleStartIndex;

            if (source.ruleText.indexOf(AG_SCRIPTLET_MARKER) > -1) {
              ruleStartIndex = source.ruleText.indexOf(AG_SCRIPTLET_MARKER);
            } else if (source.ruleText.indexOf(UBO_SCRIPTLET_MARKER) > -1) {
              ruleStartIndex = source.ruleText.indexOf(UBO_SCRIPTLET_MARKER);
            } // delete all domains from ruleText and leave just rule part


            var rulePart = source.ruleText.slice(ruleStartIndex); // prepare applied scriptlet rule for specific domain

            prefix = "".concat(source.domainName).concat(rulePart);
          } // Used to check if scriptlet uses 'hit' function for logging


          var LOG_MARKER = 'log: ';

          if (message) {
            if (message.indexOf(LOG_MARKER) === -1) {
              log("".concat(prefix, " message:\n").concat(message));
            } else {
              log(message.slice(LOG_MARKER.length));
            }
          }

          log("".concat(prefix, " trace start"));

          if (trace) {
            trace();
          }

          log("".concat(prefix, " trace end"));
        } catch (e) {// try catch for Edge 15
          // In according to this issue https://developer.microsoft.com/en-us/microsoft-edge/platform/issues/14495220/
          // console.log throws an error
        } // This is necessary for unit-tests only!


        if (typeof window.__debug === 'function') {
          window.__debug(source);
        }
      };
            const updatedArgs = args ? [].concat(source).concat(args) : [source];
            try {
                preventPopadsNet.apply(this, updatedArgs);
            } catch (e) {
                console.log(e);
            }
        
    })({"name":"prevent-popads-net","args":[]}, []);
  file: prevent-popads-net.js

- title: scorecardresearch-beacon
  comment: Mocks Scorecard Research API.
  aliases:
    - ubo-scorecardresearch_beacon.js
    - scorecardresearch_beacon.js
  contentType: application/javascript
  content: |-
    (function(source, args){
    function ScoreCardResearchBeacon(source) {
        window.COMSCORE = {
          purge: function purge() {
            // eslint-disable-next-line no-underscore-dangle
            window._comscore = [];
          },
          beacon: function beacon() {}
        };
        hit(source);
      }
    function hit(source, message) {
        if (source.verbose !== true) {
          return;
        }

        try {
          var log = console.log.bind(console);
          var trace = console.trace.bind(console); // eslint-disable-line compat/compat

          var prefix = source.ruleText || '';

          if (source.domainName) {
            var AG_SCRIPTLET_MARKER = '#%#//';
            var UBO_SCRIPTLET_MARKER = '##+js';
            var ruleStartIndex;

            if (source.ruleText.indexOf(AG_SCRIPTLET_MARKER) > -1) {
              ruleStartIndex = source.ruleText.indexOf(AG_SCRIPTLET_MARKER);
            } else if (source.ruleText.indexOf(UBO_SCRIPTLET_MARKER) > -1) {
              ruleStartIndex = source.ruleText.indexOf(UBO_SCRIPTLET_MARKER);
            } // delete all domains from ruleText and leave just rule part


            var rulePart = source.ruleText.slice(ruleStartIndex); // prepare applied scriptlet rule for specific domain

            prefix = "".concat(source.domainName).concat(rulePart);
          } // Used to check if scriptlet uses 'hit' function for logging


          var LOG_MARKER = 'log: ';

          if (message) {
            if (message.indexOf(LOG_MARKER) === -1) {
              log("".concat(prefix, " message:\n").concat(message));
            } else {
              log(message.slice(LOG_MARKER.length));
            }
          }

          log("".concat(prefix, " trace start"));

          if (trace) {
            trace();
          }

          log("".concat(prefix, " trace end"));
        } catch (e) {// try catch for Edge 15
          // In according to this issue https://developer.microsoft.com/en-us/microsoft-edge/platform/issues/14495220/
          // console.log throws an error
        } // This is necessary for unit-tests only!


        if (typeof window.__debug === 'function') {
          window.__debug(source);
        }
      };
            const updatedArgs = args ? [].concat(source).concat(args) : [source];
            try {
                ScoreCardResearchBeacon.apply(this, updatedArgs);
            } catch (e) {
                console.log(e);
            }
        
    })({"name":"scorecardresearch-beacon","args":[]}, []);
  file: scorecardresearch-beacon.js

- title: set-popads-dummy
  comment: >-
    Redirects request to the source which sets static properties to PopAds and
    popns objects.
  aliases:
    - popads-dummy.js
    - ubo-popads-dummy.js
    - ubo-popads-dummy
  contentType: application/javascript
  content: |-
    (function(source, args){
    function setPopadsDummy(source) {
        delete window.PopAds;
        delete window.popns;
        Object.defineProperties(window, {
          PopAds: {
            get: function get() {
              hit(source);
              return {};
            }
          },
          popns: {
            get: function get() {
              hit(source);
              return {};
            }
          }
        });
      }
    function hit(source, message) {
        if (source.verbose !== true) {
          return;
        }

        try {
          var log = console.log.bind(console);
          var trace = console.trace.bind(console); // eslint-disable-line compat/compat

          var prefix = source.ruleText || '';

          if (source.domainName) {
            var AG_SCRIPTLET_MARKER = '#%#//';
            var UBO_SCRIPTLET_MARKER = '##+js';
            var ruleStartIndex;

            if (source.ruleText.indexOf(AG_SCRIPTLET_MARKER) > -1) {
              ruleStartIndex = source.ruleText.indexOf(AG_SCRIPTLET_MARKER);
            } else if (source.ruleText.indexOf(UBO_SCRIPTLET_MARKER) > -1) {
              ruleStartIndex = source.ruleText.indexOf(UBO_SCRIPTLET_MARKER);
            } // delete all domains from ruleText and leave just rule part


            var rulePart = source.ruleText.slice(ruleStartIndex); // prepare applied scriptlet rule for specific domain

            prefix = "".concat(source.domainName).concat(rulePart);
          } // Used to check if scriptlet uses 'hit' function for logging


          var LOG_MARKER = 'log: ';

          if (message) {
            if (message.indexOf(LOG_MARKER) === -1) {
              log("".concat(prefix, " message:\n").concat(message));
            } else {
              log(message.slice(LOG_MARKER.length));
            }
          }

          log("".concat(prefix, " trace start"));

          if (trace) {
            trace();
          }

          log("".concat(prefix, " trace end"));
        } catch (e) {// try catch for Edge 15
          // In according to this issue https://developer.microsoft.com/en-us/microsoft-edge/platform/issues/14495220/
          // console.log throws an error
        } // This is necessary for unit-tests only!


        if (typeof window.__debug === 'function') {
          window.__debug(source);
        }
      };
            const updatedArgs = args ? [].concat(source).concat(args) : [source];
            try {
                setPopadsDummy.apply(this, updatedArgs);
            } catch (e) {
                console.log(e);
            }
        
    })({"name":"set-popads-dummy","args":[]}, []);
  file: set-popads-dummy.js<|MERGE_RESOLUTION|>--- conflicted
+++ resolved
@@ -1,10 +1,6 @@
 #
 #    AdGuard Scriptlets (Redirects Source)
-<<<<<<< HEAD
-#    Version 1.4.54
-=======
 #    Version 1.5.0
->>>>>>> 055733f5
 #
 - title: 1x1-transparent.gif
   description: |-
