#
#    AdGuard Scriptlets (Redirects Source)
<<<<<<< HEAD
#    Version 1.6.9
=======
#    Version 1.6.11
>>>>>>> 333323de
#
- title: 1x1-transparent.gif
  description: |-
    **Example**
    ```
    ||example.org^$image,redirect=1x1-transparent.gif
    ```
  aliases:
    - 1x1.gif
    - 1x1-transparent-gif
  comment: 'http://probablyprogramming.com/2009/03/15/the-tiniest-gif-ever'
  file: 1x1-transparent.gif
  contentType: image/gif;base64
  content: R0lGODlhAQABAAAAACH5BAEKAAEALAAAAAABAAEAAAICTAEAOw==

- title: 2x2-transparent.png
  description: |-
    **Example**
    ```
    ||example.org^$image,redirect=2x2-transparent.png
    ```
  aliases:
    - 2x2.png
    - 2x2-transparent-png
  file: 2x2-transparent.png
  contentType: image/png;base64
  content: >
    iVBORw0KGgoAAAANSUhEUgAAAAIAAAACCAYAAABytg0kAAAAC0lEQVQI12NgQAcAABIAAe+JVKQAAAAA
    SUVORK5CYII=

- title: 3x2-transparent.png
  description: |-
    **Example**
    ```
    ||example.org^$image,redirect=3x2-transparent.png
    ```
  aliases:
    - 3x2.png
    - 3x2-transparent-png
  file: 3x2-transparent.png
  contentType: image/png;base64
  content: >
    iVBORw0KGgoAAAANSUhEUgAAAAMAAAACCAYAAACddGYaAAAAC0lEQVQI12NgwAUAABoAASRETuUAAAAA
    SUVORK5CYII=

- title: 32x32-transparent.png
  description: |-
    **Example**
    ```
    ||example.org^$image,redirect=32x32-transparent.png
    ```
  aliases:
    - 32x32.png
    - 32x32-transparent-png
  file: 32x32-transparent.png
  contentType: image/png;base64
  content: >
    iVBORw0KGgoAAAANSUhEUgAAACAAAAAgCAYAAABzenr0AAAAGklEQVRYw+3BAQEAAACCIP+vbkhAAQAA
    AO8GECAAAZf3V9cAAAAASUVORK5CYII=

- title: noopframe
  description: |-
    **Example**
    ```
    ||example.com^$subdocument,redirect=noopframe,domain=example.org
    ```
  aliases:
    - noop.html
    - blank-html
  file: noopframe.html
  contentType: text/html
  content: |-
    <!DOCTYPE html>
    <html>
        <head><title></title></head>
        <body></body>
    </html>

- title: noopcss
  description: |-
    **Example**
    ```
    ||example.org/style.css$stylesheet,redirect=noopcss
    ```
  aliases:
    - blank-css
  file: noopcss.css
  contentType: text/css
  content: ''

- title: noopjs
  description: |-
    **Example**
    ```
    ||example.org/advert.js$script,redirect=noopjs
    ```
  aliases:
    - noop.js
    - blank-js
  file: noopjs.js
  contentType: application/javascript
  content: '(function() {})()'

- title: noopjson
  description: |-
    **Example**
    ```
    ||example.org/geo/location$xmlhttprequest,redirect=noopjson
    ```
  file: noopjson.json
  contentType: application/json
  content: '{}'

- title: nooptext
  description: |-
    **Example**
    ```
    ||example.org/advert.js$xmlhttprequest,redirect=nooptext
    ```
  aliases:
    - noop.txt
    - blank-text
  file: nooptext.js
  contentType: text/plain
  content: ''

- title: empty
  description: >-
    Pretty much the same as `nooptext`. Used for conversion of modifier `empty`
    so better avoid its using in production filter lists.


    **Example**

    ```

    ||example.org/log$redirect=empty

    ```
  aliases:
    - empty
  file: nooptext.js
  contentType: text/plain
  content: ''

- title: noopvmap-1.0
  description: |-
    Redirects request to an empty VMAP response.

    **Example**
    ```
    ||example.org/vmap01.xml$xmlhttprequest,redirect=noopvmap-1.0
    ```
  aliases:
    - noop-vmap1.0.xml
  file: noopvmap01.xml
  contentType: text/xml
  content: >-
    <vmap:VMAP xmlns:vmap="http://www.iab.net/videosuite/vmap"
    version="1.0"></vmap:VMAP>

- title: noopvast-2.0
  description: |-
    Redirects request to an empty VAST 2.0 response.

    **Example**
    ```
    ||example.org/vast02.xml^$xmlhttprequest,redirect=noopvast-2.0
    ```
  file: noopvast02.xml
  contentType: text/xml
  content: <VAST version="2.0"></VAST>

- title: noopvast-3.0
  description: |-
    Redirects request to an empty VAST 3.0 response.

    **Example**
    ```
    ||example.org/vast03.xml^$xmlhttprequest,redirect=noopvast-3.0
    ```
  file: noopvast03.xml
  contentType: text/xml
  content: <VAST version="3.0"></VAST>

- title: noopvast-4.0
  description: |-
    Redirects request to an empty VAST 4.0 response.

    **Example**
    ```
    ||example.org/vast04.xml^$xmlhttprequest,redirect=noopvast-4.0
    ```
  file: noopvast04.xml
  contentType: text/xml
  content: <VAST version="4.0"></VAST>

- title: noopmp3-0.1s
  description: |-
    **Example**
    ```
    ||example.org/advert.mp3$media,redirect=noopmp3-0.1s
    ```
  aliases:
    - noopmp3-0.1s
    - blank-mp3
  comment: >
    From:
    https://ubuntuforums.org/showthread.php?t=1911430&p=11624471#post11624471
    ffmpeg -ar 48000 -t 0.1 -f s16le -acodec pcm_s16le -ac 2 -i /dev/zero
    -acodec libmp3lame -aq 4 output.mp3 But with 0.1 (second) instead of 60.
  file: noopmp3.mp3
  contentType: audio/mp3;base64
  content: >
    SUQzBAAAAAAAI1RTU0UAAAAPAAADTGF2ZjU2LjQwLjEwMQAAAAAAAAAAAAAA//tUAAAAAAAAAAAAAAAA
    AAAAAAAAAAAAAAAAAAAAAAAAAAAASW5mbwAAAA8AAAAGAAADAABgYGBgYGBgYGBgYGBgYGBggICAgICA
    gICAgICAgICAgICgoKCgoKCgoKCgoKCgoKCgwMDAwMDAwMDAwMDAwMDAwMDg4ODg4ODg4ODg4ODg4ODg
    4P////////////////////8AAAAATGF2YzU2LjYwAAAAAAAAAAAAAAAAJAAAAAAAAAAAAwDNZKlY//sU
    ZAAP8AAAaQAAAAgAAA0gAAABAAABpAAAACAAADSAAAAETEFNRTMuOTkuNVVVVVVVVVVVVVVVVVVVVVVV
    VVVVVVVVVVVVVVVVVVVVVVVVVVVVVVVVVVVVVVVVVVVV//sUZB4P8AAAaQAAAAgAAA0gAAABAAABpAAA
    ACAAADSAAAAEVVVVVVVVVVVVVVVVVVVVVVVVVVVVVVVVVVVVVVVVVVVVVVVVVVVVVVVVVVVVVVVVVVVV
    VVVVVVVVVVVV//sUZDwP8AAAaQAAAAgAAA0gAAABAAABpAAAACAAADSAAAAEVVVVVVVVVVVVVVVVVVVV
    VVVVVVVVVVVVVVVVVVVVVVVVVVVVVVVVVVVVVVVVVVVVVVVVVVVVVVVVVVVV//sUZFoP8AAAaQAAAAgA
    AA0gAAABAAABpAAAACAAADSAAAAEVVVVVVVVVVVVVVVVVVVVVVVVVVVVVVVVVVVVVVVVVVVVVVVVVVVV
    VVVVVVVVVVVVVVVVVVVVVVVVVVVV//sUZHgP8AAAaQAAAAgAAA0gAAABAAABpAAAACAAADSAAAAEVVVV
    VVVVVVVVVVVVVVVVVVVVVVVVVVVVVVVVVVVVVVVVVVVVVVVVVVVVVVVVVVVVVVVVVVVVVVVVVVVV//sU
    ZJYP8AAAaQAAAAgAAA0gAAABAAABpAAAACAAADSAAAAEVVVVVVVVVVVVVVVVVVVVVVVVVVVVVVVVVVVV
    VVVVVVVVVVVVVVVVVVVVVVVVVVVVVVVVVVVVVVVVVVVV

- title: noopmp4-1s
  description: |-
    **Example**
    ```
    ||example.org/advert.mp4$media,redirect=noopmp4-1s
    ```
  aliases:
    - noop-1s.mp4
    - blank-mp4
  comment: |
    From https://github.com/kud/blank-video
  file: noopmp4.mp4
  contentType: video/mp4;base64
  content: >
    AAAAHGZ0eXBNNFYgAAACAGlzb21pc28yYXZjMQAAAAhmcmVlAAAGF21kYXTeBAAAbGliZmFhYyAxLjI4
    AABCAJMgBDIARwAAArEGBf//rdxF6b3m2Ui3lizYINkj7u94MjY0IC0gY29yZSAxNDIgcjIgOTU2Yzhk
    OCAtIEguMjY0L01QRUctNCBBVkMgY29kZWMgLSBDb3B5bGVmdCAyMDAzLTIwMTQgLSBodHRwOi8vd3d3
    LnZpZGVvbGFuLm9yZy94MjY0Lmh0bWwgLSBvcHRpb25zOiBjYWJhYz0wIHJlZj0zIGRlYmxvY2s9MTow
    OjAgYW5hbHlzZT0weDE6MHgxMTEgbWU9aGV4IHN1Ym1lPTcgcHN5PTEgcHN5X3JkPTEuMDA6MC4wMCBt
    aXhlZF9yZWY9MSBtZV9yYW5nZT0xNiBjaHJvbWFfbWU9MSB0cmVsbGlzPTEgOHg4ZGN0PTAgY3FtPTAg
    ZGVhZHpvbmU9MjEsMTEgZmFzdF9wc2tpcD0xIGNocm9tYV9xcF9vZmZzZXQ9LTIgdGhyZWFkcz02IGxv
    b2thaGVhZF90aHJlYWRzPTEgc2xpY2VkX3RocmVhZHM9MCBucj0wIGRlY2ltYXRlPTEgaW50ZXJsYWNl
    ZD0wIGJsdXJheV9jb21wYXQ9MCBjb25zdHJhaW5lZF9pbnRyYT0wIGJmcmFtZXM9MCB3ZWlnaHRwPTAg
    a2V5aW50PTI1MCBrZXlpbnRfbWluPTI1IHNjZW5lY3V0PTQwIGludHJhX3JlZnJlc2g9MCByY19sb29r
    YWhlYWQ9NDAgcmM9Y3JmIG1idHJlZT0xIGNyZj0yMy4wIHFjb21wPTAuNjAgcXBtaW49MCBxcG1heD02
    OSBxcHN0ZXA9NCB2YnZfbWF4cmF0ZT03NjggdmJ2X2J1ZnNpemU9MzAwMCBjcmZfbWF4PTAuMCBuYWxf
    aHJkPW5vbmUgZmlsbGVyPTAgaXBfcmF0aW89MS40MCBhcT0xOjEuMDAAgAAAAFZliIQL8mKAAKvMnJyc
    nJycnJycnXXXXXXXXXXXXXXXXXXXXXXXXXXXXXXXXXXXXXXXXXXXXXXXXXXXXXXXXXXXXXXXXXXXXXXX
    XXXXXXXXXXXXXXXXXiEASZACGQAjgCEASZACGQAjgAAAAAdBmjgX4GSAIQBJkAIZACOAAAAAB0GaVAX4
    GSAhAEmQAhkAI4AhAEmQAhkAI4AAAAAGQZpgL8DJIQBJkAIZACOAIQBJkAIZACOAAAAABkGagC/AySEA
    SZACGQAjgAAAAAZBmqAvwMkhAEmQAhkAI4AhAEmQAhkAI4AAAAAGQZrAL8DJIQBJkAIZACOAAAAABkGa
    4C/AySEASZACGQAjgCEASZACGQAjgAAAAAZBmwAvwMkhAEmQAhkAI4AAAAAGQZsgL8DJIQBJkAIZACOA
    IQBJkAIZACOAAAAABkGbQC/AySEASZACGQAjgCEASZACGQAjgAAAAAZBm2AvwMkhAEmQAhkAI4AAAAAG
    QZuAL8DJIQBJkAIZACOAIQBJkAIZACOAAAAABkGboC/AySEASZACGQAjgAAAAAZBm8AvwMkhAEmQAhkA
    I4AhAEmQAhkAI4AAAAAGQZvgL8DJIQBJkAIZACOAAAAABkGaAC/AySEASZACGQAjgCEASZACGQAjgAAA
    AAZBmiAvwMkhAEmQAhkAI4AhAEmQAhkAI4AAAAAGQZpAL8DJIQBJkAIZACOAAAAABkGaYC/AySEASZAC
    GQAjgCEASZACGQAjgAAAAAZBmoAvwMkhAEmQAhkAI4AAAAAGQZqgL8DJIQBJkAIZACOAIQBJkAIZACOA
    AAAABkGawC/AySEASZACGQAjgAAAAAZBmuAvwMkhAEmQAhkAI4AhAEmQAhkAI4AAAAAGQZsAL8DJIQBJ
    kAIZACOAAAAABkGbIC/AySEASZACGQAjgCEASZACGQAjgAAAAAZBm0AvwMkhAEmQAhkAI4AhAEmQAhkA
    I4AAAAAGQZtgL8DJIQBJkAIZACOAAAAABkGbgCvAySEASZACGQAjgCEASZACGQAjgAAAAAZBm6AnwMkh
    AEmQAhkAI4AhAEmQAhkAI4AhAEmQAhkAI4AhAEmQAhkAI4AAAAhubW9vdgAAAGxtdmhkAAAAAAAAAAAA
    AAAAAAAD6AAABDcAAQAAAQAAAAAAAAAAAAAAAAEAAAAAAAAAAAAAAAAAAAABAAAAAAAAAAAAAAAAAABA
    AAAAAAAAAAAAAAAAAAAAAAAAAAAAAAAAAAAAAAAAAwAAAzB0cmFrAAAAXHRraGQAAAADAAAAAAAAAAAA
    AAABAAAAAAAAA+kAAAAAAAAAAAAAAAAAAAAAAAEAAAAAAAAAAAAAAAAAAAABAAAAAAAAAAAAAAAAAABA
    AAAAALAAAACQAAAAAAAkZWR0cwAAABxlbHN0AAAAAAAAAAEAAAPpAAAAAAABAAAAAAKobWRpYQAAACBt
    ZGhkAAAAAAAAAAAAAAAAAAB1MAAAdU5VxAAAAAAALWhkbHIAAAAAAAAAAHZpZGUAAAAAAAAAAAAAAABW
    aWRlb0hhbmRsZXIAAAACU21pbmYAAAAUdm1oZAAAAAEAAAAAAAAAAAAAACRkaW5mAAAAHGRyZWYAAAAA
    AAAAAQAAAAx1cmwgAAAAAQAAAhNzdGJsAAAAr3N0c2QAAAAAAAAAAQAAAJ9hdmMxAAAAAAAAAAEAAAAA
    AAAAAAAAAAAAAAAAALAAkABIAAAASAAAAAAAAAABAAAAAAAAAAAAAAAAAAAAAAAAAAAAAAAAAAAAAAAA
    AAAAGP//AAAALWF2Y0MBQsAN/+EAFWdCwA3ZAsTsBEAAAPpAADqYA8UKkgEABWjLg8sgAAAAHHV1aWRr
    aEDyXyRPxbo5pRvPAyPzAAAAAAAAABhzdHRzAAAAAAAAAAEAAAAeAAAD6QAAABRzdHNzAAAAAAAAAAEA
    AAABAAAAHHN0c2MAAAAAAAAAAQAAAAEAAAABAAAAAQAAAIxzdHN6AAAAAAAAAAAAAAAeAAADDwAAAAsA
    AAALAAAACgAAAAoAAAAKAAAACgAAAAoAAAAKAAAACgAAAAoAAAAKAAAACgAAAAoAAAAKAAAACgAAAAoA
    AAAKAAAACgAAAAoAAAAKAAAACgAAAAoAAAAKAAAACgAAAAoAAAAKAAAACgAAAAoAAAAKAAAAiHN0Y28A
    AAAAAAAAHgAAAEYAAANnAAADewAAA5gAAAO0AAADxwAAA+MAAAP2AAAEEgAABCUAAARBAAAEXQAABHAA
    AASMAAAEnwAABLsAAATOAAAE6gAABQYAAAUZAAAFNQAABUgAAAVkAAAFdwAABZMAAAWmAAAFwgAABd4A
    AAXxAAAGDQAABGh0cmFrAAAAXHRraGQAAAADAAAAAAAAAAAAAAACAAAAAAAABDcAAAAAAAAAAAAAAAEB
    AAAAAAEAAAAAAAAAAAAAAAAAAAABAAAAAAAAAAAAAAAAAABAAAAAAAAAAAAAAAAAAAAkZWR0cwAAABxl
    bHN0AAAAAAAAAAEAAAQkAAADcAABAAAAAAPgbWRpYQAAACBtZGhkAAAAAAAAAAAAAAAAAAC7gAAAykBV
    xAAAAAAALWhkbHIAAAAAAAAAAHNvdW4AAAAAAAAAAAAAAABTb3VuZEhhbmRsZXIAAAADi21pbmYAAAAQ
    c21oZAAAAAAAAAAAAAAAJGRpbmYAAAAcZHJlZgAAAAAAAAABAAAADHVybCAAAAABAAADT3N0YmwAAABn
    c3RzZAAAAAAAAAABAAAAV21wNGEAAAAAAAAAAQAAAAAAAAAAAAIAEAAAAAC7gAAAAAAAM2VzZHMAAAAA
    A4CAgCIAAgAEgICAFEAVBbjYAAu4AAAADcoFgICAAhGQBoCAgAECAAAAIHN0dHMAAAAAAAAAAgAAADIA
    AAQAAAAAAQAAAkAAAAFUc3RzYwAAAAAAAAAbAAAAAQAAAAEAAAABAAAAAgAAAAIAAAABAAAAAwAAAAEA
    AAABAAAABAAAAAIAAAABAAAABgAAAAEAAAABAAAABwAAAAIAAAABAAAACAAAAAEAAAABAAAACQAAAAIA
    AAABAAAACgAAAAEAAAABAAAACwAAAAIAAAABAAAADQAAAAEAAAABAAAADgAAAAIAAAABAAAADwAAAAEA
    AAABAAAAEAAAAAIAAAABAAAAEQAAAAEAAAABAAAAEgAAAAIAAAABAAAAFAAAAAEAAAABAAAAFQAAAAIA
    AAABAAAAFgAAAAEAAAABAAAAFwAAAAIAAAABAAAAGAAAAAEAAAABAAAAGQAAAAIAAAABAAAAGgAAAAEA
    AAABAAAAGwAAAAIAAAABAAAAHQAAAAEAAAABAAAAHgAAAAIAAAABAAAAHwAAAAQAAAABAAAA4HN0c3oA
    AAAAAAAAAAAAADMAAAAaAAAACQAAAAkAAAAJAAAACQAAAAkAAAAJAAAACQAAAAkAAAAJAAAACQAAAAkA
    AAAJAAAACQAAAAkAAAAJAAAACQAAAAkAAAAJAAAACQAAAAkAAAAJAAAACQAAAAkAAAAJAAAACQAAAAkA
    AAAJAAAACQAAAAkAAAAJAAAACQAAAAkAAAAJAAAACQAAAAkAAAAJAAAACQAAAAkAAAAJAAAACQAAAAkA
    AAAJAAAACQAAAAkAAAAJAAAACQAAAAkAAAAJAAAACQAAAAkAAACMc3RjbwAAAAAAAAAfAAAALAAAA1UA
    AANyAAADhgAAA6IAAAO+AAAD0QAAA+0AAAQAAAAEHAAABC8AAARLAAAEZwAABHoAAASWAAAEqQAABMUA
    AATYAAAE9AAABRAAAAUjAAAFPwAABVIAAAVuAAAFgQAABZ0AAAWwAAAFzAAABegAAAX7AAAGFwAAAGJ1
    ZHRhAAAAWm1ldGEAAAAAAAAAIWhkbHIAAAAAAAAAAG1kaXJhcHBsAAAAAAAAAAAAAAAALWlsc3QAAAAl
    qXRvbwAAAB1kYXRhAAAAAQAAAABMYXZmNTUuMzMuMTAw

- title: click2load.html
  description: >-
    Redirects resource and replaces supposed content by decoy frame with button
    for original content recovering


    Related UBO redirect resource:

    https://github.com/gorhill/uBlock/blob/1.31.0/src/web_accessible_resources/click2load.html


    **Example**

    ```

    ||youtube.com/embed/$frame,third-party,redirect=click2load.html

    ```
  aliases:
    - click2load.html
    - ubo-click2load.html
  file: click2load.html
  contentType: text/html
  scriptPath: ./click2load.js
  isBlocking: true
  content: |
    <!DOCTYPE html>
    <html>

      <head>
        <meta charset="utf-8">
        <title>AdGuard Click2Load</title>
        <style>
          html,
          body,
          .wrapper {
            height: 100%;
          }

          body {
            margin: 0;
            font-family: Roboto, "Open Sans", -apple-system, BlinkMacSystemFont, "Segoe UI", Ubuntu, Arial, sans-serif
          }

          .wrapper {
            display: flex;
            flex-direction: column;
            align-items: center;
            justify-content: center;
          }

          .content {
            min-height: 160px;
            padding: 50px 24px;
            text-align: center;
          }

          .logo {
            background-image: url("data:image/svg+xml,%3Csvg fill='none' height='41' viewBox='0 0 41 41' width='41' xmlns='http://www.w3.org/2000/svg'%3E%3Cg clip-rule='evenodd' fill-rule='evenodd'%3E%3Cpath d='m20.4996.5c-6.2513 0-13.79186 1.43422-19.999594 4.59105 0 6.81785-.085687 23.80335 19.999594 35.40895 20.0856-11.6056 20.0004-28.5911 20.0004-35.40895-6.2082-3.15683-13.7488-4.59105-20.0004-4.59105z' fill='%2368bc71'/%3E%3Cpath d='m20.5.5c-.0001 0-.0003 0-.0004 0-6.2513 0-13.79186 1.43422-19.999594 4.59105 0 .02866-.000003.05751-.000003.08653-.000361 6.87412-.001248 23.76562 19.999597 35.32242.0001-.0001.0003-.0002.0004-.0003z' fill='%2367b279'/%3E%3Cpath d='m20.3236 26.2143 11.605-15.3766c-.8504-.6701-1.5963-.1972-2.0069.169l-.015.0012-9.6763 9.8957-3.6457-4.3132c-1.7393-1.9755-4.1038-.4686-4.6561-.0704z' fill='%23fff'/%3E%3C/g%3E%3C/svg%3E");
            background-size: contain;
            width: 40px;
            height: 40px;
            margin: 0 auto 16px;
          }

          .title {
            font-weight: 700;
            font-size: 20px;
            line-height: 25px;
            margin-bottom: 8px;
          }

          .subtitle {
            font-weight: 400;
            font-size: 14px;
            line-height: 16px;
            max-height: 50px;
            overflow: hidden;
            word-break: break-all;
          }

          .footer {
            padding-top: 24px;
          }

          .button {
            display: inline-block;
            min-width: 90px;
            padding: 6px 15px;
            border-radius: 3px;
            border: none;
            background: #4d4d4d;
            color: #fff;
            text-align: center;
            font-weight: 400;
            font-size: 16px;
            line-height: 21px;
            text-decoration: none;
          }
        </style>
      </head>

      <body>
        <div class="wrapper">
          <div class="content">
            <div class="logo"></div>
            <div id="clickToLoadTitle" class="title"></div>
            <div id="clickToLoadSubtitle" class="subtitle"></div>
            <div class="footer">
              <a id="clickToLoadLink" class="button" href="" rel="noreferrer noopener"></a>
            </div>
          </div>
        </div>
        <!-- script injection -->
        <script>(function () {
        'use strict';

        function clickToLoad() {
          var QUESTION_MARK = '?';
          var AMPERSAND = '&';
          var SEARCH_PARAMS_DIVIDER = '=';
          var ORIGIN_URL_PARAM = '__origin';
          var EXT_UNBLOCK_PARAM = '__unblock';
          var CL_UNBLOCK_PARAM = '__adg_unblock_token';
          var CL_SPECIFIC_UNBLOCK_PARAM = '__adg_unblock';
          var BLOCKING_RULE_PARAM = '__adg_blocking_rule';
          var CLICK_EVENT = 'click';
          var CL_FORCE_EVENT = 'force';
          var neededParams = [ORIGIN_URL_PARAM, EXT_UNBLOCK_PARAM, CL_UNBLOCK_PARAM, BLOCKING_RULE_PARAM];
          var parseSearchParam = function parseSearchParam(rawQueryStr) {
            var res = {};
            var pattern = /([^&=]+)=([^&]*)/g;
            var matchedData;
            var queryStr = rawQueryStr.substring(1);
            while (matchedData = pattern.exec(queryStr)) {
              if (neededParams.indexOf(matchedData[1]) > -1) {
                res[matchedData[1]] = matchedData[2];
              }
              queryStr = queryStr.substring(matchedData[0]);
            }
            return res;
          };
          var paramsData = parseSearchParam(window.location.search);
          var getParamByKey = function getParamByKey(key) {
            return paramsData[key] || '';
          };
          var extUnblockToken = getParamByKey(EXT_UNBLOCK_PARAM);
          var clUnblockToken = getParamByKey(CL_UNBLOCK_PARAM);
          var blockingRule = getParamByKey(BLOCKING_RULE_PARAM);
          var originUrl = clUnblockToken
          ? window.location.href : decodeURIComponent(getParamByKey(ORIGIN_URL_PARAM));
          var clickTitleElem = document.getElementById('clickToLoadTitle');
          var clickSubtitleElem = document.getElementById('clickToLoadSubtitle');
          var clickButtonElem = document.getElementById('clickToLoadLink');
          var originUrlToDisplay = clUnblockToken ? originUrl.replace(/[&?]__adg_unblock_token=.*/, '') : originUrl;
          clickSubtitleElem.textContent = originUrlToDisplay;
          clickButtonElem.href = originUrlToDisplay;
          clickButtonElem.title = originUrlToDisplay;
          var translationsData = {
            en: {
              title: 'Content blocked by AdGuard',
              button: 'Click to load'
            },
            ru: {
              title: 'AdGuard заблокировал загрузку контента',
              button: 'Всё равно загрузить'
            },
            es: {
              title: 'Contenido bloqueado por AdGuard',
              button: 'Pulsa para cargar'
            },
            fr: {
              title: 'Contenu bloqué par AdGuard',
              button: 'Cliquez pour télécharger'
            },
            it: {
              title: 'Contenuti bloccati da AdGuard',
              button: 'Clicca per scaricare'
            },
            de: {
              title: 'Inhalt blockiert durch AdGuard',
              button: 'Trotzdem laden'
            },
            'zh-cn': {
              title: 'AdGuard 已将该内容屏蔽',
              button: '点击加载'
            },
            'zh-tw': {
              title: 'AdGuard 已將該內容封鎖',
              button: '點按載入'
            },
            ko: {
              title: 'AdGuard에 의해 차단된 콘텐츠',
              button: '로드하려면 클릭하세요'
            },
            ja: {
              title: 'AdGuardがコンテンツをブロックしました。',
              button: '読み込むにはこちらをクリック'
            },
            uk: {
              title: 'AdGuard заблокував завантаження вмісту',
              button: 'Однаково завантажити'
            }
          };
          var getTranslations = function getTranslations() {
            var baseLocaleData = translationsData.en;
            try {
              var currentLocale = navigator.language.toLowerCase();
              var localeData = translationsData[currentLocale];
              if (!localeData) {
                var lang = currentLocale.split('-')[0];
                localeData = translationsData[lang];
              }
              if (!localeData) {
                localeData = baseLocaleData;
              }
              return localeData;
            } catch (e) {
              return baseLocaleData;
            }
          };
          var translations = getTranslations();
          clickTitleElem.textContent = translations.title;
          clickButtonElem.textContent = translations.button;
          var getReplaceUrl = function getReplaceUrl(originUrl, unblockTokenName, unblockTokenValue) {
            var questionMarkIndex = originUrl.indexOf(QUESTION_MARK);
            var divider = questionMarkIndex > -1 ? AMPERSAND : QUESTION_MARK;
            if (originUrl.substring(questionMarkIndex).length === 1) {
              divider = '';
            }
            return "".concat(originUrl).concat(divider).concat(unblockTokenName).concat(SEARCH_PARAMS_DIVIDER).concat(unblockTokenValue);
          };
          var extRun = function extRun() {
            var replaceUrl = getReplaceUrl(originUrl, EXT_UNBLOCK_PARAM, extUnblockToken);
            window.location.replace(replaceUrl);
          };
          var clRun = function clRun() {
            var CL_SPECIFIC_UNBLOCK_VALUE = 1;
            var replaceUrl = getReplaceUrl(originUrl, CL_SPECIFIC_UNBLOCK_PARAM, CL_SPECIFIC_UNBLOCK_VALUE);
            window.location.replace(replaceUrl);
          };
          clickButtonElem.addEventListener(CLICK_EVENT, function (e) {
            if (e.isTrusted === false) {
              return;
            }
            if (extUnblockToken) {
              extRun();
            } else if (clUnblockToken) {
              clRun();
            }
            e.preventDefault();
            e.stopPropagation();
          });
          clickButtonElem.addEventListener(CL_FORCE_EVENT, function () {
            clRun();
          });
          var hasFrameModifier = function hasFrameModifier(rule) {
            var substringAfter = function substringAfter(str, separator) {
              var index = str.indexOf(separator);
              return index < 0 ? '' : str.substring(index + separator.length);
            };
            var FRAME_MARKER = 'frame';
            var SUBDOCUMENT_MARKER = 'subdocument';
            var ruleModifiers = substringAfter(rule, '$').split(',');
            return ruleModifiers.indexOf(FRAME_MARKER) > -1 || ruleModifiers.indexOf(SUBDOCUMENT_MARKER) > -1;
          };
          var isInsideFrame = function isInsideFrame() {
            return window.self !== window.top;
          };
          if (clUnblockToken && blockingRule && hasFrameModifier(blockingRule) && !isInsideFrame()) {
            clickButtonElem.dispatchEvent(CL_FORCE_EVENT);
          }
        }
        clickToLoad();

    })();
    </script>
      </body>
    </html>
  sha: sha256-Bm6SGASuSJ/y5W6tMmcnxeShdKrQ2QtIV2mH1Oh8qho=

- title: amazon-apstag
  comment: Mocks Amazon's apstag.js
  aliases:
    - ubo-amazon_apstag.js
    - amazon_apstag.js
  contentType: application/javascript
  content: |-
    (function(source, args){
    function AmazonApstag(source) {
      var apstagWrapper = {
        fetchBids: function fetchBids(a, b) {
          if (typeof b === 'function') {
            b([]);
          }
        },
        init: noopFunc,
        setDisplayBids: noopFunc,
        targetingKeys: noopFunc
      };
      window.apstag = apstagWrapper;
      hit(source);
    }
    function hit(source, message) {
      if (source.verbose !== true) {
        return;
      }

      try {
        var _log = console.log.bind(console);

        var trace = console.trace.bind(console); // eslint-disable-line compat/compat

        var prefix = source.ruleText || '';

        if (source.domainName) {
          var AG_SCRIPTLET_MARKER = '#%#//';
          var UBO_SCRIPTLET_MARKER = '##+js';
          var ruleStartIndex;

          if (source.ruleText.indexOf(AG_SCRIPTLET_MARKER) > -1) {
            ruleStartIndex = source.ruleText.indexOf(AG_SCRIPTLET_MARKER);
          } else if (source.ruleText.indexOf(UBO_SCRIPTLET_MARKER) > -1) {
            ruleStartIndex = source.ruleText.indexOf(UBO_SCRIPTLET_MARKER);
          } // delete all domains from ruleText and leave just rule part


          var rulePart = source.ruleText.slice(ruleStartIndex); // prepare applied scriptlet rule for specific domain

          prefix = "".concat(source.domainName).concat(rulePart);
        } // Used to check if scriptlet uses 'hit' function for logging


        var LOG_MARKER = 'log: ';

        if (message) {
          if (message.indexOf(LOG_MARKER) === -1) {
            _log("".concat(prefix, " message:\n").concat(message));
          } else {
            _log(message.slice(LOG_MARKER.length));
          }
        }

        _log("".concat(prefix, " trace start"));

        if (trace) {
          trace();
        }

        _log("".concat(prefix, " trace end"));
      } catch (e) {// try catch for Edge 15
        // In according to this issue https://developer.microsoft.com/en-us/microsoft-edge/platform/issues/14495220/
        // console.log throws an error
      } // This is necessary for unit-tests only!


      if (typeof window.__debug === 'function') {
        window.__debug(source);
      }
    }
    function noopFunc() {};
            const updatedArgs = args ? [].concat(source).concat(args) : [source];
            try {
                AmazonApstag.apply(this, updatedArgs);
            } catch (e) {
                console.log(e);
            }
        
    })({"name":"amazon-apstag","args":[]}, []);
  file: amazon-apstag.js

- title: ati-smarttag
  comment: Mocks AT Internat SmartTag.
  aliases: []
  contentType: application/javascript
  content: |-
    (function(source, args){
    function ATInternetSmartTag(source) {
      var setNoopFuncWrapper = {
        set: noopFunc
      };
      var sendNoopFuncWrapper = {
        send: noopFunc
      };
      var ecommerceWrapper = {
        displayCart: {
          products: setNoopFuncWrapper,
          cart: setNoopFuncWrapper
        },
        updateCart: {
          cart: setNoopFuncWrapper
        },
        displayProduct: {
          products: setNoopFuncWrapper
        },
        displayPageProduct: {
          products: setNoopFuncWrapper
        },
        addProduct: {
          products: setNoopFuncWrapper
        },
        removeProduct: {
          products: setNoopFuncWrapper
        }
      }; // eslint-disable-next-line new-cap, func-names

      var tag = function tag() {};

      tag.prototype = {
        setConfig: noopFunc,
        setParam: noopFunc,
        dispatch: noopFunc,
        customVars: setNoopFuncWrapper,
        publisher: setNoopFuncWrapper,
        order: setNoopFuncWrapper,
        click: sendNoopFuncWrapper,
        clickListener: sendNoopFuncWrapper,
        internalSearch: {
          set: noopFunc,
          send: noopFunc
        },
        ecommerce: ecommerceWrapper,
        identifiedVisitor: {
          unset: noopFunc
        },
        page: {
          set: noopFunc,
          send: noopFunc
        },
        selfPromotion: {
          add: noopFunc,
          send: noopFunc
        },
        privacy: {
          setVisitorMode: noopFunc,
          getVisitorMode: noopFunc,
          hit: noopFunc
        },
        richMedia: {
          add: noopFunc,
          send: noopFunc,
          remove: noopFunc,
          removeAll: noopFunc
        }
      };
      var smartTagWrapper = {
        Tracker: {
          Tag: function Tag() {
            return new tag(); // eslint-disable-line new-cap
          }
        }
      };
      window.ATInternet = smartTagWrapper;
      hit(source);
    }
    function hit(source, message) {
      if (source.verbose !== true) {
        return;
      }

      try {
        var _log = console.log.bind(console);

        var trace = console.trace.bind(console); // eslint-disable-line compat/compat

        var prefix = source.ruleText || '';

        if (source.domainName) {
          var AG_SCRIPTLET_MARKER = '#%#//';
          var UBO_SCRIPTLET_MARKER = '##+js';
          var ruleStartIndex;

          if (source.ruleText.indexOf(AG_SCRIPTLET_MARKER) > -1) {
            ruleStartIndex = source.ruleText.indexOf(AG_SCRIPTLET_MARKER);
          } else if (source.ruleText.indexOf(UBO_SCRIPTLET_MARKER) > -1) {
            ruleStartIndex = source.ruleText.indexOf(UBO_SCRIPTLET_MARKER);
          } // delete all domains from ruleText and leave just rule part


          var rulePart = source.ruleText.slice(ruleStartIndex); // prepare applied scriptlet rule for specific domain

          prefix = "".concat(source.domainName).concat(rulePart);
        } // Used to check if scriptlet uses 'hit' function for logging


        var LOG_MARKER = 'log: ';

        if (message) {
          if (message.indexOf(LOG_MARKER) === -1) {
            _log("".concat(prefix, " message:\n").concat(message));
          } else {
            _log(message.slice(LOG_MARKER.length));
          }
        }

        _log("".concat(prefix, " trace start"));

        if (trace) {
          trace();
        }

        _log("".concat(prefix, " trace end"));
      } catch (e) {// try catch for Edge 15
        // In according to this issue https://developer.microsoft.com/en-us/microsoft-edge/platform/issues/14495220/
        // console.log throws an error
      } // This is necessary for unit-tests only!


      if (typeof window.__debug === 'function') {
        window.__debug(source);
      }
    }
    function noopFunc() {};
            const updatedArgs = args ? [].concat(source).concat(args) : [source];
            try {
                ATInternetSmartTag.apply(this, updatedArgs);
            } catch (e) {
                console.log(e);
            }
        
    })({"name":"ati-smarttag","args":[]}, []);
  file: ati-smarttag.js

- title: didomi-loader
  comment: Mocks Didomi's CMP loader script.
  aliases: []
  contentType: application/javascript
  content: |-
    (function(source, args){
    function DidomiLoader(source) {
      function UserConsentStatusForVendorSubscribe() {}

      UserConsentStatusForVendorSubscribe.prototype.filter = function () {
        return new UserConsentStatusForVendorSubscribe();
      };

      UserConsentStatusForVendorSubscribe.prototype.subscribe = noopFunc;

      function UserConsentStatusForVendor() {}

      UserConsentStatusForVendor.prototype.first = function () {
        return new UserConsentStatusForVendorSubscribe();
      };

      UserConsentStatusForVendor.prototype.filter = function () {
        return new UserConsentStatusForVendorSubscribe();
      };

      UserConsentStatusForVendor.prototype.subscribe = noopFunc;
      var DidomiWrapper = {
        isConsentRequired: falseFunc,
        getUserConsentStatusForPurpose: trueFunc,
        getUserConsentStatus: trueFunc,
        getUserStatus: noopFunc,
        getRequiredPurposes: noopArray,
        getUserConsentStatusForVendor: trueFunc,
        Purposes: {
          Cookies: 'cookies'
        },
        notice: {
          configure: noopFunc,
          hide: noopFunc,
          isVisible: falseFunc,
          show: noopFunc,
          showDataProcessing: trueFunc
        },
        isUserConsentStatusPartial: falseFunc,
        on: function on() {
          return {
            actions: {},
            emitter: {},
            services: {},
            store: {}
          };
        },
        shouldConsentBeCollected: falseFunc,
        getUserConsentStatusForAll: noopFunc,
        getObservableOnUserConsentStatusForVendor: function getObservableOnUserConsentStatusForVendor() {
          return new UserConsentStatusForVendor();
        }
      };
      window.Didomi = DidomiWrapper;
      var didomiStateWrapper = {
        didomiExperimentId: '',
        didomiExperimentUserGroup: '',
        didomiGDPRApplies: 1,
        didomiIABConsent: '',
        didomiPurposesConsent: '',
        didomiPurposesConsentDenied: '',
        didomiPurposesConsentUnknown: '',
        didomiVendorsConsent: '',
        didomiVendorsConsentDenied: '',
        didomiVendorsConsentUnknown: '',
        didomiVendorsRawConsent: '',
        didomiVendorsRawConsentDenied: '',
        didomiVendorsRawConsentUnknown: ''
      };
      window.didomiState = didomiStateWrapper;
      var tcData = {
        eventStatus: 'tcloaded',
        gdprApplies: false,
        listenerId: noopFunc,
        vendor: {
          consents: []
        },
        purpose: {
          consents: []
        }
      };

      var __tcfapiWrapper = function __tcfapiWrapper() {
        for (var _len17 = arguments.length, args = new Array(_len17), _key17 = 0; _key17 < _len17; _key17++) {
          args[_key17] = arguments[_key17];
        }

        // eslint-disable-next-line no-restricted-syntax
        for (var _i16 = 0, _args = args; _i16 < _args.length; _i16++) {
          var arg = _args[_i16];

          if (typeof arg === 'function') {
            try {
              setTimeout(arg(tcData, true));
            } catch (ex) {
              /* empty */
            }
          }
        }
      };

      window.__tcfapi = __tcfapiWrapper;
      var didomiEventListenersWrapper = {
        stub: true,
        push: noopFunc
      };
      window.didomiEventListeners = didomiEventListenersWrapper;
      var didomiOnReadyWrapper = {
        stub: true,
        push: function push(arg) {
          if (typeof arg !== 'function') {
            return;
          }

          if (document.readyState !== 'complete') {
            window.addEventListener('load', function () {
              setTimeout(arg(window.Didomi));
            });
          } else {
            setTimeout(arg(window.Didomi));
          }
        }
      };
      window.didomiOnReady = window.didomiOnReady || didomiOnReadyWrapper;

      if (Array.isArray(window.didomiOnReady)) {
        window.didomiOnReady.forEach(function (arg) {
          if (typeof arg === 'function') {
            try {
              setTimeout(arg(window.Didomi));
            } catch (e) {
              /* empty */
            }
          }
        });
      }

      hit(source);
    }
    function hit(source, message) {
      if (source.verbose !== true) {
        return;
      }

      try {
        var _log = console.log.bind(console);

        var trace = console.trace.bind(console); // eslint-disable-line compat/compat

        var prefix = source.ruleText || '';

        if (source.domainName) {
          var AG_SCRIPTLET_MARKER = '#%#//';
          var UBO_SCRIPTLET_MARKER = '##+js';
          var ruleStartIndex;

          if (source.ruleText.indexOf(AG_SCRIPTLET_MARKER) > -1) {
            ruleStartIndex = source.ruleText.indexOf(AG_SCRIPTLET_MARKER);
          } else if (source.ruleText.indexOf(UBO_SCRIPTLET_MARKER) > -1) {
            ruleStartIndex = source.ruleText.indexOf(UBO_SCRIPTLET_MARKER);
          } // delete all domains from ruleText and leave just rule part


          var rulePart = source.ruleText.slice(ruleStartIndex); // prepare applied scriptlet rule for specific domain

          prefix = "".concat(source.domainName).concat(rulePart);
        } // Used to check if scriptlet uses 'hit' function for logging


        var LOG_MARKER = 'log: ';

        if (message) {
          if (message.indexOf(LOG_MARKER) === -1) {
            _log("".concat(prefix, " message:\n").concat(message));
          } else {
            _log(message.slice(LOG_MARKER.length));
          }
        }

        _log("".concat(prefix, " trace start"));

        if (trace) {
          trace();
        }

        _log("".concat(prefix, " trace end"));
      } catch (e) {// try catch for Edge 15
        // In according to this issue https://developer.microsoft.com/en-us/microsoft-edge/platform/issues/14495220/
        // console.log throws an error
      } // This is necessary for unit-tests only!


      if (typeof window.__debug === 'function') {
        window.__debug(source);
      }
    }
    function noopFunc() {}
    function noopArray() {
      return [];
    }
    function trueFunc() {
      return true;
    }
    function falseFunc() {
      return false;
    };
            const updatedArgs = args ? [].concat(source).concat(args) : [source];
            try {
                DidomiLoader.apply(this, updatedArgs);
            } catch (e) {
                console.log(e);
            }
        
    })({"name":"didomi-loader","args":[]}, []);
  file: didomi-loader.js

- title: fingerprintjs2
  comment: Mocks FingerprintJS v2
  aliases:
    - ubo-fingerprint2.js
    - fingerprint2.js
  contentType: application/javascript
  content: |-
    (function(source, args){
    function Fingerprintjs2(source) {
      var browserId = '';

      for (var _i11 = 0; _i11 < 8; _i11 += 1) {
        browserId += (Math.random() * 0x10000 + 0x1000).toString(16).slice(-4);
      }

      var Fingerprint2 = function Fingerprint2() {};

      Fingerprint2.get = function (options, callback) {
        if (!callback) {
          callback = options;
        }

        setTimeout(function () {
          if (callback) {
            callback(browserId, []);
          }
        }, 1);
      };

      Fingerprint2.prototype = {
        get: Fingerprint2.get
      };
      window.Fingerprint2 = Fingerprint2;
      hit(source);
    }
    function hit(source, message) {
      if (source.verbose !== true) {
        return;
      }

      try {
        var _log = console.log.bind(console);

        var trace = console.trace.bind(console); // eslint-disable-line compat/compat

        var prefix = source.ruleText || '';

        if (source.domainName) {
          var AG_SCRIPTLET_MARKER = '#%#//';
          var UBO_SCRIPTLET_MARKER = '##+js';
          var ruleStartIndex;

          if (source.ruleText.indexOf(AG_SCRIPTLET_MARKER) > -1) {
            ruleStartIndex = source.ruleText.indexOf(AG_SCRIPTLET_MARKER);
          } else if (source.ruleText.indexOf(UBO_SCRIPTLET_MARKER) > -1) {
            ruleStartIndex = source.ruleText.indexOf(UBO_SCRIPTLET_MARKER);
          } // delete all domains from ruleText and leave just rule part


          var rulePart = source.ruleText.slice(ruleStartIndex); // prepare applied scriptlet rule for specific domain

          prefix = "".concat(source.domainName).concat(rulePart);
        } // Used to check if scriptlet uses 'hit' function for logging


        var LOG_MARKER = 'log: ';

        if (message) {
          if (message.indexOf(LOG_MARKER) === -1) {
            _log("".concat(prefix, " message:\n").concat(message));
          } else {
            _log(message.slice(LOG_MARKER.length));
          }
        }

        _log("".concat(prefix, " trace start"));

        if (trace) {
          trace();
        }

        _log("".concat(prefix, " trace end"));
      } catch (e) {// try catch for Edge 15
        // In according to this issue https://developer.microsoft.com/en-us/microsoft-edge/platform/issues/14495220/
        // console.log throws an error
      } // This is necessary for unit-tests only!


      if (typeof window.__debug === 'function') {
        window.__debug(source);
      }
    };
            const updatedArgs = args ? [].concat(source).concat(args) : [source];
            try {
                Fingerprintjs2.apply(this, updatedArgs);
            } catch (e) {
                console.log(e);
            }
        
    })({"name":"fingerprintjs2","args":[]}, []);
  file: fingerprintjs2.js

- title: fingerprintjs3
  comment: Mocks FingerprintJS v3
  aliases:
    - ubo-fingerprint3.js
    - fingerprint3.js
  contentType: application/javascript
  content: |-
    (function(source, args){
    function Fingerprintjs3(source) {
      var visitorId = function () {
        var id = '';

        for (var _i12 = 0; _i12 < 8; _i12 += 1) {
          id += (Math.random() * 0x10000 + 0x1000).toString(16).slice(-4);
        }

        return id;
      }();

      var FingerprintJS = function FingerprintJS() {};

      FingerprintJS.prototype = {
        load: function load() {
          // eslint-disable-next-line compat/compat
          return Promise.resolve(new FingerprintJS());
        },
        get: function get() {
          // eslint-disable-next-line compat/compat
          return Promise.resolve({
            visitorId: visitorId
          });
        },
        hashComponents: noopStr
      };
      window.FingerprintJS = new FingerprintJS();
      hit(source);
    }
    function hit(source, message) {
      if (source.verbose !== true) {
        return;
      }

      try {
        var _log = console.log.bind(console);

        var trace = console.trace.bind(console); // eslint-disable-line compat/compat

        var prefix = source.ruleText || '';

        if (source.domainName) {
          var AG_SCRIPTLET_MARKER = '#%#//';
          var UBO_SCRIPTLET_MARKER = '##+js';
          var ruleStartIndex;

          if (source.ruleText.indexOf(AG_SCRIPTLET_MARKER) > -1) {
            ruleStartIndex = source.ruleText.indexOf(AG_SCRIPTLET_MARKER);
          } else if (source.ruleText.indexOf(UBO_SCRIPTLET_MARKER) > -1) {
            ruleStartIndex = source.ruleText.indexOf(UBO_SCRIPTLET_MARKER);
          } // delete all domains from ruleText and leave just rule part


          var rulePart = source.ruleText.slice(ruleStartIndex); // prepare applied scriptlet rule for specific domain

          prefix = "".concat(source.domainName).concat(rulePart);
        } // Used to check if scriptlet uses 'hit' function for logging


        var LOG_MARKER = 'log: ';

        if (message) {
          if (message.indexOf(LOG_MARKER) === -1) {
            _log("".concat(prefix, " message:\n").concat(message));
          } else {
            _log(message.slice(LOG_MARKER.length));
          }
        }

        _log("".concat(prefix, " trace start"));

        if (trace) {
          trace();
        }

        _log("".concat(prefix, " trace end"));
      } catch (e) {// try catch for Edge 15
        // In according to this issue https://developer.microsoft.com/en-us/microsoft-edge/platform/issues/14495220/
        // console.log throws an error
      } // This is necessary for unit-tests only!


      if (typeof window.__debug === 'function') {
        window.__debug(source);
      }
    }
    function noopStr() {
      return '';
    };
            const updatedArgs = args ? [].concat(source).concat(args) : [source];
            try {
                Fingerprintjs3.apply(this, updatedArgs);
            } catch (e) {
                console.log(e);
            }
        
    })({"name":"fingerprintjs3","args":[]}, []);
  file: fingerprintjs3.js

- title: gemius
  comment: Mocks Gemius Analytics.
  aliases: []
  contentType: application/javascript
  content: |-
    (function(source, args){
    function Gemius(source) {
      var GemiusPlayer = function GemiusPlayer() {};

      GemiusPlayer.prototype = {
        setVideoObject: noopFunc,
        newProgram: noopFunc,
        programEvent: noopFunc,
        newAd: noopFunc,
        adEvent: noopFunc
      };
      window.GemiusPlayer = GemiusPlayer;
      hit(source);
    }
    function hit(source, message) {
      if (source.verbose !== true) {
        return;
      }

      try {
        var _log = console.log.bind(console);

        var trace = console.trace.bind(console); // eslint-disable-line compat/compat

        var prefix = source.ruleText || '';

        if (source.domainName) {
          var AG_SCRIPTLET_MARKER = '#%#//';
          var UBO_SCRIPTLET_MARKER = '##+js';
          var ruleStartIndex;

          if (source.ruleText.indexOf(AG_SCRIPTLET_MARKER) > -1) {
            ruleStartIndex = source.ruleText.indexOf(AG_SCRIPTLET_MARKER);
          } else if (source.ruleText.indexOf(UBO_SCRIPTLET_MARKER) > -1) {
            ruleStartIndex = source.ruleText.indexOf(UBO_SCRIPTLET_MARKER);
          } // delete all domains from ruleText and leave just rule part


          var rulePart = source.ruleText.slice(ruleStartIndex); // prepare applied scriptlet rule for specific domain

          prefix = "".concat(source.domainName).concat(rulePart);
        } // Used to check if scriptlet uses 'hit' function for logging


        var LOG_MARKER = 'log: ';

        if (message) {
          if (message.indexOf(LOG_MARKER) === -1) {
            _log("".concat(prefix, " message:\n").concat(message));
          } else {
            _log(message.slice(LOG_MARKER.length));
          }
        }

        _log("".concat(prefix, " trace start"));

        if (trace) {
          trace();
        }

        _log("".concat(prefix, " trace end"));
      } catch (e) {// try catch for Edge 15
        // In according to this issue https://developer.microsoft.com/en-us/microsoft-edge/platform/issues/14495220/
        // console.log throws an error
      } // This is necessary for unit-tests only!


      if (typeof window.__debug === 'function') {
        window.__debug(source);
      }
    }
    function noopFunc() {};
            const updatedArgs = args ? [].concat(source).concat(args) : [source];
            try {
                Gemius.apply(this, updatedArgs);
            } catch (e) {
                console.log(e);
            }
        
    })({"name":"gemius","args":[]}, []);
  file: gemius.js

- title: google-analytics-ga
  comment: Mocks old Google Analytics API.
  aliases:
    - ubo-google-analytics_ga.js
    - google-analytics_ga.js
  contentType: application/javascript
  content: |-
    (function(source, args){
    function GoogleAnalyticsGa(source) {
      // Gaq constructor
      function Gaq() {}

      Gaq.prototype.Na = noopFunc;
      Gaq.prototype.O = noopFunc;
      Gaq.prototype.Sa = noopFunc;
      Gaq.prototype.Ta = noopFunc;
      Gaq.prototype.Va = noopFunc;
      Gaq.prototype._createAsyncTracker = noopFunc;
      Gaq.prototype._getAsyncTracker = noopFunc;
      Gaq.prototype._getPlugin = noopFunc;

      Gaq.prototype.push = function (data) {
        if (typeof data === 'function') {
          data();
          return;
        }

        if (Array.isArray(data) === false) {
          return;
        } // https://developers.google.com/analytics/devguides/collection/gajs/methods/gaJSApiDomainDirectory#_gat.GA_Tracker_._link
        // https://github.com/uBlockOrigin/uBlock-issues/issues/1807


        if (typeof data[0] === 'string' && /(^|\.)_link$/.test(data[0]) && typeof data[1] === 'string') {
          window.location.assign(data[1]);
        } // https://github.com/gorhill/uBlock/issues/2162


        if (data[0] === '_set' && data[1] === 'hitCallback' && typeof data[2] === 'function') {
          data[2]();
        }
      };

      var gaq = new Gaq();
      var asyncTrackers = window._gaq || [];

      if (Array.isArray(asyncTrackers)) {
        while (asyncTrackers[0]) {
          gaq.push(asyncTrackers.shift());
        }
      } // eslint-disable-next-line no-multi-assign


      window._gaq = gaq.qf = gaq; // Gat constructor

      function Gat() {} // Mock tracker api


      var api = ['_addIgnoredOrganic', '_addIgnoredRef', '_addItem', '_addOrganic', '_addTrans', '_clearIgnoredOrganic', '_clearIgnoredRef', '_clearOrganic', '_cookiePathCopy', '_deleteCustomVar', '_getName', '_setAccount', '_getAccount', '_getClientInfo', '_getDetectFlash', '_getDetectTitle', '_getLinkerUrl', '_getLocalGifPath', '_getServiceMode', '_getVersion', '_getVisitorCustomVar', '_initData', '_link', '_linkByPost', '_setAllowAnchor', '_setAllowHash', '_setAllowLinker', '_setCampContentKey', '_setCampMediumKey', '_setCampNameKey', '_setCampNOKey', '_setCampSourceKey', '_setCampTermKey', '_setCampaignCookieTimeout', '_setCampaignTrack', '_setClientInfo', '_setCookiePath', '_setCookiePersistence', '_setCookieTimeout', '_setCustomVar', '_setDetectFlash', '_setDetectTitle', '_setDomainName', '_setLocalGifPath', '_setLocalRemoteServerMode', '_setLocalServerMode', '_setReferrerOverride', '_setRemoteServerMode', '_setSampleRate', '_setSessionTimeout', '_setSiteSpeedSampleRate', '_setSessionCookieTimeout', '_setVar', '_setVisitorCookieTimeout', '_trackEvent', '_trackPageLoadTime', '_trackPageview', '_trackSocial', '_trackTiming', '_trackTrans', '_visitCode'];
      var tracker = api.reduce(function (res, funcName) {
        res[funcName] = noopFunc;
        return res;
      }, {});

      tracker._getLinkerUrl = function (a) {
        return a;
      }; // https://github.com/AdguardTeam/Scriptlets/issues/154


      tracker._link = function (url) {
        if (typeof url !== 'string') {
          return;
        }

        try {
          window.location.assign(url);
        } catch (e) {
          // log the error only while debugging
          if (source.verbose) {
            // eslint-disable-next-line no-console
            console.log(e);
          }
        }
      };

      Gat.prototype._anonymizeIP = noopFunc;
      Gat.prototype._createTracker = noopFunc;
      Gat.prototype._forceSSL = noopFunc;
      Gat.prototype._getPlugin = noopFunc;

      Gat.prototype._getTracker = function () {
        return tracker;
      };

      Gat.prototype._getTrackerByName = function () {
        return tracker;
      };

      Gat.prototype._getTrackers = noopFunc;
      Gat.prototype.aa = noopFunc;
      Gat.prototype.ab = noopFunc;
      Gat.prototype.hb = noopFunc;
      Gat.prototype.la = noopFunc;
      Gat.prototype.oa = noopFunc;
      Gat.prototype.pa = noopFunc;
      Gat.prototype.u = noopFunc;
      var gat = new Gat();
      window._gat = gat;
      hit(source);
    }
    function hit(source, message) {
      if (source.verbose !== true) {
        return;
      }

      try {
        var _log = console.log.bind(console);

        var trace = console.trace.bind(console); // eslint-disable-line compat/compat

        var prefix = source.ruleText || '';

        if (source.domainName) {
          var AG_SCRIPTLET_MARKER = '#%#//';
          var UBO_SCRIPTLET_MARKER = '##+js';
          var ruleStartIndex;

          if (source.ruleText.indexOf(AG_SCRIPTLET_MARKER) > -1) {
            ruleStartIndex = source.ruleText.indexOf(AG_SCRIPTLET_MARKER);
          } else if (source.ruleText.indexOf(UBO_SCRIPTLET_MARKER) > -1) {
            ruleStartIndex = source.ruleText.indexOf(UBO_SCRIPTLET_MARKER);
          } // delete all domains from ruleText and leave just rule part


          var rulePart = source.ruleText.slice(ruleStartIndex); // prepare applied scriptlet rule for specific domain

          prefix = "".concat(source.domainName).concat(rulePart);
        } // Used to check if scriptlet uses 'hit' function for logging


        var LOG_MARKER = 'log: ';

        if (message) {
          if (message.indexOf(LOG_MARKER) === -1) {
            _log("".concat(prefix, " message:\n").concat(message));
          } else {
            _log(message.slice(LOG_MARKER.length));
          }
        }

        _log("".concat(prefix, " trace start"));

        if (trace) {
          trace();
        }

        _log("".concat(prefix, " trace end"));
      } catch (e) {// try catch for Edge 15
        // In according to this issue https://developer.microsoft.com/en-us/microsoft-edge/platform/issues/14495220/
        // console.log throws an error
      } // This is necessary for unit-tests only!


      if (typeof window.__debug === 'function') {
        window.__debug(source);
      }
    }
    function noopFunc() {};
            const updatedArgs = args ? [].concat(source).concat(args) : [source];
            try {
                GoogleAnalyticsGa.apply(this, updatedArgs);
            } catch (e) {
                console.log(e);
            }
        
    })({"name":"google-analytics-ga","args":[]}, []);
  file: google-analytics-ga.js

- title: google-analytics
  comment: Mocks Google's Analytics and Tag Manager APIs.
  aliases:
    - ubo-google-analytics_analytics.js
    - google-analytics_analytics.js
    - googletagmanager-gtm
    - ubo-googletagmanager_gtm.js
    - googletagmanager_gtm.js
  contentType: application/javascript
  content: |-
    (function(source, args){
    function GoogleAnalytics(source) {
      // eslint-disable-next-line func-names
      var Tracker = function Tracker() {}; // constructor


      var proto = Tracker.prototype;
      proto.get = noopFunc;
      proto.set = noopFunc;
      proto.send = noopFunc;
      var googleAnalyticsName = window.GoogleAnalyticsObject || 'ga'; // a -- fake arg for 'ga.length < 1' antiadblock checking
      // eslint-disable-next-line no-unused-vars

      function ga(a) {
        var len = arguments.length;

        if (len === 0) {
          return;
        } // eslint-disable-next-line prefer-rest-params


        var lastArg = arguments[len - 1];
        var replacer;

        if (lastArg instanceof Object && lastArg !== null && typeof lastArg.hitCallback === 'function') {
          replacer = lastArg.hitCallback;
        } else if (typeof lastArg === 'function') {
          // https://github.com/AdguardTeam/Scriptlets/issues/98
          replacer = function replacer() {
            lastArg(ga.create());
          };
        }

        try {
          setTimeout(replacer, 1); // eslint-disable-next-line no-empty
        } catch (ex) {}
      }

      ga.create = function () {
        return new Tracker();
      }; // https://github.com/AdguardTeam/Scriptlets/issues/134


      ga.getByName = function () {
        return new Tracker();
      };

      ga.getAll = function () {
        return [new Tracker()];
      };

      ga.remove = noopFunc;
      ga.loaded = true;
      window[googleAnalyticsName] = ga;
      var _window3 = window,
          dataLayer = _window3.dataLayer,
          google_optimize = _window3.google_optimize; // eslint-disable-line camelcase

      if (dataLayer instanceof Object === false) {
        return;
      }

      if (dataLayer.hide instanceof Object && typeof dataLayer.hide.end === 'function') {
        dataLayer.hide.end();
      }
      /**
       * checks data object and delays callback
       * @param {Object|Array} data gtag payload
       * @param {string} funcName callback prop name
       * @returns
       */


      var handleCallback = function handleCallback(dataObj, funcName) {
        if (dataObj && typeof dataObj[funcName] === 'function') {
          setTimeout(dataObj[funcName]);
        }
      };

      if (typeof dataLayer.push === 'function') {
        dataLayer.push = function (data) {
          if (data instanceof Object) {
            handleCallback(data, 'eventCallback'); // eslint-disable-next-line no-restricted-syntax, guard-for-in

            for (var key in data) {
              handleCallback(data[key], 'event_callback');
            } // eslint-disable-next-line no-prototype-builtins


            if (!data.hasOwnProperty('eventCallback') && !data.hasOwnProperty('eventCallback')) {
              [].push.call(window.dataLayer, data);
            }
          }

          if (Array.isArray(data)) {
            data.forEach(function (arg) {
              handleCallback(arg, 'callback');
            });
          }

          return noopFunc;
        };
      } // https://github.com/AdguardTeam/Scriptlets/issues/81


      if (google_optimize instanceof Object && typeof google_optimize.get === 'function') {
        // eslint-disable-line camelcase
        var googleOptimizeWrapper = {
          get: noopFunc
        };
        window.google_optimize = googleOptimizeWrapper;
      }

      hit(source);
    }
    function hit(source, message) {
      if (source.verbose !== true) {
        return;
      }

      try {
        var _log = console.log.bind(console);

        var trace = console.trace.bind(console); // eslint-disable-line compat/compat

        var prefix = source.ruleText || '';

        if (source.domainName) {
          var AG_SCRIPTLET_MARKER = '#%#//';
          var UBO_SCRIPTLET_MARKER = '##+js';
          var ruleStartIndex;

          if (source.ruleText.indexOf(AG_SCRIPTLET_MARKER) > -1) {
            ruleStartIndex = source.ruleText.indexOf(AG_SCRIPTLET_MARKER);
          } else if (source.ruleText.indexOf(UBO_SCRIPTLET_MARKER) > -1) {
            ruleStartIndex = source.ruleText.indexOf(UBO_SCRIPTLET_MARKER);
          } // delete all domains from ruleText and leave just rule part


          var rulePart = source.ruleText.slice(ruleStartIndex); // prepare applied scriptlet rule for specific domain

          prefix = "".concat(source.domainName).concat(rulePart);
        } // Used to check if scriptlet uses 'hit' function for logging


        var LOG_MARKER = 'log: ';

        if (message) {
          if (message.indexOf(LOG_MARKER) === -1) {
            _log("".concat(prefix, " message:\n").concat(message));
          } else {
            _log(message.slice(LOG_MARKER.length));
          }
        }

        _log("".concat(prefix, " trace start"));

        if (trace) {
          trace();
        }

        _log("".concat(prefix, " trace end"));
      } catch (e) {// try catch for Edge 15
        // In according to this issue https://developer.microsoft.com/en-us/microsoft-edge/platform/issues/14495220/
        // console.log throws an error
      } // This is necessary for unit-tests only!


      if (typeof window.__debug === 'function') {
        window.__debug(source);
      }
    }
    function noopFunc() {}
    function noopNull() {
      return null;
    }
    function noopArray() {
      return [];
    };
            const updatedArgs = args ? [].concat(source).concat(args) : [source];
            try {
                GoogleAnalytics.apply(this, updatedArgs);
            } catch (e) {
                console.log(e);
            }
        
    })({"name":"google-analytics","args":[]}, []);
  file: google-analytics.js

- title: google-ima3
  comment: Mocks the IMA SDK of Google.
  aliases: []
  contentType: application/javascript
  content: |-
    (function(source, args){
    function GoogleIma3(source) {
      var _this = this;

      var VERSION = '3.453.0';
      var ima = {};

      var AdDisplayContainer = function AdDisplayContainer() {};

      AdDisplayContainer.prototype.destroy = noopFunc;
      AdDisplayContainer.prototype.initialize = noopFunc;

      var ImaSdkSettings = function ImaSdkSettings() {};

      ImaSdkSettings.CompanionBackfillMode = {
        ALWAYS: 'always',
        ON_MASTER_AD: 'on_master_ad'
      };
      ImaSdkSettings.VpaidMode = {
        DISABLED: 0,
        ENABLED: 1,
        INSECURE: 2
      };
      ImaSdkSettings.prototype = {
        c: true,
        f: {},
        i: false,
        l: '',
        p: '',
        r: 0,
        t: '',
        v: '',
        getCompanionBackfill: noopFunc,
        getDisableCustomPlaybackForIOS10Plus: function getDisableCustomPlaybackForIOS10Plus() {
          return _this.i;
        },
        getDisabledFlashAds: function getDisabledFlashAds() {
          return true;
        },
        getFeatureFlags: function getFeatureFlags() {
          return _this.f;
        },
        getLocale: function getLocale() {
          return _this.l;
        },
        getNumRedirects: function getNumRedirects() {
          return _this.r;
        },
        getPlayerType: function getPlayerType() {
          return _this.t;
        },
        getPlayerVersion: function getPlayerVersion() {
          return _this.v;
        },
        getPpid: function getPpid() {
          return _this.p;
        },
        getVpaidMode: function getVpaidMode() {
          return _this.C;
        },
        isCookiesEnabled: function isCookiesEnabled() {
          return _this.c;
        },
        isVpaidAdapter: function isVpaidAdapter() {
          return _this.M;
        },
        setCompanionBackfill: noopFunc,
        setAutoPlayAdBreaks: function setAutoPlayAdBreaks(a) {
          _this.K = a;
        },
        setCookiesEnabled: function setCookiesEnabled(c) {
          _this.c = !!c;
        },
        setDisableCustomPlaybackForIOS10Plus: function setDisableCustomPlaybackForIOS10Plus(i) {
          _this.i = !!i;
        },
        setDisableFlashAds: noopFunc,
        setFeatureFlags: function setFeatureFlags(f) {
          _this.f = !!f;
        },
        setIsVpaidAdapter: function setIsVpaidAdapter(a) {
          _this.M = a;
        },
        setLocale: function setLocale(l) {
          _this.l = !!l;
        },
        setNumRedirects: function setNumRedirects(r) {
          _this.r = !!r;
        },
        setPageCorrelator: function setPageCorrelator(a) {
          _this.R = a;
        },
        setPlayerType: function setPlayerType(t) {
          _this.t = !!t;
        },
        setPlayerVersion: function setPlayerVersion(v) {
          _this.v = !!v;
        },
        setPpid: function setPpid(p) {
          _this.p = !!p;
        },
        setVpaidMode: function setVpaidMode(a) {
          _this.C = a;
        },
        setSessionId: noopFunc,
        setStreamCorrelator: noopFunc,
        setVpaidAllowed: noopFunc,
        CompanionBackfillMode: {
          ALWAYS: 'always',
          ON_MASTER_AD: 'on_master_ad'
        },
        VpaidMode: {
          DISABLED: 0,
          ENABLED: 1,
          INSECURE: 2
        }
      };
      var managerLoaded = false;

      var EventHandler = function EventHandler() {};

      EventHandler.prototype = {
        listeners: new Map(),
        _dispatch: function _dispatch(e) {
          var listeners = this.listeners.get(e.type) || []; // eslint-disable-next-line no-restricted-syntax

          for (var _i13 = 0, _Array$from = Array.from(listeners); _i13 < _Array$from.length; _i13++) {
            var listener = _Array$from[_i13];

            try {
              listener(e);
            } catch (r) {
              // eslint-disable-next-line no-console
              console.error(r);
            }
          }
        },
        addEventListener: function addEventListener(t, c) {
          if (!this.listeners.has(t)) {
            this.listeners.set(t, new Set());
          }

          this.listeners.get(t).add(c);
        },
        removeEventListener: function removeEventListener(t, c) {
          var _this$listeners$get;

          (_this$listeners$get = this.listeners.get(t)) === null || _this$listeners$get === void 0 ? void 0 : _this$listeners$get.delete(c);
        }
      };
      var AdsManager = EventHandler;
      /* eslint-disable no-use-before-define */

      AdsManager.prototype.volume = 1;
      AdsManager.prototype.collapse = noopFunc;
      AdsManager.prototype.configureAdsManager = noopFunc;
      AdsManager.prototype.destroy = noopFunc;
      AdsManager.prototype.discardAdBreak = noopFunc;
      AdsManager.prototype.expand = noopFunc;
      AdsManager.prototype.focus = noopFunc;

      AdsManager.prototype.getAdSkippableState = function () {
        return false;
      };

      AdsManager.prototype.getCuePoints = function () {
        return [0];
      };

      AdsManager.prototype.getCurrentAd = function () {
        return currentAd;
      };

      AdsManager.prototype.getCurrentAdCuePoints = function () {
        return [];
      };

      AdsManager.prototype.getRemainingTime = function () {
        return 0;
      };

      AdsManager.prototype.getVolume = function () {
        return _this.volume;
      };

      AdsManager.prototype.init = noopFunc;

      AdsManager.prototype.isCustomClickTrackingUsed = function () {
        return false;
      };

      AdsManager.prototype.isCustomPlaybackUsed = function () {
        return false;
      };

      AdsManager.prototype.pause = noopFunc;
      AdsManager.prototype.requestNextAdBreak = noopFunc;
      AdsManager.prototype.resize = noopFunc;
      AdsManager.prototype.resume = noopFunc;

      AdsManager.prototype.setVolume = function (v) {
        _this.volume = v;
      };

      AdsManager.prototype.skip = noopFunc;

      AdsManager.prototype.start = function () {
        // eslint-disable-next-line no-restricted-syntax
        for (var _i14 = 0, _arr = [AdEvent.Type.LOADED, AdEvent.Type.STARTED, AdEvent.Type.AD_BUFFERING, AdEvent.Type.FIRST_QUARTILE, AdEvent.Type.MIDPOINT, AdEvent.Type.THIRD_QUARTILE, AdEvent.Type.COMPLETE, AdEvent.Type.ALL_ADS_COMPLETED]; _i14 < _arr.length; _i14++) {
          var _type = _arr[_i14];

          try {
            _this._dispatch(new ima.AdEvent(_type));
          } catch (e) {
            // eslint-disable-next-line no-console
            console.error(e);
          }
        }
      };

      AdsManager.prototype.stop = noopFunc;
      AdsManager.prototype.updateAdsRenderingSettings = noopFunc;
      /* eslint-enable no-use-before-define */

      var manager = Object.create(AdsManager);

      var AdsManagerLoadedEvent = function AdsManagerLoadedEvent() {};

      AdsManagerLoadedEvent.prototype = {
        constructor: function constructor(type) {
          _this.type = type;
        },
        getAdsManager: function getAdsManager() {
          return manager;
        },
        getUserRequestContext: noopFunc
      };
      AdsManagerLoadedEvent.Type = {
        ADS_MANAGER_LOADED: 'adsManagerLoaded'
      };
      var AdsLoader = EventHandler;
      AdsLoader.prototype.settings = new ImaSdkSettings();
      AdsLoader.prototype.contentComplete = noopFunc;
      AdsLoader.prototype.destroy = noopFunc;

      AdsLoader.prototype.getSettings = function () {
        return this.settings;
      };

      AdsLoader.prototype.getVersion = function () {
        return VERSION;
      };

      AdsLoader.prototype.requestAds = function () {
        var _this2 = this;

        if (!managerLoaded) {
          managerLoaded = true;
          requestAnimationFrame(function () {
            var ADS_MANAGER_LOADED = AdsManagerLoadedEvent.Type.ADS_MANAGER_LOADED;

            _this2._dispatch(new ima.AdsManagerLoadedEvent(ADS_MANAGER_LOADED));
          });
        }
      };

      var AdsRenderingSettings = noopFunc;

      var AdsRequest = function AdsRequest() {};

      AdsRequest.prototype = {
        setAdWillAutoPlay: noopFunc,
        setAdWillPlayMuted: noopFunc,
        setContinuousPlayback: noopFunc
      };

      var AdPodInfo = function AdPodInfo() {};

      AdPodInfo.prototype = {
        getAdPosition: function getAdPosition() {
          return 1;
        },
        getIsBumper: function getIsBumper() {
          return false;
        },
        getMaxDuration: function getMaxDuration() {
          return -1;
        },
        getPodIndex: function getPodIndex() {
          return 1;
        },
        getTimeOffset: function getTimeOffset() {
          return 0;
        },
        getTotalAds: function getTotalAds() {
          return 1;
        }
      };

      var Ad = function Ad() {};

      Ad.prototype = {
        pi: new AdPodInfo(),
        getAdId: function getAdId() {
          return '';
        },
        getAdPodInfo: function getAdPodInfo() {
          return _this.pi;
        },
        getAdSystem: function getAdSystem() {
          return '';
        },
        getAdvertiserName: function getAdvertiserName() {
          return '';
        },
        getApiFramework: function getApiFramework() {
          return null;
        },
        getCompanionAds: function getCompanionAds() {
          return [];
        },
        getContentType: function getContentType() {
          return '';
        },
        getCreativeAdId: function getCreativeAdId() {
          return '';
        },
        getDealId: function getDealId() {
          return '';
        },
        getDescription: function getDescription() {
          return '';
        },
        getDuration: function getDuration() {
          return 8.5;
        },
        getHeight: function getHeight() {
          return 0;
        },
        getMediaUrl: function getMediaUrl() {
          return null;
        },
        getMinSuggestedDuration: function getMinSuggestedDuration() {
          return -2;
        },
        getSkipTimeOffset: function getSkipTimeOffset() {
          return -1;
        },
        getSurveyUrl: function getSurveyUrl() {
          return null;
        },
        getTitle: function getTitle() {
          return '';
        },
        getTraffickingParametersString: function getTraffickingParametersString() {
          return '';
        },
        getUiElements: function getUiElements() {
          return [''];
        },
        getUniversalAdIdRegistry: function getUniversalAdIdRegistry() {
          return 'unknown';
        },
        getUniversalAdIds: function getUniversalAdIds() {
          return [''];
        },
        getUniversalAdIdValue: function getUniversalAdIdValue() {
          return 'unknown';
        },
        getVastMediaBitrate: function getVastMediaBitrate() {
          return 0;
        },
        getVastMediaHeight: function getVastMediaHeight() {
          return 0;
        },
        getVastMediaWidth: function getVastMediaWidth() {
          return 0;
        },
        getWidth: function getWidth() {
          return 0;
        },
        getWrapperAdIds: function getWrapperAdIds() {
          return [''];
        },
        getWrapperAdSystems: function getWrapperAdSystems() {
          return [''];
        },
        getWrapperCreativeIds: function getWrapperCreativeIds() {
          return [''];
        },
        isLinear: function isLinear() {
          return true;
        }
      };

      var CompanionAd = function CompanionAd() {};

      CompanionAd.prototype = {
        getAdSlotId: function getAdSlotId() {
          return '';
        },
        getContent: function getContent() {
          return '';
        },
        getContentType: function getContentType() {
          return '';
        },
        getHeight: function getHeight() {
          return 1;
        },
        getWidth: function getWidth() {
          return 1;
        }
      };

      var AdError = function AdError() {};

      AdError.prototype = {
        getErrorCode: function getErrorCode() {
          return 0;
        },
        getInnerError: noopFunc,
        getMessage: function getMessage() {
          return '';
        },
        getType: function getType() {
          return 1;
        },
        getVastErrorCode: function getVastErrorCode() {
          return 0;
        },
        toString: function toString() {
          return '';
        }
      };
      AdError.ErrorCode = {};
      AdError.Type = {};

      var isEngadget = function isEngadget() {
        try {
          // eslint-disable-next-line no-restricted-syntax
          for (var _i15 = 0, _Object$values = Object.values(window.vidible._getContexts()); _i15 < _Object$values.length; _i15++) {
            var _ctx$getPlayer, _ctx$getPlayer$div;

            var ctx = _Object$values[_i15];

            // eslint-disable-next-line no-restricted-properties
            if ((_ctx$getPlayer = ctx.getPlayer()) !== null && _ctx$getPlayer !== void 0 && (_ctx$getPlayer$div = _ctx$getPlayer.div) !== null && _ctx$getPlayer$div !== void 0 && _ctx$getPlayer$div.innerHTML.includes('www.engadget.com')) {
              return true;
            }
          }
        } catch (e) {} // eslint-disable-line no-empty


        return false;
      };

      var currentAd = isEngadget() ? undefined : new Ad();

      var AdEvent = function AdEvent() {};

      AdEvent.prototype = {
        constructor: function constructor(type) {
          _this.type = type;
        },
        getAd: function getAd() {
          return currentAd;
        },
        getAdData: function getAdData() {}
      };
      AdEvent.Type = {
        AD_BREAK_READY: 'adBreakReady',
        AD_BUFFERING: 'adBuffering',
        AD_CAN_PLAY: 'adCanPlay',
        AD_METADATA: 'adMetadata',
        AD_PROGRESS: 'adProgress',
        ALL_ADS_COMPLETED: 'allAdsCompleted',
        CLICK: 'click',
        COMPLETE: 'complete',
        CONTENT_PAUSE_REQUESTED: 'contentPauseRequested',
        CONTENT_RESUME_REQUESTED: 'contentResumeRequested',
        DURATION_CHANGE: 'durationChange',
        EXPANDED_CHANGED: 'expandedChanged',
        FIRST_QUARTILE: 'firstQuartile',
        IMPRESSION: 'impression',
        INTERACTION: 'interaction',
        LINEAR_CHANGE: 'linearChange',
        LINEAR_CHANGED: 'linearChanged',
        LOADED: 'loaded',
        LOG: 'log',
        MIDPOINT: 'midpoint',
        PAUSED: 'pause',
        RESUMED: 'resume',
        SKIPPABLE_STATE_CHANGED: 'skippableStateChanged',
        SKIPPED: 'skip',
        STARTED: 'start',
        THIRD_QUARTILE: 'thirdQuartile',
        USER_CLOSE: 'userClose',
        VIDEO_CLICKED: 'videoClicked',
        VIDEO_ICON_CLICKED: 'videoIconClicked',
        VIEWABLE_IMPRESSION: 'viewable_impression',
        VOLUME_CHANGED: 'volumeChange',
        VOLUME_MUTED: 'mute'
      };

      var AdErrorEvent = function AdErrorEvent() {};

      AdErrorEvent.prototype = {
        getError: noopFunc,
        getUserRequestContext: function getUserRequestContext() {}
      };
      AdErrorEvent.Type = {
        AD_ERROR: 'adError'
      };

      var CustomContentLoadedEvent = function CustomContentLoadedEvent() {};

      CustomContentLoadedEvent.Type = {
        CUSTOM_CONTENT_LOADED: 'deprecated-event'
      };

      var CompanionAdSelectionSettings = function CompanionAdSelectionSettings() {};

      CompanionAdSelectionSettings.CreativeType = {
        ALL: 'All',
        FLASH: 'Flash',
        IMAGE: 'Image'
      };
      CompanionAdSelectionSettings.ResourceType = {
        ALL: 'All',
        HTML: 'Html',
        IFRAME: 'IFrame',
        STATIC: 'Static'
      };
      CompanionAdSelectionSettings.SizeCriteria = {
        IGNORE: 'IgnoreSize',
        SELECT_EXACT_MATCH: 'SelectExactMatch',
        SELECT_NEAR_MATCH: 'SelectNearMatch'
      };

      var AdCuePoints = function AdCuePoints() {};

      AdCuePoints.prototype = {
        getCuePoints: function getCuePoints() {
          return [];
        },
        getAdIdRegistry: function getAdIdRegistry() {
          return '';
        },
        getAdIsValue: function getAdIsValue() {
          return '';
        }
      };
      var AdProgressData = noopFunc;

      var UniversalAdIdInfo = function UniversalAdIdInfo() {};

      Object.assign(ima, {
        AdCuePoints: AdCuePoints,
        AdDisplayContainer: AdDisplayContainer,
        AdError: AdError,
        AdErrorEvent: AdErrorEvent,
        AdEvent: AdEvent,
        AdPodInfo: AdPodInfo,
        AdProgressData: AdProgressData,
        AdsLoader: AdsLoader,
        AdsManager: manager,
        AdsManagerLoadedEvent: AdsManagerLoadedEvent,
        AdsRenderingSettings: AdsRenderingSettings,
        AdsRequest: AdsRequest,
        CompanionAd: CompanionAd,
        CompanionAdSelectionSettings: CompanionAdSelectionSettings,
        CustomContentLoadedEvent: CustomContentLoadedEvent,
        gptProxyInstance: {},
        ImaSdkSettings: ImaSdkSettings,
        OmidAccessMode: {
          DOMAIN: 'domain',
          FULL: 'full',
          LIMITED: 'limited'
        },
        settings: new ImaSdkSettings(),
        UiElements: {
          AD_ATTRIBUTION: 'adAttribution',
          COUNTDOWN: 'countdown'
        },
        UniversalAdIdInfo: UniversalAdIdInfo,
        VERSION: VERSION,
        ViewMode: {
          FULLSCREEN: 'fullscreen',
          NORMAL: 'normal'
        }
      });

      if (!window.google) {
        window.google = {};
      }

      window.google.ima = ima;
      hit(source);
    }
    function hit(source, message) {
      if (source.verbose !== true) {
        return;
      }

      try {
        var _log = console.log.bind(console);

        var trace = console.trace.bind(console); // eslint-disable-line compat/compat

        var prefix = source.ruleText || '';

        if (source.domainName) {
          var AG_SCRIPTLET_MARKER = '#%#//';
          var UBO_SCRIPTLET_MARKER = '##+js';
          var ruleStartIndex;

          if (source.ruleText.indexOf(AG_SCRIPTLET_MARKER) > -1) {
            ruleStartIndex = source.ruleText.indexOf(AG_SCRIPTLET_MARKER);
          } else if (source.ruleText.indexOf(UBO_SCRIPTLET_MARKER) > -1) {
            ruleStartIndex = source.ruleText.indexOf(UBO_SCRIPTLET_MARKER);
          } // delete all domains from ruleText and leave just rule part


          var rulePart = source.ruleText.slice(ruleStartIndex); // prepare applied scriptlet rule for specific domain

          prefix = "".concat(source.domainName).concat(rulePart);
        } // Used to check if scriptlet uses 'hit' function for logging


        var LOG_MARKER = 'log: ';

        if (message) {
          if (message.indexOf(LOG_MARKER) === -1) {
            _log("".concat(prefix, " message:\n").concat(message));
          } else {
            _log(message.slice(LOG_MARKER.length));
          }
        }

        _log("".concat(prefix, " trace start"));

        if (trace) {
          trace();
        }

        _log("".concat(prefix, " trace end"));
      } catch (e) {// try catch for Edge 15
        // In according to this issue https://developer.microsoft.com/en-us/microsoft-edge/platform/issues/14495220/
        // console.log throws an error
      } // This is necessary for unit-tests only!


      if (typeof window.__debug === 'function') {
        window.__debug(source);
      }
    }
    function noopFunc() {};
            const updatedArgs = args ? [].concat(source).concat(args) : [source];
            try {
                GoogleIma3.apply(this, updatedArgs);
            } catch (e) {
                console.log(e);
            }
        
    })({"name":"google-ima3","args":[]}, []);
  file: google-ima3.js

- title: googlesyndication-adsbygoogle
  comment: Mocks Google AdSense API.
  aliases:
    - ubo-googlesyndication_adsbygoogle.js
    - googlesyndication_adsbygoogle.js
  contentType: application/javascript
  content: |-
    (function(source, args){
    function GoogleSyndicationAdsByGoogle(source) {
      window.adsbygoogle = {
        // https://github.com/AdguardTeam/Scriptlets/issues/113
        // length: 0,
        loaded: true,
        // https://github.com/AdguardTeam/Scriptlets/issues/184
        push: function push(arg) {
          if (typeof this.length === 'undefined') {
            this.length = 0;
            this.length += 1;
          }

          if (arg !== null && arg instanceof Object && arg.constructor.name === 'Object') {
            // eslint-disable-next-line no-restricted-syntax
            for (var _i9 = 0, _Object$keys = Object.keys(arg); _i9 < _Object$keys.length; _i9++) {
              var key = _Object$keys[_i9];

              if (typeof arg[key] === 'function') {
                try {
                  arg[key].call();
                } catch (_unused) {
                  /* empty */
                }
              }
            }
          }
        }
      };
      var adElems = document.querySelectorAll('.adsbygoogle');
      var css = 'height:1px!important;max-height:1px!important;max-width:1px!important;width:1px!important;';
      var statusAttrName = 'data-adsbygoogle-status';
      var ASWIFT_IFRAME_MARKER = 'aswift_';
      var GOOGLE_ADS_IFRAME_MARKER = 'google_ads_iframe_';
      var executed = false;

      for (var _i10 = 0; _i10 < adElems.length; _i10 += 1) {
        var adElemChildNodes = adElems[_i10].childNodes;
        var childNodesQuantity = adElemChildNodes.length; // childNodes of .adsbygoogle can be defined if scriptlet was executed before
        // so we should check that childNodes are exactly defined by us
        // TODO: remake after scriptlets context developing in 1.3

        var areIframesDefined = false;

        if (childNodesQuantity > 0) {
          // it should be only 2 child iframes if scriptlet was executed
          areIframesDefined = childNodesQuantity === 2 // the first of child nodes should be aswift iframe
          && adElemChildNodes[0].nodeName.toLowerCase() === 'iframe' && adElemChildNodes[0].id.indexOf(ASWIFT_IFRAME_MARKER) > -1 // the second of child nodes should be google_ads iframe
          && adElemChildNodes[1].nodeName.toLowerCase() === 'iframe' && adElemChildNodes[1].id.indexOf(GOOGLE_ADS_IFRAME_MARKER) > -1;
        }

        if (!areIframesDefined) {
          // here we do the job if scriptlet has not been executed earlier
          adElems[_i10].setAttribute(statusAttrName, 'done');

          var aswiftIframe = document.createElement('iframe');
          aswiftIframe.id = "".concat(ASWIFT_IFRAME_MARKER).concat(_i10);
          aswiftIframe.style = css;

          adElems[_i10].appendChild(aswiftIframe);

          var innerAswiftIframe = document.createElement('iframe');
          aswiftIframe.contentWindow.document.body.appendChild(innerAswiftIframe);
          var googleadsIframe = document.createElement('iframe');
          googleadsIframe.id = "".concat(GOOGLE_ADS_IFRAME_MARKER).concat(_i10);
          googleadsIframe.style = css;

          adElems[_i10].appendChild(googleadsIframe);

          var innerGoogleadsIframe = document.createElement('iframe');
          googleadsIframe.contentWindow.document.body.appendChild(innerGoogleadsIframe);
          executed = true;
        }
      }

      if (executed) {
        hit(source);
      }
    }
    function hit(source, message) {
      if (source.verbose !== true) {
        return;
      }

      try {
        var _log = console.log.bind(console);

        var trace = console.trace.bind(console); // eslint-disable-line compat/compat

        var prefix = source.ruleText || '';

        if (source.domainName) {
          var AG_SCRIPTLET_MARKER = '#%#//';
          var UBO_SCRIPTLET_MARKER = '##+js';
          var ruleStartIndex;

          if (source.ruleText.indexOf(AG_SCRIPTLET_MARKER) > -1) {
            ruleStartIndex = source.ruleText.indexOf(AG_SCRIPTLET_MARKER);
          } else if (source.ruleText.indexOf(UBO_SCRIPTLET_MARKER) > -1) {
            ruleStartIndex = source.ruleText.indexOf(UBO_SCRIPTLET_MARKER);
          } // delete all domains from ruleText and leave just rule part


          var rulePart = source.ruleText.slice(ruleStartIndex); // prepare applied scriptlet rule for specific domain

          prefix = "".concat(source.domainName).concat(rulePart);
        } // Used to check if scriptlet uses 'hit' function for logging


        var LOG_MARKER = 'log: ';

        if (message) {
          if (message.indexOf(LOG_MARKER) === -1) {
            _log("".concat(prefix, " message:\n").concat(message));
          } else {
            _log(message.slice(LOG_MARKER.length));
          }
        }

        _log("".concat(prefix, " trace start"));

        if (trace) {
          trace();
        }

        _log("".concat(prefix, " trace end"));
      } catch (e) {// try catch for Edge 15
        // In according to this issue https://developer.microsoft.com/en-us/microsoft-edge/platform/issues/14495220/
        // console.log throws an error
      } // This is necessary for unit-tests only!


      if (typeof window.__debug === 'function') {
        window.__debug(source);
      }
    };
            const updatedArgs = args ? [].concat(source).concat(args) : [source];
            try {
                GoogleSyndicationAdsByGoogle.apply(this, updatedArgs);
            } catch (e) {
                console.log(e);
            }
        
    })({"name":"googlesyndication-adsbygoogle","args":[]}, []);
  file: googlesyndication-adsbygoogle.js

- title: googletagservices-gpt
  comment: Mocks Google Publisher Tag API.
  aliases:
    - ubo-googletagservices_gpt.js
    - googletagservices_gpt.js
  contentType: application/javascript
  content: |-
    (function(source, args){
    function GoogleTagServicesGpt(source) {
<<<<<<< HEAD
      var companionAdsService = {
        addEventListener: noopThis,
        removeEventListener: noopThis,
        enableSyncLoading: noopFunc,
        setRefreshUnfilledSlots: noopFunc,
        getSlots: noopArray
      };
      var contentService = {
        addEventListener: noopThis,
        setContent: noopFunc
      };
=======
        var companionAdsService = {
          addEventListener: noopThis,
          removeEventListener: noopThis,
          enableSyncLoading: noopFunc,
          setRefreshUnfilledSlots: noopFunc,
          getSlots: noopArray
        };
        var contentService = {
          addEventListener: noopThis,
          setContent: noopFunc
        };

        function PassbackSlot() {} // constructor


        PassbackSlot.prototype.display = noopFunc;
        PassbackSlot.prototype.get = noopNull;
        PassbackSlot.prototype.set = noopThis;
        PassbackSlot.prototype.setClickUrl = noopThis;
        PassbackSlot.prototype.setTagForChildDirectedTreatment = noopThis;
        PassbackSlot.prototype.setTargeting = noopThis;
        PassbackSlot.prototype.updateTargetingFromMap = noopThis;

        function SizeMappingBuilder() {} // constructor


        SizeMappingBuilder.prototype.addSize = noopThis;
        SizeMappingBuilder.prototype.build = noopNull;

        function Slot() {} // constructor


        Slot.prototype.addService = noopThis;
        Slot.prototype.clearCategoryExclusions = noopThis;
        Slot.prototype.clearTargeting = noopThis;
        Slot.prototype.defineSizeMapping = noopThis;
        Slot.prototype.get = noopNull;
        Slot.prototype.getAdUnitPath = noopStr;
        Slot.prototype.getAttributeKeys = noopArray;
        Slot.prototype.getCategoryExclusions = noopArray;
        Slot.prototype.getDomId = noopStr;
        Slot.prototype.getSlotElementId = noopStr;
        Slot.prototype.getSlotId = noopThis;
        Slot.prototype.getTargeting = noopArray;
        Slot.prototype.getTargetingKeys = noopArray;
        Slot.prototype.set = noopThis;
        Slot.prototype.setCategoryExclusion = noopThis;
        Slot.prototype.setClickUrl = noopThis;
        Slot.prototype.setCollapseEmptyDiv = noopThis;
        Slot.prototype.setTargeting = noopThis;
        var pubAdsService = {
          addEventListener: noopThis,
          removeEventListener: noopThis,
          clear: noopFunc,
          clearCategoryExclusions: noopThis,
          clearTagForChildDirectedTreatment: noopThis,
          clearTargeting: noopThis,
          collapseEmptyDivs: noopFunc,
          defineOutOfPagePassback: function defineOutOfPagePassback() {
            return new PassbackSlot();
          },
          definePassback: function definePassback() {
            return new PassbackSlot();
          },
          disableInitialLoad: noopFunc,
          display: noopFunc,
          enableAsyncRendering: noopFunc,
          enableLazyLoad: noopFunc,
          enableSingleRequest: noopFunc,
          enableSyncRendering: noopFunc,
          enableVideoAds: noopFunc,
          get: noopNull,
          getAttributeKeys: noopArray,
          getTargeting: noopArray,
          getTargetingKeys: noopArray,
          getSlots: noopArray,
          isInitialLoadDisabled: trueFunc,
          refresh: noopFunc,
          set: noopThis,
          setCategoryExclusion: noopThis,
          setCentering: noopFunc,
          setCookieOptions: noopThis,
          setForceSafeFrame: noopThis,
          setLocation: noopThis,
          setPublisherProvidedId: noopThis,
          setRequestNonPersonalizedAds: noopThis,
          setSafeFrameConfig: noopThis,
          setTagForChildDirectedTreatment: noopThis,
          setTargeting: noopThis,
          setVideoContent: noopThis,
          updateCorrelator: noopFunc
        };
        var _window = window,
            _window$googletag = _window.googletag,
            googletag = _window$googletag === void 0 ? {} : _window$googletag;
        var _googletag$cmd = googletag.cmd,
            cmd = _googletag$cmd === void 0 ? [] : _googletag$cmd;
        googletag.apiReady = true;
        googletag.cmd = [];

        googletag.cmd.push = function (a) {
          try {
            a(); // eslint-disable-next-line no-empty
          } catch (ex) {}
>>>>>>> 333323de

      function PassbackSlot() {} // constructor


      PassbackSlot.prototype.display = noopFunc;
      PassbackSlot.prototype.get = noopNull;
      PassbackSlot.prototype.set = noopThis;
      PassbackSlot.prototype.setClickUrl = noopThis;
      PassbackSlot.prototype.setTagForChildDirectedTreatment = noopThis;
      PassbackSlot.prototype.setTargeting = noopThis;
      PassbackSlot.prototype.updateTargetingFromMap = noopThis;

      function SizeMappingBuilder() {} // constructor


      SizeMappingBuilder.prototype.addSize = noopThis;
      SizeMappingBuilder.prototype.build = noopNull;

      function Slot() {} // constructor


      Slot.prototype.addService = noopThis;
      Slot.prototype.clearCategoryExclusions = noopThis;
      Slot.prototype.clearTargeting = noopThis;
      Slot.prototype.defineSizeMapping = noopThis;
      Slot.prototype.get = noopNull;
      Slot.prototype.getAdUnitPath = noopStr;
      Slot.prototype.getAttributeKeys = noopArray;
      Slot.prototype.getCategoryExclusions = noopArray;
      Slot.prototype.getDomId = noopStr;
      Slot.prototype.getSlotElementId = noopStr;
      Slot.prototype.getSlotId = noopThis;
      Slot.prototype.getTargeting = noopArray;
      Slot.prototype.getTargetingKeys = noopArray;
      Slot.prototype.set = noopThis;
      Slot.prototype.setCategoryExclusion = noopThis;
      Slot.prototype.setClickUrl = noopThis;
      Slot.prototype.setCollapseEmptyDiv = noopThis;
      Slot.prototype.setTargeting = noopThis;
      var pubAdsService = {
        addEventListener: noopThis,
        removeEventListener: noopThis,
        clear: noopFunc,
        clearCategoryExclusions: noopThis,
        clearTagForChildDirectedTreatment: noopThis,
        clearTargeting: noopThis,
        collapseEmptyDivs: noopFunc,
        defineOutOfPagePassback: function defineOutOfPagePassback() {
          return new PassbackSlot();
        },
        definePassback: function definePassback() {
          return new PassbackSlot();
        },
        disableInitialLoad: noopFunc,
        display: noopFunc,
        enableAsyncRendering: noopFunc,
        enableLazyLoad: noopFunc,
        enableSingleRequest: noopFunc,
        enableSyncRendering: noopFunc,
        enableVideoAds: noopFunc,
        get: noopNull,
        getAttributeKeys: noopArray,
        getTargeting: noopArray,
        getTargetingKeys: noopArray,
        getSlots: noopArray,
        isInitialLoadDisabled: trueFunc,
        refresh: noopFunc,
        set: noopThis,
        setCategoryExclusion: noopThis,
        setCentering: noopFunc,
        setCookieOptions: noopThis,
        setForceSafeFrame: noopThis,
        setLocation: noopThis,
        setPublisherProvidedId: noopThis,
        setRequestNonPersonalizedAds: noopThis,
        setSafeFrameConfig: noopThis,
        setTagForChildDirectedTreatment: noopThis,
        setTargeting: noopThis,
        setVideoContent: noopThis,
        updateCorrelator: noopFunc
      };
      var _window4 = window,
          _window4$googletag = _window4.googletag,
          googletag = _window4$googletag === void 0 ? {} : _window4$googletag;
      var _googletag$cmd = googletag.cmd,
          cmd = _googletag$cmd === void 0 ? [] : _googletag$cmd;
      googletag.apiReady = true;
      googletag.cmd = [];

      googletag.cmd.push = function (a) {
        try {
          a(); // eslint-disable-next-line no-empty
        } catch (ex) {}

        return 1;
      };

      googletag.companionAds = function () {
        return companionAdsService;
      };

      googletag.content = function () {
        return contentService;
      };

      googletag.defineOutOfPageSlot = function () {
        return new Slot();
      };

      googletag.defineSlot = function () {
        return new Slot();
      };

      googletag.destroySlots = noopFunc;
      googletag.disablePublisherConsole = noopFunc;
      googletag.display = noopFunc;
      googletag.enableServices = noopFunc;
      googletag.getVersion = noopStr;

      googletag.pubads = function () {
        return pubAdsService;
      };

      googletag.pubadsReady = true;
      googletag.setAdIframeTitle = noopFunc;

      googletag.sizeMapping = function () {
        return new SizeMappingBuilder();
      };

      window.googletag = googletag;

      while (cmd.length !== 0) {
        googletag.cmd.push(cmd.shift());
      }

      hit(source);
    }
    function hit(source, message) {
      if (source.verbose !== true) {
        return;
      }

      try {
        var _log = console.log.bind(console);

        var trace = console.trace.bind(console); // eslint-disable-line compat/compat

        var prefix = source.ruleText || '';

        if (source.domainName) {
          var AG_SCRIPTLET_MARKER = '#%#//';
          var UBO_SCRIPTLET_MARKER = '##+js';
          var ruleStartIndex;

          if (source.ruleText.indexOf(AG_SCRIPTLET_MARKER) > -1) {
            ruleStartIndex = source.ruleText.indexOf(AG_SCRIPTLET_MARKER);
          } else if (source.ruleText.indexOf(UBO_SCRIPTLET_MARKER) > -1) {
            ruleStartIndex = source.ruleText.indexOf(UBO_SCRIPTLET_MARKER);
          } // delete all domains from ruleText and leave just rule part


          var rulePart = source.ruleText.slice(ruleStartIndex); // prepare applied scriptlet rule for specific domain

          prefix = "".concat(source.domainName).concat(rulePart);
        } // Used to check if scriptlet uses 'hit' function for logging


        var LOG_MARKER = 'log: ';

        if (message) {
          if (message.indexOf(LOG_MARKER) === -1) {
            _log("".concat(prefix, " message:\n").concat(message));
          } else {
            _log(message.slice(LOG_MARKER.length));
          }
        }

        _log("".concat(prefix, " trace start"));

        if (trace) {
          trace();
        }

        _log("".concat(prefix, " trace end"));
      } catch (e) {// try catch for Edge 15
        // In according to this issue https://developer.microsoft.com/en-us/microsoft-edge/platform/issues/14495220/
        // console.log throws an error
      } // This is necessary for unit-tests only!


      if (typeof window.__debug === 'function') {
        window.__debug(source);
      }
    }
    function noopFunc() {}
    function noopThis() {
      return this;
    }
    function noopNull() {
      return null;
    }
    function noopArray() {
      return [];
    }
    function noopStr() {
<<<<<<< HEAD
      return '';
    }
    function trueFunc() {
      return true;
    };
=======
        return '';
      }
    function trueFunc() {
        return true;
      };
>>>>>>> 333323de
            const updatedArgs = args ? [].concat(source).concat(args) : [source];
            try {
                GoogleTagServicesGpt.apply(this, updatedArgs);
            } catch (e) {
                console.log(e);
            }
        
    })({"name":"googletagservices-gpt","args":[]}, []);
  file: googletagservices-gpt.js

- title: matomo
  comment: Mocks the piwik.js file of Matomo (formerly Piwik).
  aliases: []
  contentType: application/javascript
  content: |-
    (function(source, args){
    function Matomo(source) {
      var Tracker = function Tracker() {};

      Tracker.prototype.setDoNotTrack = noopFunc;
      Tracker.prototype.setDomains = noopFunc;
      Tracker.prototype.setCustomDimension = noopFunc;
      Tracker.prototype.trackPageView = noopFunc;

      var AsyncTracker = function AsyncTracker() {};

      AsyncTracker.prototype.addListener = noopFunc;
      var matomoWrapper = {
        getTracker: function getTracker() {
          return new Tracker();
        },
        getAsyncTracker: function getAsyncTracker() {
          return new AsyncTracker();
        }
      };
      window.Piwik = matomoWrapper;
      hit(source);
    }
    function hit(source, message) {
      if (source.verbose !== true) {
        return;
      }

      try {
        var _log = console.log.bind(console);

        var trace = console.trace.bind(console); // eslint-disable-line compat/compat

        var prefix = source.ruleText || '';

        if (source.domainName) {
          var AG_SCRIPTLET_MARKER = '#%#//';
          var UBO_SCRIPTLET_MARKER = '##+js';
          var ruleStartIndex;

          if (source.ruleText.indexOf(AG_SCRIPTLET_MARKER) > -1) {
            ruleStartIndex = source.ruleText.indexOf(AG_SCRIPTLET_MARKER);
          } else if (source.ruleText.indexOf(UBO_SCRIPTLET_MARKER) > -1) {
            ruleStartIndex = source.ruleText.indexOf(UBO_SCRIPTLET_MARKER);
          } // delete all domains from ruleText and leave just rule part


          var rulePart = source.ruleText.slice(ruleStartIndex); // prepare applied scriptlet rule for specific domain

          prefix = "".concat(source.domainName).concat(rulePart);
        } // Used to check if scriptlet uses 'hit' function for logging


        var LOG_MARKER = 'log: ';

        if (message) {
          if (message.indexOf(LOG_MARKER) === -1) {
            _log("".concat(prefix, " message:\n").concat(message));
          } else {
            _log(message.slice(LOG_MARKER.length));
          }
        }

        _log("".concat(prefix, " trace start"));

        if (trace) {
          trace();
        }

        _log("".concat(prefix, " trace end"));
      } catch (e) {// try catch for Edge 15
        // In according to this issue https://developer.microsoft.com/en-us/microsoft-edge/platform/issues/14495220/
        // console.log throws an error
      } // This is necessary for unit-tests only!


      if (typeof window.__debug === 'function') {
        window.__debug(source);
      }
    }
    function noopFunc() {};
            const updatedArgs = args ? [].concat(source).concat(args) : [source];
            try {
                Matomo.apply(this, updatedArgs);
            } catch (e) {
                console.log(e);
            }
        
    })({"name":"matomo","args":[]}, []);
  file: matomo.js

- title: metrika-yandex-tag
  comment: Mocks Yandex Metrika API.
  aliases: []
  contentType: application/javascript
  content: |-
    (function(source, args){
    function metrikaYandexTag(source) {
      var asyncCallbackFromOptions = function asyncCallbackFromOptions(id, param) {
        var options = arguments.length > 2 && arguments[2] !== undefined ? arguments[2] : {};
        var callback = options.callback;
        var ctx = options.ctx;

        if (typeof callback === 'function') {
          callback = ctx !== undefined ? callback.bind(ctx) : callback;
          setTimeout(function () {
            return callback();
          });
        }
      };
      /**
       * https://yandex.ru/support/metrica/objects/addfileextension.html
       */


      var addFileExtension = noopFunc;
      /**
       * https://yandex.ru/support/metrica/objects/extlink.html
       */

      var extLink = asyncCallbackFromOptions;
      /**
       * https://yandex.ru/support/metrica/objects/file.html
       */

      var file = asyncCallbackFromOptions;
      /**
       * https://yandex.ru/support/metrica/objects/get-client-id.html
       * @param {Function} cb
       */

      var getClientID = function getClientID(id, cb) {
        if (!cb) {
          return;
        }

        setTimeout(cb(null));
      };
      /**
       * https://yandex.ru/support/metrica/objects/hit.html
       */


      var hitFunc = asyncCallbackFromOptions;
      /**
       * https://yandex.ru/support/metrica/objects/notbounce.html
       */

      var notBounce = asyncCallbackFromOptions;
      /**
       * https://yandex.ru/support/metrica/objects/params-method.html
       */

      var params = noopFunc;
      /**
       * https://yandex.ru/support/metrica/objects/reachgoal.html
       * @param {string} target
       * @param {Object} params
       * @param {Function} callback
       * @param {any} ctx
       */

      var reachGoal = function reachGoal(id, target, params, callback, ctx) {
        asyncCallbackFromOptions(null, null, {
          callback: callback,
          ctx: ctx
        });
      };
      /**
       * https://yandex.ru/support/metrica/objects/set-user-id.html
       */


      var setUserID = noopFunc;
      /**
       * https://yandex.ru/support/metrica/objects/user-params.html
       */

      var userParams = noopFunc; // https://github.com/AdguardTeam/Scriptlets/issues/198

      var destruct = noopFunc;
      var api = {
        addFileExtension: addFileExtension,
        extLink: extLink,
        file: file,
        getClientID: getClientID,
        hit: hitFunc,
        notBounce: notBounce,
        params: params,
        reachGoal: reachGoal,
        setUserID: setUserID,
        userParams: userParams,
        destruct: destruct
      };

      function ym(id, funcName) {
        for (var _len16 = arguments.length, args = new Array(_len16 > 2 ? _len16 - 2 : 0), _key16 = 2; _key16 < _len16; _key16++) {
          args[_key16 - 2] = arguments[_key16];
        }

        return api[funcName] && api[funcName].apply(api, [id].concat(args));
      }

      ym.a = [];

      function init(id) {
        // yaCounter object should provide api
        window["yaCounter".concat(id)] = api;
        document.dispatchEvent(new Event("yacounter".concat(id, "inited")));
      }

      if (typeof window.ym === 'undefined') {
        window.ym = ym;
      } else if (window.ym && window.ym.a) {
        // Get id for yaCounter object
        var counters = window.ym.a;
        window.ym = ym;
        counters.forEach(function (params) {
          var id = params[0];
          init(id);
        });
      }

      hit(source);
    }
    function hit(source, message) {
      if (source.verbose !== true) {
        return;
      }

      try {
        var _log = console.log.bind(console);

        var trace = console.trace.bind(console); // eslint-disable-line compat/compat

        var prefix = source.ruleText || '';

        if (source.domainName) {
          var AG_SCRIPTLET_MARKER = '#%#//';
          var UBO_SCRIPTLET_MARKER = '##+js';
          var ruleStartIndex;

          if (source.ruleText.indexOf(AG_SCRIPTLET_MARKER) > -1) {
            ruleStartIndex = source.ruleText.indexOf(AG_SCRIPTLET_MARKER);
          } else if (source.ruleText.indexOf(UBO_SCRIPTLET_MARKER) > -1) {
            ruleStartIndex = source.ruleText.indexOf(UBO_SCRIPTLET_MARKER);
          } // delete all domains from ruleText and leave just rule part


          var rulePart = source.ruleText.slice(ruleStartIndex); // prepare applied scriptlet rule for specific domain

          prefix = "".concat(source.domainName).concat(rulePart);
        } // Used to check if scriptlet uses 'hit' function for logging


        var LOG_MARKER = 'log: ';

        if (message) {
          if (message.indexOf(LOG_MARKER) === -1) {
            _log("".concat(prefix, " message:\n").concat(message));
          } else {
            _log(message.slice(LOG_MARKER.length));
          }
        }

        _log("".concat(prefix, " trace start"));

        if (trace) {
          trace();
        }

        _log("".concat(prefix, " trace end"));
      } catch (e) {// try catch for Edge 15
        // In according to this issue https://developer.microsoft.com/en-us/microsoft-edge/platform/issues/14495220/
        // console.log throws an error
      } // This is necessary for unit-tests only!


      if (typeof window.__debug === 'function') {
        window.__debug(source);
      }
    }
    function noopFunc() {};
            const updatedArgs = args ? [].concat(source).concat(args) : [source];
            try {
                metrikaYandexTag.apply(this, updatedArgs);
            } catch (e) {
                console.log(e);
            }
        
    })({"name":"metrika-yandex-tag","args":[]}, []);
  file: metrika-yandex-tag.js

- title: metrika-yandex-watch
  comment: Mocks the old Yandex Metrika API.
  aliases: []
  contentType: application/javascript
  content: |-
    (function(source, args){
    function metrikaYandexWatch(source) {
<<<<<<< HEAD
      var cbName = 'yandex_metrika_callbacks';
      /**
       * Gets callback and its context from options and call it in async way
       * @param {Object} options Yandex Metrika API options
       */

      var asyncCallbackFromOptions = function asyncCallbackFromOptions() {
        var options = arguments.length > 0 && arguments[0] !== undefined ? arguments[0] : {};
        var callback = options.callback;
        var ctx = options.ctx;

        if (typeof callback === 'function') {
          callback = ctx !== undefined ? callback.bind(ctx) : callback;
          setTimeout(function () {
            return callback();
          });
        }
      };
=======
        var cbName = 'yandex_metrika_callbacks';
        /**
         * Gets callback and its context from options and call it in async way
         * @param {Object} options Yandex Metrika API options
         */

        var asyncCallbackFromOptions = function asyncCallbackFromOptions() {
          var options = arguments.length > 0 && arguments[0] !== undefined ? arguments[0] : {};
          var callback = options.callback;
          var ctx = options.ctx;

          if (typeof callback === 'function') {
            callback = ctx !== undefined ? callback.bind(ctx) : callback;
            setTimeout(function () {
              return callback();
            });
          }
        };

        function Metrika() {} // constructor
>>>>>>> 333323de

      function Metrika() {} // constructor
      // Methods without options

<<<<<<< HEAD
=======
        Metrika.counters = noopArray; // Methods without options

        Metrika.prototype.addFileExtension = noopFunc;
        Metrika.prototype.getClientID = noopFunc;
        Metrika.prototype.setUserID = noopFunc;
        Metrika.prototype.userParams = noopFunc;
        Metrika.prototype.params = noopFunc;
        Metrika.prototype.counters = noopArray; // Methods with options
        // The order of arguments should be kept in according to API
>>>>>>> 333323de

      Metrika.prototype.addFileExtension = noopFunc;
      Metrika.prototype.getClientID = noopFunc;
      Metrika.prototype.setUserID = noopFunc;
      Metrika.prototype.userParams = noopFunc;
      Metrika.prototype.params = noopFunc; // Methods with options
      // The order of arguments should be kept in according to API

      Metrika.prototype.extLink = function (url, options) {
        asyncCallbackFromOptions(options);
      };

      Metrika.prototype.file = function (url, options) {
        asyncCallbackFromOptions(options);
      };

      Metrika.prototype.hit = function (url, options) {
        asyncCallbackFromOptions(options);
      };

      Metrika.prototype.reachGoal = function (target, params, cb, ctx) {
        asyncCallbackFromOptions({
          callback: cb,
          ctx: ctx
        });
      };

      Metrika.prototype.notBounce = asyncCallbackFromOptions;

      if (window.Ya) {
        window.Ya.Metrika = Metrika;
      } else {
        window.Ya = {
          Metrika: Metrika
        };
      }

      if (window[cbName] && Array.isArray(window[cbName])) {
        window[cbName].forEach(function (func) {
          if (typeof func === 'function') {
            func();
          }
        });
      }

      hit(source);
    }
    function hit(source, message) {
      if (source.verbose !== true) {
        return;
      }

      try {
        var _log = console.log.bind(console);

        var trace = console.trace.bind(console); // eslint-disable-line compat/compat

        var prefix = source.ruleText || '';

        if (source.domainName) {
          var AG_SCRIPTLET_MARKER = '#%#//';
          var UBO_SCRIPTLET_MARKER = '##+js';
          var ruleStartIndex;

          if (source.ruleText.indexOf(AG_SCRIPTLET_MARKER) > -1) {
            ruleStartIndex = source.ruleText.indexOf(AG_SCRIPTLET_MARKER);
          } else if (source.ruleText.indexOf(UBO_SCRIPTLET_MARKER) > -1) {
            ruleStartIndex = source.ruleText.indexOf(UBO_SCRIPTLET_MARKER);
          } // delete all domains from ruleText and leave just rule part


          var rulePart = source.ruleText.slice(ruleStartIndex); // prepare applied scriptlet rule for specific domain

          prefix = "".concat(source.domainName).concat(rulePart);
        } // Used to check if scriptlet uses 'hit' function for logging


        var LOG_MARKER = 'log: ';

        if (message) {
          if (message.indexOf(LOG_MARKER) === -1) {
            _log("".concat(prefix, " message:\n").concat(message));
          } else {
            _log(message.slice(LOG_MARKER.length));
          }
        }

        _log("".concat(prefix, " trace start"));

        if (trace) {
          trace();
        }

        _log("".concat(prefix, " trace end"));
      } catch (e) {// try catch for Edge 15
        // In according to this issue https://developer.microsoft.com/en-us/microsoft-edge/platform/issues/14495220/
        // console.log throws an error
      } // This is necessary for unit-tests only!


      if (typeof window.__debug === 'function') {
        window.__debug(source);
      }
<<<<<<< HEAD
    }
    function noopFunc() {};
=======
    function noopFunc() {}
    function noopArray() {
        return [];
      };
>>>>>>> 333323de
            const updatedArgs = args ? [].concat(source).concat(args) : [source];
            try {
                metrikaYandexWatch.apply(this, updatedArgs);
            } catch (e) {
                console.log(e);
            }
        
    })({"name":"metrika-yandex-watch","args":[]}, []);
  file: metrika-yandex-watch.js

- title: naver-wcslog
  comment: Mocks wcslog.js of Naver Analytics.
  aliases: []
  contentType: application/javascript
  content: |-
    (function(source, args){
    function NaverWcslog(source) {
      window.wcs_add = {};
      window.wcs_do = noopFunc;
      window.wcs = {
        inflow: noopFunc
      };
      hit(source);
    }
    function hit(source, message) {
      if (source.verbose !== true) {
        return;
      }

      try {
        var _log = console.log.bind(console);

        var trace = console.trace.bind(console); // eslint-disable-line compat/compat

        var prefix = source.ruleText || '';

        if (source.domainName) {
          var AG_SCRIPTLET_MARKER = '#%#//';
          var UBO_SCRIPTLET_MARKER = '##+js';
          var ruleStartIndex;

          if (source.ruleText.indexOf(AG_SCRIPTLET_MARKER) > -1) {
            ruleStartIndex = source.ruleText.indexOf(AG_SCRIPTLET_MARKER);
          } else if (source.ruleText.indexOf(UBO_SCRIPTLET_MARKER) > -1) {
            ruleStartIndex = source.ruleText.indexOf(UBO_SCRIPTLET_MARKER);
          } // delete all domains from ruleText and leave just rule part


          var rulePart = source.ruleText.slice(ruleStartIndex); // prepare applied scriptlet rule for specific domain

          prefix = "".concat(source.domainName).concat(rulePart);
        } // Used to check if scriptlet uses 'hit' function for logging


        var LOG_MARKER = 'log: ';

        if (message) {
          if (message.indexOf(LOG_MARKER) === -1) {
            _log("".concat(prefix, " message:\n").concat(message));
          } else {
            _log(message.slice(LOG_MARKER.length));
          }
        }

        _log("".concat(prefix, " trace start"));

        if (trace) {
          trace();
        }

        _log("".concat(prefix, " trace end"));
      } catch (e) {// try catch for Edge 15
        // In according to this issue https://developer.microsoft.com/en-us/microsoft-edge/platform/issues/14495220/
        // console.log throws an error
      } // This is necessary for unit-tests only!


      if (typeof window.__debug === 'function') {
        window.__debug(source);
      }
    }
    function noopFunc() {};
            const updatedArgs = args ? [].concat(source).concat(args) : [source];
            try {
                NaverWcslog.apply(this, updatedArgs);
            } catch (e) {
                console.log(e);
            }
        
    })({"name":"naver-wcslog","args":[]}, []);
  file: naver-wcslog.js

- title: noeval
  comment: >-
    Redirects request to the source which sets static properties to PopAds and
    popns objects.
  aliases:
    - noeval.js
    - silent-noeval.js
    - ubo-noeval.js
    - ubo-silent-noeval.js
    - ubo-noeval
    - ubo-silent-noeval
  contentType: application/javascript
  content: |-
    (function(source, args){
    function noeval(source) {
      window.eval = function evalWrapper(s) {
        hit(source, "AdGuard has prevented eval:\n".concat(s));
      }.bind();
    }
    function hit(source, message) {
      if (source.verbose !== true) {
        return;
      }

      try {
        var _log = console.log.bind(console);

        var trace = console.trace.bind(console); // eslint-disable-line compat/compat

        var prefix = source.ruleText || '';

        if (source.domainName) {
          var AG_SCRIPTLET_MARKER = '#%#//';
          var UBO_SCRIPTLET_MARKER = '##+js';
          var ruleStartIndex;

          if (source.ruleText.indexOf(AG_SCRIPTLET_MARKER) > -1) {
            ruleStartIndex = source.ruleText.indexOf(AG_SCRIPTLET_MARKER);
          } else if (source.ruleText.indexOf(UBO_SCRIPTLET_MARKER) > -1) {
            ruleStartIndex = source.ruleText.indexOf(UBO_SCRIPTLET_MARKER);
          } // delete all domains from ruleText and leave just rule part


          var rulePart = source.ruleText.slice(ruleStartIndex); // prepare applied scriptlet rule for specific domain

          prefix = "".concat(source.domainName).concat(rulePart);
        } // Used to check if scriptlet uses 'hit' function for logging


        var LOG_MARKER = 'log: ';

        if (message) {
          if (message.indexOf(LOG_MARKER) === -1) {
            _log("".concat(prefix, " message:\n").concat(message));
          } else {
            _log(message.slice(LOG_MARKER.length));
          }
        }

        _log("".concat(prefix, " trace start"));

        if (trace) {
          trace();
        }

        _log("".concat(prefix, " trace end"));
      } catch (e) {// try catch for Edge 15
        // In according to this issue https://developer.microsoft.com/en-us/microsoft-edge/platform/issues/14495220/
        // console.log throws an error
      } // This is necessary for unit-tests only!


      if (typeof window.__debug === 'function') {
        window.__debug(source);
      }
    };
            const updatedArgs = args ? [].concat(source).concat(args) : [source];
            try {
                noeval.apply(this, updatedArgs);
            } catch (e) {
                console.log(e);
            }
        
    })({"name":"noeval","args":[]}, []);
  file: noeval.js

- title: prebid-ads
  comment: 'Sets predefined constants on a page:'
  aliases:
    - ubo-prebid-ads.js
    - prebid-ads.js
  contentType: application/javascript
  content: |-
    (function(source, args){
    function prebidAds(source) {
      window.canRunAds = true;
      window.isAdBlockActive = false;
      hit(source);
    }
    function hit(source, message) {
      if (source.verbose !== true) {
        return;
      }

      try {
        var _log = console.log.bind(console);

        var trace = console.trace.bind(console); // eslint-disable-line compat/compat

        var prefix = source.ruleText || '';

        if (source.domainName) {
          var AG_SCRIPTLET_MARKER = '#%#//';
          var UBO_SCRIPTLET_MARKER = '##+js';
          var ruleStartIndex;

          if (source.ruleText.indexOf(AG_SCRIPTLET_MARKER) > -1) {
            ruleStartIndex = source.ruleText.indexOf(AG_SCRIPTLET_MARKER);
          } else if (source.ruleText.indexOf(UBO_SCRIPTLET_MARKER) > -1) {
            ruleStartIndex = source.ruleText.indexOf(UBO_SCRIPTLET_MARKER);
          } // delete all domains from ruleText and leave just rule part


          var rulePart = source.ruleText.slice(ruleStartIndex); // prepare applied scriptlet rule for specific domain

          prefix = "".concat(source.domainName).concat(rulePart);
        } // Used to check if scriptlet uses 'hit' function for logging


        var LOG_MARKER = 'log: ';

        if (message) {
          if (message.indexOf(LOG_MARKER) === -1) {
            _log("".concat(prefix, " message:\n").concat(message));
          } else {
            _log(message.slice(LOG_MARKER.length));
          }
        }

        _log("".concat(prefix, " trace start"));

        if (trace) {
          trace();
        }

        _log("".concat(prefix, " trace end"));
      } catch (e) {// try catch for Edge 15
        // In according to this issue https://developer.microsoft.com/en-us/microsoft-edge/platform/issues/14495220/
        // console.log throws an error
      } // This is necessary for unit-tests only!


      if (typeof window.__debug === 'function') {
        window.__debug(source);
      }
    };
            const updatedArgs = args ? [].concat(source).concat(args) : [source];
            try {
                prebidAds.apply(this, updatedArgs);
            } catch (e) {
                console.log(e);
            }
        
    })({"name":"prebid-ads","args":[]}, []);
  file: prebid-ads.js

- title: prebid
  comment: Mocks the prebid.js header bidding suit.
  aliases: []
  contentType: application/javascript
  content: |-
    (function(source, args){
    function Prebid(source) {
      var pushFunction = function pushFunction(arg) {
        if (typeof arg === 'function') {
          try {
            arg.call();
          } catch (ex) {
            /* empty */
          }
        }
      };

      var pbjsWrapper = {
        addAdUnits: function addAdUnits() {},
        adServers: {
          dfp: {
            // https://docs.prebid.org/dev-docs/publisher-api-reference/adServers.dfp.buildVideoUrl.html
            // returns ad URL
            buildVideoUrl: noopStr
          }
        },
        adUnits: [],
        aliasBidder: function aliasBidder() {},
        cmd: [],
        enableAnalytics: function enableAnalytics() {},
        getHighestCpmBids: noopArray,
        libLoaded: true,
        que: [],
        requestBids: function requestBids(arg) {
          if (arg instanceof Object && arg.bidsBackHandler) {
            try {
              arg.bidsBackHandler.call(); // https://docs.prebid.org/dev-docs/publisher-api-reference/requestBids.html
            } catch (ex) {
              /* empty */
            }
          }
        },
        removeAdUnit: function removeAdUnit() {},
        setBidderConfig: function setBidderConfig() {},
        setConfig: function setConfig() {},
        setTargetingForGPTAsync: function setTargetingForGPTAsync() {}
      };
      pbjsWrapper.cmd.push = pushFunction;
      pbjsWrapper.que.push = pushFunction;
      window.pbjs = pbjsWrapper;
      hit(source);
    }
    function hit(source, message) {
      if (source.verbose !== true) {
        return;
      }

      try {
        var _log = console.log.bind(console);

        var trace = console.trace.bind(console); // eslint-disable-line compat/compat

        var prefix = source.ruleText || '';

        if (source.domainName) {
          var AG_SCRIPTLET_MARKER = '#%#//';
          var UBO_SCRIPTLET_MARKER = '##+js';
          var ruleStartIndex;

          if (source.ruleText.indexOf(AG_SCRIPTLET_MARKER) > -1) {
            ruleStartIndex = source.ruleText.indexOf(AG_SCRIPTLET_MARKER);
          } else if (source.ruleText.indexOf(UBO_SCRIPTLET_MARKER) > -1) {
            ruleStartIndex = source.ruleText.indexOf(UBO_SCRIPTLET_MARKER);
          } // delete all domains from ruleText and leave just rule part


          var rulePart = source.ruleText.slice(ruleStartIndex); // prepare applied scriptlet rule for specific domain

          prefix = "".concat(source.domainName).concat(rulePart);
        } // Used to check if scriptlet uses 'hit' function for logging


        var LOG_MARKER = 'log: ';

        if (message) {
          if (message.indexOf(LOG_MARKER) === -1) {
            _log("".concat(prefix, " message:\n").concat(message));
          } else {
            _log(message.slice(LOG_MARKER.length));
          }
        }

        _log("".concat(prefix, " trace start"));

        if (trace) {
          trace();
        }

        _log("".concat(prefix, " trace end"));
      } catch (e) {// try catch for Edge 15
        // In according to this issue https://developer.microsoft.com/en-us/microsoft-edge/platform/issues/14495220/
        // console.log throws an error
      } // This is necessary for unit-tests only!


      if (typeof window.__debug === 'function') {
        window.__debug(source);
      }
    }
    function noopFunc() {}
    function noopStr() {
      return '';
    }
    function noopArray() {
      return [];
    };
            const updatedArgs = args ? [].concat(source).concat(args) : [source];
            try {
                Prebid.apply(this, updatedArgs);
            } catch (e) {
                console.log(e);
            }
        
    })({"name":"prebid","args":[]}, []);
  file: prebid.js

- title: prevent-bab
  comment: Prevents BlockAdblock script from detecting an ad blocker.
  aliases:
    - nobab.js
    - ubo-nobab.js
    - bab-defuser.js
    - ubo-bab-defuser.js
    - ubo-nobab
    - ubo-bab-defuser
  contentType: application/javascript
  content: |-
    (function(source, args){
    function preventBab(source) {
      var nativeSetTimeout = window.setTimeout;
      var babRegex = /\.bab_elementid.$/;

      var timeoutWrapper = function timeoutWrapper(callback) {
        if (typeof callback !== 'string' || !babRegex.test(callback)) {
          for (var _len8 = arguments.length, args = new Array(_len8 > 1 ? _len8 - 1 : 0), _key8 = 1; _key8 < _len8; _key8++) {
            args[_key8 - 1] = arguments[_key8];
          }

          return nativeSetTimeout.apply(window, [callback].concat(args));
        }

        hit(source);
      };

      window.setTimeout = timeoutWrapper;
      var signatures = [['blockadblock'], ['babasbm'], [/getItem\('babn'\)/], ['getElementById', 'String.fromCharCode', 'ABCDEFGHIJKLMNOPQRSTUVWXYZabcdefghijklmnopqrstuvwxyz0123456789', 'charAt', 'DOMContentLoaded', 'AdBlock', 'addEventListener', 'doScroll', 'fromCharCode', '<<2|r>>4', 'sessionStorage', 'clientWidth', 'localStorage', 'Math', 'random']];

      var check = function check(str) {
        if (typeof str !== 'string') {
          return false;
        }

        for (var _i2 = 0; _i2 < signatures.length; _i2 += 1) {
          var tokens = signatures[_i2];
          var match = 0;

          for (var j = 0; j < tokens.length; j += 1) {
            var token = tokens[j];
            var found = token instanceof RegExp ? token.test(str) : str.indexOf(token) > -1;

            if (found) {
              match += 1;
            }
          }

          if (match / tokens.length >= 0.8) {
            return true;
          }
        }

        return false;
      };

      var nativeEval = window.eval;

      var evalWrapper = function evalWrapper(str) {
        if (!check(str)) {
          return nativeEval(str);
        }

        hit(source);
        var bodyEl = document.body;

        if (bodyEl) {
          bodyEl.style.removeProperty('visibility');
        }

        var el = document.getElementById('babasbmsgx');

        if (el) {
          el.parentNode.removeChild(el);
        }
      };

      window.eval = evalWrapper.bind(window);
    }
    function hit(source, message) {
      if (source.verbose !== true) {
        return;
      }

      try {
        var _log = console.log.bind(console);

        var trace = console.trace.bind(console); // eslint-disable-line compat/compat

        var prefix = source.ruleText || '';

        if (source.domainName) {
          var AG_SCRIPTLET_MARKER = '#%#//';
          var UBO_SCRIPTLET_MARKER = '##+js';
          var ruleStartIndex;

          if (source.ruleText.indexOf(AG_SCRIPTLET_MARKER) > -1) {
            ruleStartIndex = source.ruleText.indexOf(AG_SCRIPTLET_MARKER);
          } else if (source.ruleText.indexOf(UBO_SCRIPTLET_MARKER) > -1) {
            ruleStartIndex = source.ruleText.indexOf(UBO_SCRIPTLET_MARKER);
          } // delete all domains from ruleText and leave just rule part


          var rulePart = source.ruleText.slice(ruleStartIndex); // prepare applied scriptlet rule for specific domain

          prefix = "".concat(source.domainName).concat(rulePart);
        } // Used to check if scriptlet uses 'hit' function for logging


        var LOG_MARKER = 'log: ';

        if (message) {
          if (message.indexOf(LOG_MARKER) === -1) {
            _log("".concat(prefix, " message:\n").concat(message));
          } else {
            _log(message.slice(LOG_MARKER.length));
          }
        }

        _log("".concat(prefix, " trace start"));

        if (trace) {
          trace();
        }

        _log("".concat(prefix, " trace end"));
      } catch (e) {// try catch for Edge 15
        // In according to this issue https://developer.microsoft.com/en-us/microsoft-edge/platform/issues/14495220/
        // console.log throws an error
      } // This is necessary for unit-tests only!


      if (typeof window.__debug === 'function') {
        window.__debug(source);
      }
    };
            const updatedArgs = args ? [].concat(source).concat(args) : [source];
            try {
                preventBab.apply(this, updatedArgs);
            } catch (e) {
                console.log(e);
            }
        
    })({"name":"prevent-bab","args":[]}, []);
  file: prevent-bab.js

- title: prevent-bab2
  comment: Prevents BlockAdblock script from detecting an ad blocker.
  aliases:
    - nobab2.js
  contentType: application/javascript
  content: |-
    (function(source, args){
    function preventBab2(source) {
      // eslint-disable-next-line compat/compat
      var script = document.currentScript;

      if (script === null) {
        return;
      }

      var url = script.src;

      if (typeof url !== 'string') {
        return;
      }

      var domainsStr = ['adclixx\\.net', 'adnetasia\\.com', 'adtrackers\\.net', 'bannertrack\\.net'].join('|');
      var matchStr = "^https?://[\\w-]+\\.(".concat(domainsStr, ")/.");
      var domainsRegex = new RegExp(matchStr);

      if (domainsRegex.test(url) === false) {
        return;
      }

      window.nH7eXzOsG = 858;
      hit(source);
    }
    function hit(source, message) {
      if (source.verbose !== true) {
        return;
      }

      try {
        var _log = console.log.bind(console);

        var trace = console.trace.bind(console); // eslint-disable-line compat/compat

        var prefix = source.ruleText || '';

        if (source.domainName) {
          var AG_SCRIPTLET_MARKER = '#%#//';
          var UBO_SCRIPTLET_MARKER = '##+js';
          var ruleStartIndex;

          if (source.ruleText.indexOf(AG_SCRIPTLET_MARKER) > -1) {
            ruleStartIndex = source.ruleText.indexOf(AG_SCRIPTLET_MARKER);
          } else if (source.ruleText.indexOf(UBO_SCRIPTLET_MARKER) > -1) {
            ruleStartIndex = source.ruleText.indexOf(UBO_SCRIPTLET_MARKER);
          } // delete all domains from ruleText and leave just rule part


          var rulePart = source.ruleText.slice(ruleStartIndex); // prepare applied scriptlet rule for specific domain

          prefix = "".concat(source.domainName).concat(rulePart);
        } // Used to check if scriptlet uses 'hit' function for logging


        var LOG_MARKER = 'log: ';

        if (message) {
          if (message.indexOf(LOG_MARKER) === -1) {
            _log("".concat(prefix, " message:\n").concat(message));
          } else {
            _log(message.slice(LOG_MARKER.length));
          }
        }

        _log("".concat(prefix, " trace start"));

        if (trace) {
          trace();
        }

        _log("".concat(prefix, " trace end"));
      } catch (e) {// try catch for Edge 15
        // In according to this issue https://developer.microsoft.com/en-us/microsoft-edge/platform/issues/14495220/
        // console.log throws an error
      } // This is necessary for unit-tests only!


      if (typeof window.__debug === 'function') {
        window.__debug(source);
      }
    };
            const updatedArgs = args ? [].concat(source).concat(args) : [source];
            try {
                preventBab2.apply(this, updatedArgs);
            } catch (e) {
                console.log(e);
            }
        
    })({"name":"prevent-bab2","args":[]}, []);
  file: prevent-bab2.js

- title: prevent-fab-3.2.0
  comment: Redirects fuckadblock script to the source js file.
  aliases:
    - nofab.js
    - ubo-nofab.js
    - fuckadblock.js-3.2.0
    - ubo-fuckadblock.js-3.2.0
    - ubo-nofab
  contentType: application/javascript
  content: |-
    (function(source, args){
    function preventFab(source) {
      hit(source); // redefines Fab function for adblock detection

      var Fab = function Fab() {};

      Fab.prototype.check = noopFunc;
      Fab.prototype.clearEvent = noopFunc;
      Fab.prototype.emitEvent = noopFunc;

      Fab.prototype.on = function (a, b) {
        if (!a) {
          b();
        }

        return this;
      };

      Fab.prototype.onDetected = noopThis;

      Fab.prototype.onNotDetected = function (a) {
        a();
        return this;
      };

      Fab.prototype.setOption = noopFunc;
      Fab.prototype.options = {
        set: noopFunc,
        get: noopFunc
      };
      var fab = new Fab();
      var getSetFab = {
        get: function get() {
          return Fab;
        },
        set: function set() {}
      };
      var getsetfab = {
        get: function get() {
          return fab;
        },
        set: function set() {}
      }; // redefined Fab data properties which if 'FuckAdBlock' variable exists

      if (Object.prototype.hasOwnProperty.call(window, 'FuckAdBlock')) {
        window.FuckAdBlock = Fab;
      } else {
        // or redefined Fab accessor properties
        Object.defineProperty(window, 'FuckAdBlock', getSetFab);
      }

      if (Object.prototype.hasOwnProperty.call(window, 'BlockAdBlock')) {
        window.BlockAdBlock = Fab;
      } else {
        Object.defineProperty(window, 'BlockAdBlock', getSetFab);
      }

      if (Object.prototype.hasOwnProperty.call(window, 'SniffAdBlock')) {
        window.SniffAdBlock = Fab;
      } else {
        Object.defineProperty(window, 'SniffAdBlock', getSetFab);
      }

      if (Object.prototype.hasOwnProperty.call(window, 'fuckAdBlock')) {
        window.fuckAdBlock = fab;
      } else {
        Object.defineProperty(window, 'fuckAdBlock', getsetfab);
      }

      if (Object.prototype.hasOwnProperty.call(window, 'blockAdBlock')) {
        window.blockAdBlock = fab;
      } else {
        Object.defineProperty(window, 'blockAdBlock', getsetfab);
      }

      if (Object.prototype.hasOwnProperty.call(window, 'sniffAdBlock')) {
        window.sniffAdBlock = fab;
      } else {
        Object.defineProperty(window, 'sniffAdBlock', getsetfab);
      }
    }
    function hit(source, message) {
      if (source.verbose !== true) {
        return;
      }

      try {
        var _log = console.log.bind(console);

        var trace = console.trace.bind(console); // eslint-disable-line compat/compat

        var prefix = source.ruleText || '';

        if (source.domainName) {
          var AG_SCRIPTLET_MARKER = '#%#//';
          var UBO_SCRIPTLET_MARKER = '##+js';
          var ruleStartIndex;

          if (source.ruleText.indexOf(AG_SCRIPTLET_MARKER) > -1) {
            ruleStartIndex = source.ruleText.indexOf(AG_SCRIPTLET_MARKER);
          } else if (source.ruleText.indexOf(UBO_SCRIPTLET_MARKER) > -1) {
            ruleStartIndex = source.ruleText.indexOf(UBO_SCRIPTLET_MARKER);
          } // delete all domains from ruleText and leave just rule part


          var rulePart = source.ruleText.slice(ruleStartIndex); // prepare applied scriptlet rule for specific domain

          prefix = "".concat(source.domainName).concat(rulePart);
        } // Used to check if scriptlet uses 'hit' function for logging


        var LOG_MARKER = 'log: ';

        if (message) {
          if (message.indexOf(LOG_MARKER) === -1) {
            _log("".concat(prefix, " message:\n").concat(message));
          } else {
            _log(message.slice(LOG_MARKER.length));
          }
        }

        _log("".concat(prefix, " trace start"));

        if (trace) {
          trace();
        }

        _log("".concat(prefix, " trace end"));
      } catch (e) {// try catch for Edge 15
        // In according to this issue https://developer.microsoft.com/en-us/microsoft-edge/platform/issues/14495220/
        // console.log throws an error
      } // This is necessary for unit-tests only!


      if (typeof window.__debug === 'function') {
        window.__debug(source);
      }
    }
    function noopFunc() {}
    function noopThis() {
      return this;
    };
            const updatedArgs = args ? [].concat(source).concat(args) : [source];
            try {
                preventFab.apply(this, updatedArgs);
            } catch (e) {
                console.log(e);
            }
        
    })({"name":"prevent-fab-3.2.0","args":[]}, []);
  file: prevent-fab-3.2.0.js

- title: prevent-popads-net
  comment: >-
    Redirects request to the source which sets static properties to PopAds and
    popns objects.
  aliases:
    - popads.net.js
    - ubo-popads.net.js
    - ubo-popads.net
  contentType: application/javascript
  content: |-
    (function(source, args){
    function preventPopadsNet(source) {
      var rid = randomId();

      var throwError = function throwError() {
        throw new ReferenceError(rid);
      };

      delete window.PopAds;
      delete window.popns;
      Object.defineProperties(window, {
        PopAds: {
          set: throwError
        },
        popns: {
          set: throwError
        }
      });
      window.onerror = createOnErrorHandler(rid).bind();
      hit(source);
    }
    function createOnErrorHandler(rid) {
      // eslint-disable-next-line consistent-return
      var nativeOnError = window.onerror;
      return function onError(error) {
        if (typeof error === 'string' && error.indexOf(rid) !== -1) {
          return true;
        }

        if (nativeOnError instanceof Function) {
          for (var _len = arguments.length, args = new Array(_len > 1 ? _len - 1 : 0), _key = 1; _key < _len; _key++) {
            args[_key - 1] = arguments[_key];
          }

          return nativeOnError.apply(this, [error].concat(args));
        }

        return false;
      };
    }
    function randomId() {
      return Math.random().toString(36).substr(2, 9);
    }
    function hit(source, message) {
      if (source.verbose !== true) {
        return;
      }

      try {
        var _log = console.log.bind(console);

        var trace = console.trace.bind(console); // eslint-disable-line compat/compat

        var prefix = source.ruleText || '';

        if (source.domainName) {
          var AG_SCRIPTLET_MARKER = '#%#//';
          var UBO_SCRIPTLET_MARKER = '##+js';
          var ruleStartIndex;

          if (source.ruleText.indexOf(AG_SCRIPTLET_MARKER) > -1) {
            ruleStartIndex = source.ruleText.indexOf(AG_SCRIPTLET_MARKER);
          } else if (source.ruleText.indexOf(UBO_SCRIPTLET_MARKER) > -1) {
            ruleStartIndex = source.ruleText.indexOf(UBO_SCRIPTLET_MARKER);
          } // delete all domains from ruleText and leave just rule part


          var rulePart = source.ruleText.slice(ruleStartIndex); // prepare applied scriptlet rule for specific domain

          prefix = "".concat(source.domainName).concat(rulePart);
        } // Used to check if scriptlet uses 'hit' function for logging


        var LOG_MARKER = 'log: ';

        if (message) {
          if (message.indexOf(LOG_MARKER) === -1) {
            _log("".concat(prefix, " message:\n").concat(message));
          } else {
            _log(message.slice(LOG_MARKER.length));
          }
        }

        _log("".concat(prefix, " trace start"));

        if (trace) {
          trace();
        }

        _log("".concat(prefix, " trace end"));
      } catch (e) {// try catch for Edge 15
        // In according to this issue https://developer.microsoft.com/en-us/microsoft-edge/platform/issues/14495220/
        // console.log throws an error
      } // This is necessary for unit-tests only!


      if (typeof window.__debug === 'function') {
        window.__debug(source);
      }
    };
            const updatedArgs = args ? [].concat(source).concat(args) : [source];
            try {
                preventPopadsNet.apply(this, updatedArgs);
            } catch (e) {
                console.log(e);
            }
        
    })({"name":"prevent-popads-net","args":[]}, []);
  file: prevent-popads-net.js

- title: scorecardresearch-beacon
  comment: Mocks Scorecard Research API.
  aliases:
    - ubo-scorecardresearch_beacon.js
    - scorecardresearch_beacon.js
  contentType: application/javascript
  content: |-
    (function(source, args){
    function ScoreCardResearchBeacon(source) {
      window.COMSCORE = {
        purge: function purge() {
          // eslint-disable-next-line no-underscore-dangle
          window._comscore = [];
        },
        beacon: function beacon() {}
      };
      hit(source);
    }
    function hit(source, message) {
      if (source.verbose !== true) {
        return;
      }

      try {
        var _log = console.log.bind(console);

        var trace = console.trace.bind(console); // eslint-disable-line compat/compat

        var prefix = source.ruleText || '';

        if (source.domainName) {
          var AG_SCRIPTLET_MARKER = '#%#//';
          var UBO_SCRIPTLET_MARKER = '##+js';
          var ruleStartIndex;

          if (source.ruleText.indexOf(AG_SCRIPTLET_MARKER) > -1) {
            ruleStartIndex = source.ruleText.indexOf(AG_SCRIPTLET_MARKER);
          } else if (source.ruleText.indexOf(UBO_SCRIPTLET_MARKER) > -1) {
            ruleStartIndex = source.ruleText.indexOf(UBO_SCRIPTLET_MARKER);
          } // delete all domains from ruleText and leave just rule part


          var rulePart = source.ruleText.slice(ruleStartIndex); // prepare applied scriptlet rule for specific domain

          prefix = "".concat(source.domainName).concat(rulePart);
        } // Used to check if scriptlet uses 'hit' function for logging


        var LOG_MARKER = 'log: ';

        if (message) {
          if (message.indexOf(LOG_MARKER) === -1) {
            _log("".concat(prefix, " message:\n").concat(message));
          } else {
            _log(message.slice(LOG_MARKER.length));
          }
        }

        _log("".concat(prefix, " trace start"));

        if (trace) {
          trace();
        }

        _log("".concat(prefix, " trace end"));
      } catch (e) {// try catch for Edge 15
        // In according to this issue https://developer.microsoft.com/en-us/microsoft-edge/platform/issues/14495220/
        // console.log throws an error
      } // This is necessary for unit-tests only!


      if (typeof window.__debug === 'function') {
        window.__debug(source);
      }
    };
            const updatedArgs = args ? [].concat(source).concat(args) : [source];
            try {
                ScoreCardResearchBeacon.apply(this, updatedArgs);
            } catch (e) {
                console.log(e);
            }
        
    })({"name":"scorecardresearch-beacon","args":[]}, []);
  file: scorecardresearch-beacon.js

- title: set-popads-dummy
  comment: >-
    Redirects request to the source which sets static properties to PopAds and
    popns objects.
  aliases:
    - popads-dummy.js
    - ubo-popads-dummy.js
    - ubo-popads-dummy
  contentType: application/javascript
  content: |-
    (function(source, args){
    function setPopadsDummy(source) {
      delete window.PopAds;
      delete window.popns;
      Object.defineProperties(window, {
        PopAds: {
          get: function get() {
            hit(source);
            return {};
          }
        },
        popns: {
          get: function get() {
            hit(source);
            return {};
          }
        }
      });
    }
    function hit(source, message) {
      if (source.verbose !== true) {
        return;
      }

      try {
        var _log = console.log.bind(console);

        var trace = console.trace.bind(console); // eslint-disable-line compat/compat

        var prefix = source.ruleText || '';

        if (source.domainName) {
          var AG_SCRIPTLET_MARKER = '#%#//';
          var UBO_SCRIPTLET_MARKER = '##+js';
          var ruleStartIndex;

          if (source.ruleText.indexOf(AG_SCRIPTLET_MARKER) > -1) {
            ruleStartIndex = source.ruleText.indexOf(AG_SCRIPTLET_MARKER);
          } else if (source.ruleText.indexOf(UBO_SCRIPTLET_MARKER) > -1) {
            ruleStartIndex = source.ruleText.indexOf(UBO_SCRIPTLET_MARKER);
          } // delete all domains from ruleText and leave just rule part


          var rulePart = source.ruleText.slice(ruleStartIndex); // prepare applied scriptlet rule for specific domain

          prefix = "".concat(source.domainName).concat(rulePart);
        } // Used to check if scriptlet uses 'hit' function for logging


        var LOG_MARKER = 'log: ';

        if (message) {
          if (message.indexOf(LOG_MARKER) === -1) {
            _log("".concat(prefix, " message:\n").concat(message));
          } else {
            _log(message.slice(LOG_MARKER.length));
          }
        }

        _log("".concat(prefix, " trace start"));

        if (trace) {
          trace();
        }

        _log("".concat(prefix, " trace end"));
      } catch (e) {// try catch for Edge 15
        // In according to this issue https://developer.microsoft.com/en-us/microsoft-edge/platform/issues/14495220/
        // console.log throws an error
      } // This is necessary for unit-tests only!


      if (typeof window.__debug === 'function') {
        window.__debug(source);
      }
    };
            const updatedArgs = args ? [].concat(source).concat(args) : [source];
            try {
                setPopadsDummy.apply(this, updatedArgs);
            } catch (e) {
                console.log(e);
            }
        
    })({"name":"set-popads-dummy","args":[]}, []);
  file: set-popads-dummy.js<|MERGE_RESOLUTION|>--- conflicted
+++ resolved
@@ -1,10 +1,6 @@
 #
 #    AdGuard Scriptlets (Redirects Source)
-<<<<<<< HEAD
-#    Version 1.6.9
-=======
-#    Version 1.6.11
->>>>>>> 333323de
+#    Version 1.6.13
 #
 - title: 1x1-transparent.gif
   description: |-
@@ -2564,7 +2560,6 @@
   content: |-
     (function(source, args){
     function GoogleTagServicesGpt(source) {
-<<<<<<< HEAD
       var companionAdsService = {
         addEventListener: noopThis,
         removeEventListener: noopThis,
@@ -2576,112 +2571,6 @@
         addEventListener: noopThis,
         setContent: noopFunc
       };
-=======
-        var companionAdsService = {
-          addEventListener: noopThis,
-          removeEventListener: noopThis,
-          enableSyncLoading: noopFunc,
-          setRefreshUnfilledSlots: noopFunc,
-          getSlots: noopArray
-        };
-        var contentService = {
-          addEventListener: noopThis,
-          setContent: noopFunc
-        };
-
-        function PassbackSlot() {} // constructor
-
-
-        PassbackSlot.prototype.display = noopFunc;
-        PassbackSlot.prototype.get = noopNull;
-        PassbackSlot.prototype.set = noopThis;
-        PassbackSlot.prototype.setClickUrl = noopThis;
-        PassbackSlot.prototype.setTagForChildDirectedTreatment = noopThis;
-        PassbackSlot.prototype.setTargeting = noopThis;
-        PassbackSlot.prototype.updateTargetingFromMap = noopThis;
-
-        function SizeMappingBuilder() {} // constructor
-
-
-        SizeMappingBuilder.prototype.addSize = noopThis;
-        SizeMappingBuilder.prototype.build = noopNull;
-
-        function Slot() {} // constructor
-
-
-        Slot.prototype.addService = noopThis;
-        Slot.prototype.clearCategoryExclusions = noopThis;
-        Slot.prototype.clearTargeting = noopThis;
-        Slot.prototype.defineSizeMapping = noopThis;
-        Slot.prototype.get = noopNull;
-        Slot.prototype.getAdUnitPath = noopStr;
-        Slot.prototype.getAttributeKeys = noopArray;
-        Slot.prototype.getCategoryExclusions = noopArray;
-        Slot.prototype.getDomId = noopStr;
-        Slot.prototype.getSlotElementId = noopStr;
-        Slot.prototype.getSlotId = noopThis;
-        Slot.prototype.getTargeting = noopArray;
-        Slot.prototype.getTargetingKeys = noopArray;
-        Slot.prototype.set = noopThis;
-        Slot.prototype.setCategoryExclusion = noopThis;
-        Slot.prototype.setClickUrl = noopThis;
-        Slot.prototype.setCollapseEmptyDiv = noopThis;
-        Slot.prototype.setTargeting = noopThis;
-        var pubAdsService = {
-          addEventListener: noopThis,
-          removeEventListener: noopThis,
-          clear: noopFunc,
-          clearCategoryExclusions: noopThis,
-          clearTagForChildDirectedTreatment: noopThis,
-          clearTargeting: noopThis,
-          collapseEmptyDivs: noopFunc,
-          defineOutOfPagePassback: function defineOutOfPagePassback() {
-            return new PassbackSlot();
-          },
-          definePassback: function definePassback() {
-            return new PassbackSlot();
-          },
-          disableInitialLoad: noopFunc,
-          display: noopFunc,
-          enableAsyncRendering: noopFunc,
-          enableLazyLoad: noopFunc,
-          enableSingleRequest: noopFunc,
-          enableSyncRendering: noopFunc,
-          enableVideoAds: noopFunc,
-          get: noopNull,
-          getAttributeKeys: noopArray,
-          getTargeting: noopArray,
-          getTargetingKeys: noopArray,
-          getSlots: noopArray,
-          isInitialLoadDisabled: trueFunc,
-          refresh: noopFunc,
-          set: noopThis,
-          setCategoryExclusion: noopThis,
-          setCentering: noopFunc,
-          setCookieOptions: noopThis,
-          setForceSafeFrame: noopThis,
-          setLocation: noopThis,
-          setPublisherProvidedId: noopThis,
-          setRequestNonPersonalizedAds: noopThis,
-          setSafeFrameConfig: noopThis,
-          setTagForChildDirectedTreatment: noopThis,
-          setTargeting: noopThis,
-          setVideoContent: noopThis,
-          updateCorrelator: noopFunc
-        };
-        var _window = window,
-            _window$googletag = _window.googletag,
-            googletag = _window$googletag === void 0 ? {} : _window$googletag;
-        var _googletag$cmd = googletag.cmd,
-            cmd = _googletag$cmd === void 0 ? [] : _googletag$cmd;
-        googletag.apiReady = true;
-        googletag.cmd = [];
-
-        googletag.cmd.push = function (a) {
-          try {
-            a(); // eslint-disable-next-line no-empty
-          } catch (ex) {}
->>>>>>> 333323de
 
       function PassbackSlot() {} // constructor
 
@@ -2888,19 +2777,11 @@
       return [];
     }
     function noopStr() {
-<<<<<<< HEAD
       return '';
     }
     function trueFunc() {
       return true;
     };
-=======
-        return '';
-      }
-    function trueFunc() {
-        return true;
-      };
->>>>>>> 333323de
             const updatedArgs = args ? [].concat(source).concat(args) : [source];
             try {
                 GoogleTagServicesGpt.apply(this, updatedArgs);
@@ -3216,7 +3097,6 @@
   content: |-
     (function(source, args){
     function metrikaYandexWatch(source) {
-<<<<<<< HEAD
       var cbName = 'yandex_metrika_callbacks';
       /**
        * Gets callback and its context from options and call it in async way
@@ -3235,50 +3115,18 @@
           });
         }
       };
-=======
-        var cbName = 'yandex_metrika_callbacks';
-        /**
-         * Gets callback and its context from options and call it in async way
-         * @param {Object} options Yandex Metrika API options
-         */
-
-        var asyncCallbackFromOptions = function asyncCallbackFromOptions() {
-          var options = arguments.length > 0 && arguments[0] !== undefined ? arguments[0] : {};
-          var callback = options.callback;
-          var ctx = options.ctx;
-
-          if (typeof callback === 'function') {
-            callback = ctx !== undefined ? callback.bind(ctx) : callback;
-            setTimeout(function () {
-              return callback();
-            });
-          }
-        };
-
-        function Metrika() {} // constructor
->>>>>>> 333323de
 
       function Metrika() {} // constructor
-      // Methods without options
-
-<<<<<<< HEAD
-=======
-        Metrika.counters = noopArray; // Methods without options
-
-        Metrika.prototype.addFileExtension = noopFunc;
-        Metrika.prototype.getClientID = noopFunc;
-        Metrika.prototype.setUserID = noopFunc;
-        Metrika.prototype.userParams = noopFunc;
-        Metrika.prototype.params = noopFunc;
-        Metrika.prototype.counters = noopArray; // Methods with options
-        // The order of arguments should be kept in according to API
->>>>>>> 333323de
+
+
+      Metrika.counters = noopArray; // Methods without options
 
       Metrika.prototype.addFileExtension = noopFunc;
       Metrika.prototype.getClientID = noopFunc;
       Metrika.prototype.setUserID = noopFunc;
       Metrika.prototype.userParams = noopFunc;
-      Metrika.prototype.params = noopFunc; // Methods with options
+      Metrika.prototype.params = noopFunc;
+      Metrika.prototype.counters = noopArray; // Methods with options
       // The order of arguments should be kept in according to API
 
       Metrika.prototype.extLink = function (url, options) {
@@ -3376,15 +3224,11 @@
       if (typeof window.__debug === 'function') {
         window.__debug(source);
       }
-<<<<<<< HEAD
-    }
-    function noopFunc() {};
-=======
+    }
     function noopFunc() {}
     function noopArray() {
-        return [];
-      };
->>>>>>> 333323de
+      return [];
+    };
             const updatedArgs = args ? [].concat(source).concat(args) : [source];
             try {
                 metrikaYandexWatch.apply(this, updatedArgs);
