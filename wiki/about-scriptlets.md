--- conflicted
+++ resolved
@@ -374,26 +374,18 @@
     example.org#%#//scriptlet('json-prune', 'a.b', 'adpath.url.first')
     ```
 
-<<<<<<< HEAD
 4. Removes property `content.ad` from the results of JSON.parse call it's error stack trace contains `test.js`
     ```
     example.org#%#//scriptlet('json-prune', 'content.ad', '', 'test.js')
     ```
 
 5. A property in a list of properties can be a chain of properties with wildcard in it
-=======
-4. A property in a list of properties can be a chain of properties with wildcard in it
->>>>>>> f055fd12
 
     ```
     example.org#%#//scriptlet('json-prune', 'content.*.media.src', 'content.*.media.preroll')
     ```
 
-<<<<<<< HEAD
 6. Call with no arguments will log the current hostname and json payload at the console
-=======
-5. Call with no arguments will log the current hostname and json payload at the console
->>>>>>> f055fd12
     ```
     example.org#%#//scriptlet('json-prune')
     ```
