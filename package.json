--- conflicted
+++ resolved
@@ -10,10 +10,7 @@
         "gui-test": "babel-node scripts/build-tests.js && open http://localhost:8585 && node ./tests/server.js",
         "jest": "jest trusted-set-cookie-reload.spec.js",
         "lint": "eslint --cache . && markdownlint .",
-<<<<<<< HEAD
         "lint:md": "markdownlint .",
-=======
->>>>>>> c7824f71
         "lint-staged": "lint-staged",
         "prepare": "husky install",
         "wiki:build-table": "node ./scripts/check-sources-updates.js && node ./scripts/build-compatibility-table.js",
