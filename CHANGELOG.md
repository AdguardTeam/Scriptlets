# Scriptlets and Redirect Resources Changelog

<<<<<<< HEAD
## Unreleased 1.8.x

### Added
- `throwFunc` and `noopCallbackFunc` prop values for `set-constant` scriptlet

### Changed

- add decimal delay matching for `prevent-setInterval` and `prevent-setTimeout` [#247](https://github.com/AdguardTeam/Scriptlets/issues/247)
- debug logging to include rule text when available

### Fixed

- `prevent-xhr` and `trusted-replace-xhr-response` closure bug on multiple requests [#261](https://github.com/AdguardTeam/Scriptlets/issues/261)

## Unreleased 1.7.x
=======
## v1.7.20

### Added

- `isBlocking()` method for Redirects class
- `file` field for redirect type

### Fixed

- Redirects types.

## v1.7.19
>>>>>>> 88c982d5

### Fixed

- `prevent-addEventListener` and `log-addEventListener` loosing context when encountering already bound `.addEventListener`
- `google-ima3` conversion

## v1.7.14

### Added

* `set-constant` ADG→UBO conversion for [`emptyArr` and `emptyObj`](https://github.com/uBlockOrigin/uBlock-issues/issues/2411)


## v1.7.13

### Fixed

* `isEmptyObject` helper not counting `prototype` as an object property

## v1.7.10

### Added

- new scriptlet `trusted-set-cookie-reload`

### Fixed

- `set-cookie-reload` infinite page reloading [#265](https://github.com/AdguardTeam/Scriptlets/issues/265)
- breakage of `prevent-element-src-loading` due to `window` getting into `apply` wrapper [#264](https://github.com/AdguardTeam/Scriptlets/issues/264)
- spread of args bug at `getXhrData` call for `trusted-replace-xhr-response`
- request properties array not being served to `getRequestData` and `parseMatchProps` helpers

## v1.7.3

### Added

- [Trusted scriptlets](./README.md#trusted-scriptlets) with extended capabilities:
    - `trusted-click-element` [#23](https://github.com/AdguardTeam/Scriptlets/issues/23)
    - `trusted-replace-xhr-response` [#202](https://github.com/AdguardTeam/Scriptlets/issues/202)
    - `trusted-replace-fetch-response`
    - `trusted-set-local-storage-item`
    - `trusted-set-cookie`

- Scriptlets:
    - `xml-prune` [#249](https://github.com/AdguardTeam/Scriptlets/issues/249)

### Changed

- Scriptlets:
  - `prevent-element-src-loading` [#228](https://github.com/AdguardTeam/Scriptlets/issues/228)
  - `prevent-fetch` [#216](https://github.com/AdguardTeam/Scriptlets/issues/216)
  - `abort-on-stack-trace` [#201](https://github.com/AdguardTeam/Scriptlets/issues/201)
  - `abort-current-inline-script` [#251](https://github.com/AdguardTeam/Scriptlets/issues/251)
  - `set-cookie` & `set-cookie-reload`
- Redirects:
  - `google-ima3` [#255](https://github.com/AdguardTeam/Scriptlets/issues/255)
  - `metrika-yandex-tag` [#254](https://github.com/AdguardTeam/Scriptlets/issues/254)
  - `googlesyndication-adsbygoogle` [#252](https://github.com/AdguardTeam/Scriptlets/issues/252)<|MERGE_RESOLUTION|>--- conflicted
+++ resolved
@@ -1,6 +1,5 @@
 # Scriptlets and Redirect Resources Changelog
 
-<<<<<<< HEAD
 ## Unreleased 1.8.x
 
 ### Added
@@ -15,8 +14,6 @@
 
 - `prevent-xhr` and `trusted-replace-xhr-response` closure bug on multiple requests [#261](https://github.com/AdguardTeam/Scriptlets/issues/261)
 
-## Unreleased 1.7.x
-=======
 ## v1.7.20
 
 ### Added
@@ -29,7 +26,6 @@
 - Redirects types.
 
 ## v1.7.19
->>>>>>> 88c982d5
 
 ### Fixed
 
