--- conflicted
+++ resolved
@@ -1,13 +1,12 @@
 # Scriptlets and Redirect Resources Changelog
 
-<<<<<<< HEAD
-## 1.8.0
+## Unreleased 1.8.x
 
 ### Fixed
 
 - `prevent-xhr` and `trusted-replace-xhr-response` closure bug on multiple requests [#261](https://github.com/AdguardTeam/Scriptlets/issues/261)
-=======
-## Unreleased
+
+## Unreleased 1.7.x
 
 ### Fixed
 
@@ -25,8 +24,6 @@
 ### Fixed
 
 * `isEmptyObject` helper not counting `prototype` as an object property
->>>>>>> 049012a4
-
 
 ## v1.7.10
 
