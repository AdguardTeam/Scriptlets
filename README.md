# AdGuard Scriptlets

Scriptlet is a JavaScript function that provides extended capabilities for content blocking. These functions can be used in a declarative manner in AdGuard filtering rules.

* [Syntax](#syntax)
* [Available scriptlets](#scriptlets)
    * [set-constant](#set-constant)
    * [abort-on-property-read](#abort-on-property-read)
    * [abort-on-property-write](#abort-on-property-write)
    * [abort-current-inline-script](#abort-current-inline-script)
    * [prevent-setTimeout](#prevent-setTimeout)
    * [prevent-setInterval](#prevent-setInterval)
    * [prevent-addEventListener](#prevent-addEventListener)
    * [prevent-window-open](#prevent-window-open)
    * [nowebrtc](#nowebrtc)
    * [prevent-bab](#prevent-bab)
<<<<<<< HEAD
    * [noeval](#noeval)
=======
    * [log-addEventListener](#log-addEventListener)
    * [log-setInterval](#log-setInterval)
    * [log-setTimeout](#log-setTimeout)
    * [log-eval](#log-eval)
>>>>>>> 2bcf6c47
* [Scriptlets compatibility table](#compatibility)
* [How to build](#how-to-build)

## <a id="syntax"></a> Syntax

```
rule = [domains]  "#%#//scriptlet(" scriptletName arguments ")"
```

* `scriptletName` (mandatory) is a name of the scriptlet from AdGuard's scriptlets library
* `arguments` (optional) a list of `String` arguments (no other types of arguments are supported)

> **Remarks**
> * The meanining of the arguments depends on the scriptlet.
> * You can use either single or double quotes for the scriptlet name and arguments.
> * Special characters must be escaped properly:
>     * `"prop[\"nested\"]"` - valid
>     * `"prop['nested']"` - also valid
>     * `"prop["nested"]"` - not valid

#### Example

```
example.org#%#//scriptlet("abort-on-property-read", "alert")
```

This rule applies the `abort-on-property-read` scriptlet on all pages of `example.org` and its subdomains, and passes one orgument to it (`alert`).

## <a id="scriptlets"></a> Available scriptlets

This is a list of scriptlets supported by AdGuard. Please note, that in order to achieve cross-blocker compatibility, we also support syntax of uBO and ABP. You can check out the [compatibility table](#compatibility).

### <a id="set-constant"></a> set-constant

Creates a constant property and assigns it one of the values from the predefined list.

> Actually, it's not a constant. Please note, that it can be rewritten with a value of a different type.

**Syntax**
```
example.org#%#//scriptlet("set-constant", <property>, <value>)
```

**Parameters**
- `property` (required) path to a property (joined with `.` if needed). The property must be attached to `window`.
- `value` (required). Possible values:
    - positive decimal integer `<= 32767`
    - one of the predefined constants:
        - `undefined`
        - `false`
        - `true`
        - `null`
        - `noopFunc` - function with empty body
        - `trueFunc` - function returning true
        - `falseFunc` - function returning false
        - `''` - empty string

**Examples**
```
example.org#%#//scriptlet("set-constant", "firstConst", "false")
! window.firstConst === false // this comparision will return true

example.org#%#//scriptlet("set-constant", "secondConst", "trueFunc")
! window.secondConst() === true // call to the secondConst will return true
```

[scriptlet source](./src/scriptlets/set-constant.js)

### <a id="abort-on-property-read"></a> abort-on-property-read

Aborts a script when it attempts to **read** the specified property.

**Syntax**
```
example.org#%#//scriptlet("abort-on-property-read", <property>)
```

**Parameters**
- `property` (required) path to a property (joined with `.` if needed). The property must be attached to `window`.

**Examples**
```
! Aborts script when it tries to access `window.alert`
example.org#%#//scriptlet("abort-on-property-read", "alert")

! Aborts script when it tries to access `navigator.language`
example.org#%#//scriptlet("abort-on-property-read", "navigator.language")
```

[Scriptlet source](./src/scriptlets/abort-on-property-read.js)

### <a id="abort-on-property-write"></a> abort-on-property-write

Aborts a script when it attempts to **write** the specified property.

**Syntax**
```
example.org#%#//scriptlet("abort-on-property-write", <property>)
```

**Parameters**
- `property` (required) path to a property (joined with `.` if needed). The property must be attached to `window`.

**Examples**
```
! Aborts script when it tries to set `window.adblock` value
example.org#%#//scriptlet("abort-on-property-read", "adblock")
```

[Scriptlet source](./src/scriptlets/abort-on-property-write.js)

### <a id="abort-current-inline-script"></a> abort-current-inline-script

Aborts an inline script when it attempts to **read** the specified property AND when the contents of the `<script>` element contains the specified text or matches the regular expression.

**Syntax**
```
example.org#%#//scriptlet("abort-current-inline-script", <property> [, <search>])
```

**Parameters**
- `property` (required) path to a property (joined with `.` if needed). The property must be attached to `window`.
- `search` (optional) string or regular expression that must match the inline script contents. If not set, abort all inline scripts which are trying to access the specified property.

**Examples**
1. Aborts all inline scripts trying to access `window.alert`
    ```
    example.org#%#//scriptlet("abort-current-inline-script", "alert")
    ```

2. Aborts inline scripts which are trying to access `window.alert` and contain `Hello, world`.
    ```
    example.org#%#//scriptlet("abort-current-inline-script", "alert", "Hello, world")
    ```

    For instance, the following script will be aborted
    ```html
    <script>alert("Hello, world");</script>
    ```

3. Aborts inline scripts which are trying to access `window.alert` and match this regexp: `/Hello.+world/`.
    ```
    example.org#%#//scriptlet("abort-current-inline-script", "alert", "/Hello.+world/")
    ```

    For instance, the following scripts will be aborted:
    ```html
    <script>alert("Hello, big world");</script>
    ```
    ```html
    <script>alert("Hello, little world");</script>
    ```

    This script will not be aborted:
    ```html
    <script>alert("Hi, little world");</script>
    ```

[scriptlet source](./src/scriptlets/abort-current-inline-script.js)

### <a id="prevent-setTimeout"></a> prevent-setTimeout

Prevents a `setTimeout` call if the text of the callback is matching the specified search string/regexp and (optionally) have the specified delay.

**Syntax**
```
example.org#%#//scriptlet("prevent-setTimeout"[, <search>[, <delay>]])
```

**Parameters**
- `search` (optional) string or regular expression that must match the stringified callback . If not set, prevents all `setTimeout` calls.
- `delay` (optional) must be an integer. If set, it matches the delay passed to the `setTimeout` call.

**Examples**

1. Prevents `setTimeout` calls if the callback contains `value` and the delay is set to `300`.
    ```
    example.org#%#//scriptlet("prevent-setTimeout", "value", "300")
    ```

    For instance, the followiing call will be prevented:
    ```javascript
    setTimeout(function () {
        window.test = "value";
    }, 300);
    ```

2. Prevents `setTimeout` calls if the callback matches `/\.test/` regardless of the delay.
    ```
    example.org#%#//scriptlet("prevent-setTimeout", "/\.test/")
    ```

    For instance, the followiing call will be prevented:
    ```javascript
    setTimeout(function () {
        window.test = "value";
    }, 100);
    ```

[scriptlet source](./src/scriptlets/prevent-setTimeout.js)

### <a id="prevent-setInterval"></a> prevent-setInterval

Prevents a `setInterval` call if the text of the callback is matching the specified search string/regexp and (optionally) have the specified interval.

**Syntax**
```
example.org#%#//scriptlet("prevent-setInterval"[, <search>[, <interval>]])
```

**Parameters**
- `search` (optional) string or regular expression that must match the stringified callback . If not set, prevents all `setInterval` calls.
- `interval` (optional) must be an integer. If set, it matches the interval passed to the `setInterval` call.

**Example**

1. Prevents `setInterval` calls if the callback contains `value` and the interval is set to `300`.
    ```
    example.org#%#//scriptlet("prevent-setInterval", "value", "300")
    ```

    For instance, the followiing call will be prevented:
    ```javascript
    setInterval(function () {
        window.test = "value";
    }, 300);
    ```

2. Prevents `setInterval` calls if the callback matches `/\.test/` regardless of the interval.
    ```
    example.org#%#//scriptlet("prevent-setInterval", "/\.test/")
    ```

    For instance, the followiing call will be prevented:
    ```javascript
    setInterval(function () {
        window.test = "value";
    }, 100);
    ```

[scriptlet source](./src/scriptlets/prevent-setInterval.js)

### <a id="prevent-addEventListener"></a> prevent-addEventListener

Prevents adding event listeners for the specified events and callbacks.

**Syntax**
```
example.org#%#//scriptlet("prevent-addEventListener"[, eventSearch[, functionSearch]])
```

**Parameters**
- `eventSearch` (optional) String or regex matching the event name. If not specified, the scriptlets prevents all event listeners.
- `functionSearch` (optional) String or regex matching the event listener function body. If not set, the scriptlet prevents all event listeners with event name matching `eventSearch`.

**Examples**
1. Prevent all `click` listeners:
    ```
    example.org#%#//scriptlet("prevent-addEventListener", "click")
    ```

2. Prevent 'click' listeners with the callback body containing `searchString`.
    ```
    example.org#%#//scriptlet("prevent-addEventListener", "click", "searchString")
    ```

    For instance, this listener will not be called:
    ```javascript
    el.addEventListener('click', () => {
        window.test = 'searchString';
    });
    ```

[scriptlet source](./src/scriptlets/prevent-addEventListener.js)

### <a id="prevent-window-open"></a> prevent-window-open

Prevents `window.open` calls when URL either matches or not matches the specified string/regexp. Using it without parameters prevents all `window.open` calls.

**Syntax**
```
example.org#%#//scriptlet("prevent-window-open"[, <match>[, <search>]])
```

**Parameters**
- `match` (optional) set to `Match` or `Not Match`.
- `search` (optional) string or regexp for matching the URL passed to `window.open` call.

**Example**

1. Prevent all `window.open` calls:
    ```
    example.org#%#//scriptlet("prevent-window-open")
    ```

2. Prevent `window.open` for all URLs containing `example` string:
    ```
    example.org#%#//scriptlet("prevent-window-open", 'Match', 'example')
    ```

3. Prevent `window.open` for all URLs matching `/example\./`:
    ```
    example.org#%#//scriptlet("prevent-window-open", 1, "/example\./")
    ```

4. Prevent `window.open` for all URLs **NOT** containing `example`:
    ```
    example.org#%#//scriptlet("prevent-window-open", 0, "example")
    ```

[scriptlet source](./src/scriptlets/prevent-window-open.js)

### <a id="nowebrtc"></a> nowebrtc

Disables WebRTC by overriding `RTCPeerConnection`. The overriden function will log every attempt to create a new connection.

**Syntax**
```
example.org#%#//scriptlet("nowebrtc")
```

[scriptlet source](./src/scriptlets/nowebrtc.js)

### <a id="prevent-bab"></a> prevent-bab

Prevents BlockAdblock script from detecting an ad blocker.

**Syntax**
```
example.org#%#//scriptlet("prevent-bab")
```

[scriptlet source](./src/scriptlets/prevent-bab.js)

<<<<<<< HEAD
### <a id="noeval"></a> noeval

Prevents executing eval on the page.

**Syntax**
```
example.org#%#//scriptlet("noeval")
```

[scriptlet source](./src/scriptlets/noeval.js)

### <a id="prevent-eval-if"></a> prevent-eval-if

Prevents page to use eval matching payload

**Syntax**
```
example.org#%#//scriptlet('prevent-eval-if'[, <search>])
```

**Parameters**
- `search` (optional) string or regexp for matching the payload

**Examples**

1. Prevent all eval calls
    ```
    example.org#%#//scriptlet('prevent-eval-if')
    ```

2. Prevent eval call with payload containing 'test'
    ```
    example.org#%#//scriptlet('prevent-eval-if', 'test')
    ```

[scriptlet source](./src/scriptlets/prevent-eval-if.js)
=======
### <a id="log-addEventListener"></a> log-addEventListener

Logs all addEventListener calls to the console

**Syntax**
```
example.org#%#//scriptlet("log-addEventListener")
```

[scriptlet source](./src/scriptlets/log-addEventListener.js)

### <a id="log-setInterval"></a> log-setInterval

Logs all setInterval calls to the console

**Syntax**
```
example.org#%#//scriptlet("log-setInterval")
```

[scriptlet source](./src/scriptlets/log-setInterval.js)

### <a id="log-setTimeout"></a> log-setTimeout

Logs all setTimeout call to the console

**Syntax**
```
example.org#%#//scriptlet("log-setTimeout")
```

[scriptlet source](./src/scriptlets/log-setTimeout.js)

### <a id="log-eval"></a> log-eval

Logs all `eval()` or `new Function()` calls to the console

**Syntax**
```
example.org#%#//scriptlet("log-eval")
```

[scriptlet source](./src/scriptlets/log-eval.js)
>>>>>>> 2bcf6c47

## <a id="compatibility"></a> Sriptlets compatibility table

|AdGuard | uBO | Adblock Plus |
|--|--|--|
| [abort-current-inline-script](#abort-current-inline-script) | abort-current-inline-script.js | abort-current-inline-script |
| [abort-on-property-read](#abort-on-property-read) | abort-on-property-read.js | abort-on-property-read |
| [abort-on-property-write](#abort-on-property-write) | abort-on-property-write.js | abort-on-property-write |
| [prevent-addEventListener](#prevent-addEventListener) | addEventListener-defuser.js |  |
| [log-addEventListener](#log-addEventListener) | addEventListener-logger.js |  |
|  | cookie-remover.js |  |
|  | csp.js (deprecated) |  |
|  | disable-newtab-links.js |  |
| [noeval](#noeval) | noeval.js |  |
| [noeval](#noeval) | silent-noeval.js |  |
| [prevent-eval-if](#prevent-eval-if) | noeval-if.js |  |
| [nowebrtc](#nowebrtc) | nowebrtc.js |  |
|  | remove-attr.js |  |
| [set-constant](#set-constant) | set-constant.js |  |
| [prevent-setInterval](#prevent-setInterval) | setInterval-defuser.js |  |
| [log-setInterval](#log-setInterval) | setInterval-logger.js |  |
| [prevent-setTimeout](#prevent-setTimeout) | setTimeout-defuser.js |  |
| [log-setTimeout](#log-setInterval) | setTimeout-logger.js |  |
|  | nano-setInterval-booster.js |  |
|  | nano-setTimeout-booster.js |  |
|  | sharedWorker-defuser.js (deprecated) |  |
| [prevent-window-open](#prevent-window-open) | window.open-defuser.js |  |
| [prevent-bab](#prevent-bab) | bab-defuser.js |  |
|  | fuckadblock.js-3.2.0 |  |
|  | popads-dummy.js |  |
|  | popads.net.js |  |
|  | adfly-defuser.js |  |
|  |  | hide-if-contains-image |
|  |  | hide-if-has-and-matches-style |
|  |  | dir-string |
|  |  | hide-if-contains-and-matches-style |
|  |  | hide-if-contains |
|  |  | hide-if-shadow-contains |
| [log-eval](#log-eval) |  | |



## <a id="how-to-build"></a> How to build

Install dependencies
```
yarn install
```

Build for Extension
```
yarn build
```

Build for Corelibs
```
yarn corelibs
```

Build dev (rebuild js files on every change)
```
yarn watch
```

Run UI Unit testing
```
yarn test
```

### Build output

#### Scriplets library

`dist/scriptlets.js`

Creates a global variable `scriptlets`.

```javascript
/**
* Returns scriptlet code
* 
* @param {Source} source
* @returns {string}
*/
scriptlets.invoke(source)
```

#### Corelibs library

`dist/scriptlets.corelibs.json`

File example
```
{
    "version": "1.0.0",
    "scriptlets": [
        {
            "names": [
                "abort-on-property-read",
                "ubo-abort-on-property-read.js",
                "abp-abort-on-property-read"
            ],
            "scriptlet": "function() { ...code... }"
        },
    ]
}
```

Schema
```
{
    "type": "object",
    "properties": {
        "version": {
            "type": "string"
        },
        "scriptlets": {
            "type": "array",
            "items": {
                "type": "object",
                "properties": {
                    "names": {
                        "type": "array",
                        "items": {
                            "type": "string"
                        }
                    },
                    "scriptlet": {
                        "type": "string"
                    }
                },
            }
        }
    }
}
```<|MERGE_RESOLUTION|>--- conflicted
+++ resolved
@@ -14,14 +14,12 @@
     * [prevent-window-open](#prevent-window-open)
     * [nowebrtc](#nowebrtc)
     * [prevent-bab](#prevent-bab)
-<<<<<<< HEAD
-    * [noeval](#noeval)
-=======
     * [log-addEventListener](#log-addEventListener)
     * [log-setInterval](#log-setInterval)
     * [log-setTimeout](#log-setTimeout)
     * [log-eval](#log-eval)
->>>>>>> 2bcf6c47
+    * [noeval](#noeval)
+    * [prevent-eval-if](#prevent-eval-if)
 * [Scriptlets compatibility table](#compatibility)
 * [How to build](#how-to-build)
 
@@ -356,7 +354,50 @@
 
 [scriptlet source](./src/scriptlets/prevent-bab.js)
 
-<<<<<<< HEAD
+### <a id="log-addEventListener"></a> log-addEventListener
+
+Logs all addEventListener calls to the console
+
+**Syntax**
+```
+example.org#%#//scriptlet("log-addEventListener")
+```
+
+[scriptlet source](./src/scriptlets/log-addEventListener.js)
+
+### <a id="log-setInterval"></a> log-setInterval
+
+Logs all setInterval calls to the console
+
+**Syntax**
+```
+example.org#%#//scriptlet("log-setInterval")
+```
+
+[scriptlet source](./src/scriptlets/log-setInterval.js)
+
+### <a id="log-setTimeout"></a> log-setTimeout
+
+Logs all setTimeout call to the console
+
+**Syntax**
+```
+example.org#%#//scriptlet("log-setTimeout")
+```
+
+[scriptlet source](./src/scriptlets/log-setTimeout.js)
+
+### <a id="log-eval"></a> log-eval
+
+Logs all `eval()` or `new Function()` calls to the console
+
+**Syntax**
+```
+example.org#%#//scriptlet("log-eval")
+```
+
+[scriptlet source](./src/scriptlets/log-eval.js)
+
 ### <a id="noeval"></a> noeval
 
 Prevents executing eval on the page.
@@ -393,51 +434,6 @@
     ```
 
 [scriptlet source](./src/scriptlets/prevent-eval-if.js)
-=======
-### <a id="log-addEventListener"></a> log-addEventListener
-
-Logs all addEventListener calls to the console
-
-**Syntax**
-```
-example.org#%#//scriptlet("log-addEventListener")
-```
-
-[scriptlet source](./src/scriptlets/log-addEventListener.js)
-
-### <a id="log-setInterval"></a> log-setInterval
-
-Logs all setInterval calls to the console
-
-**Syntax**
-```
-example.org#%#//scriptlet("log-setInterval")
-```
-
-[scriptlet source](./src/scriptlets/log-setInterval.js)
-
-### <a id="log-setTimeout"></a> log-setTimeout
-
-Logs all setTimeout call to the console
-
-**Syntax**
-```
-example.org#%#//scriptlet("log-setTimeout")
-```
-
-[scriptlet source](./src/scriptlets/log-setTimeout.js)
-
-### <a id="log-eval"></a> log-eval
-
-Logs all `eval()` or `new Function()` calls to the console
-
-**Syntax**
-```
-example.org#%#//scriptlet("log-eval")
-```
-
-[scriptlet source](./src/scriptlets/log-eval.js)
->>>>>>> 2bcf6c47
 
 ## <a id="compatibility"></a> Sriptlets compatibility table
 
